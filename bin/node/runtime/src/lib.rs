// This file is part of Substrate.

// Copyright (C) 2018-2022 Parity Technologies (UK) Ltd.
// SPDX-License-Identifier: GPL-3.0-or-later WITH Classpath-exception-2.0

// This program is free software: you can redistribute it and/or modify
// it under the terms of the GNU General Public License as published by
// the Free Software Foundation, either version 3 of the License, or
// (at your option) any later version.

// This program is distributed in the hope that it will be useful,
// but WITHOUT ANY WARRANTY; without even the implied warranty of
// MERCHANTABILITY or FITNESS FOR A PARTICULAR PURPOSE. See the
// GNU General Public License for more details.

// You should have received a copy of the GNU General Public License
// along with this program. If not, see <https://www.gnu.org/licenses/>.

//! The Substrate runtime. This can be compiled with `#[no_std]`, ready for Wasm.

#![cfg_attr(not(feature = "std"), no_std)]
// `construct_runtime!` does a lot of recursion and requires us to increase the limit to 512.
#![recursion_limit = "512"]

use codec::{Decode, Encode, MaxEncodedLen};
use frame_election_provider_support::{
	onchain, ElectionDataProvider, ExtendedBalance, SequentialPhragmen, VoteWeight,
};
use frame_support::{
	construct_runtime,
	pallet_prelude::Get,
	parameter_types,
	traits::{
		AsEnsureOriginWithArg, ConstU128, ConstU16, ConstU32, Currency, EitherOfDiverse,
		EqualPrivilegeOnly, Everything, Imbalance, InstanceFilter, KeyOwnerProofSystem,
		LockIdentifier, Nothing, OnUnbalanced, U128CurrencyToVote,
	},
	weights::{
		constants::{BlockExecutionWeight, ExtrinsicBaseWeight, RocksDbWeight, WEIGHT_PER_SECOND},
		ConstantMultiplier, DispatchClass, IdentityFee, Weight,
	},
	PalletId, RuntimeDebug,
};
use frame_system::{
	limits::{BlockLength, BlockWeights},
	EnsureRoot, EnsureRootWithSuccess, EnsureSigned,
};
pub use node_primitives::{AccountId, Signature};
use node_primitives::{AccountIndex, Balance, BlockNumber, Hash, Index, Moment};
use pallet_contracts::weights::WeightInfo;
use pallet_election_provider_multi_phase::SolutionAccuracyOf;
use pallet_grandpa::{
	fg_primitives, AuthorityId as GrandpaId, AuthorityList as GrandpaAuthorityList,
};
use pallet_im_online::sr25519::AuthorityId as ImOnlineId;
use pallet_session::historical::{self as pallet_session_historical};
pub use pallet_transaction_payment::{CurrencyAdapter, Multiplier, TargetedFeeAdjustment};
use pallet_transaction_payment::{FeeDetails, RuntimeDispatchInfo};
use sp_api::impl_runtime_apis;
use sp_authority_discovery::AuthorityId as AuthorityDiscoveryId;
use sp_core::{crypto::KeyTypeId, OpaqueMetadata};
use sp_inherents::{CheckInherentsResult, InherentData};
use sp_runtime::{
	create_runtime_str,
	curve::PiecewiseLinear,
	generic, impl_opaque_keys,
	traits::{
		self, BlakeTwo256, Block as BlockT, ConvertInto, NumberFor, OpaqueKeys,
		SaturatedConversion, StaticLookup,
	},
	transaction_validity::{TransactionPriority, TransactionSource, TransactionValidity},
	ApplyExtrinsicResult, FixedPointNumber, Perbill, Percent, Permill, Perquintill,
};
use sp_std::prelude::*;
#[cfg(any(feature = "std", test))]
use sp_version::NativeVersion;
use sp_version::RuntimeVersion;
use static_assertions::const_assert;

#[cfg(any(feature = "std", test))]
pub use frame_system::Call as SystemCall;
#[cfg(any(feature = "std", test))]
pub use pallet_balances::Call as BalancesCall;
#[cfg(any(feature = "std", test))]
pub use pallet_staking::StakerStatus;
#[cfg(any(feature = "std", test))]
pub use pallet_sudo::Call as SudoCall;
#[cfg(any(feature = "std", test))]
pub use sp_runtime::BuildStorage;

/// Implementations of some helper traits passed into runtime modules as associated types.
pub mod impls;
#[cfg(not(feature = "runtime-benchmarks"))]
use impls::AllianceIdentityVerifier;
use impls::{AllianceProposalProvider, Author, CreditToBlockAuthor};

/// Constant values used within the runtime.
pub mod constants;
use constants::{currency::*, time::*};
use sp_runtime::generic::Era;

/// Generated voter bag information.
mod voter_bags;

// Make the WASM binary available.
#[cfg(feature = "std")]
include!(concat!(env!("OUT_DIR"), "/wasm_binary.rs"));

/// Wasm binary unwrapped. If built with `SKIP_WASM_BUILD`, the function panics.
#[cfg(feature = "std")]
pub fn wasm_binary_unwrap() -> &'static [u8] {
	WASM_BINARY.expect(
		"Development wasm binary is not available. This means the client is built with \
		 `SKIP_WASM_BUILD` flag and it is only usable for production chains. Please rebuild with \
		 the flag disabled.",
	)
}

/// Runtime version.
#[sp_version::runtime_version]
pub const VERSION: RuntimeVersion = RuntimeVersion {
	spec_name: create_runtime_str!("node"),
	impl_name: create_runtime_str!("substrate-node"),
	authoring_version: 10,
	// Per convention: if the runtime behavior changes, increment spec_version
	// and set impl_version to 0. If only runtime
	// implementation changes and behavior does not, then leave spec_version as
	// is and increment impl_version.
	spec_version: 268,
	impl_version: 0,
	apis: RUNTIME_API_VERSIONS,
	transaction_version: 2,
	state_version: 1,
};

/// The BABE epoch configuration at genesis.
pub const BABE_GENESIS_EPOCH_CONFIG: sp_consensus_babe::BabeEpochConfiguration =
	sp_consensus_babe::BabeEpochConfiguration {
		c: PRIMARY_PROBABILITY,
		allowed_slots: sp_consensus_babe::AllowedSlots::PrimaryAndSecondaryPlainSlots,
	};

/// Native version.
#[cfg(any(feature = "std", test))]
pub fn native_version() -> NativeVersion {
	NativeVersion { runtime_version: VERSION, can_author_with: Default::default() }
}

type NegativeImbalance = <Balances as Currency<AccountId>>::NegativeImbalance;

pub struct DealWithFees;
impl OnUnbalanced<NegativeImbalance> for DealWithFees {
	fn on_unbalanceds<B>(mut fees_then_tips: impl Iterator<Item = NegativeImbalance>) {
		if let Some(fees) = fees_then_tips.next() {
			// for fees, 80% to treasury, 20% to author
			let mut split = fees.ration(80, 20);
			if let Some(tips) = fees_then_tips.next() {
				// for tips, if any, 80% to treasury, 20% to author (though this can be anything)
				tips.ration_merge_into(80, 20, &mut split);
			}
			Treasury::on_unbalanced(split.0);
			Author::on_unbalanced(split.1);
		}
	}
}

/// We assume that ~10% of the block weight is consumed by `on_initialize` handlers.
/// This is used to limit the maximal weight of a single extrinsic.
const AVERAGE_ON_INITIALIZE_RATIO: Perbill = Perbill::from_percent(10);
/// We allow `Normal` extrinsics to fill up the block up to 75%, the rest can be used
/// by  Operational  extrinsics.
const NORMAL_DISPATCH_RATIO: Perbill = Perbill::from_percent(75);
/// We allow for 2 seconds of compute with a 6 second average block time.
const MAXIMUM_BLOCK_WEIGHT: Weight = 2 * WEIGHT_PER_SECOND;

parameter_types! {
	pub const BlockHashCount: BlockNumber = 2400;
	pub const Version: RuntimeVersion = VERSION;
	pub RuntimeBlockLength: BlockLength =
		BlockLength::max_with_normal_ratio(5 * 1024 * 1024, NORMAL_DISPATCH_RATIO);
	pub RuntimeBlockWeights: BlockWeights = BlockWeights::builder()
		.base_block(BlockExecutionWeight::get())
		.for_class(DispatchClass::all(), |weights| {
			weights.base_extrinsic = ExtrinsicBaseWeight::get();
		})
		.for_class(DispatchClass::Normal, |weights| {
			weights.max_total = Some(NORMAL_DISPATCH_RATIO * MAXIMUM_BLOCK_WEIGHT);
		})
		.for_class(DispatchClass::Operational, |weights| {
			weights.max_total = Some(MAXIMUM_BLOCK_WEIGHT);
			// Operational transactions have some extra reserved space, so that they
			// are included even if block reached `MAXIMUM_BLOCK_WEIGHT`.
			weights.reserved = Some(
				MAXIMUM_BLOCK_WEIGHT - NORMAL_DISPATCH_RATIO * MAXIMUM_BLOCK_WEIGHT
			);
		})
		.avg_block_initialization(AVERAGE_ON_INITIALIZE_RATIO)
		.build_or_panic();
}

const_assert!(NORMAL_DISPATCH_RATIO.deconstruct() >= AVERAGE_ON_INITIALIZE_RATIO.deconstruct());

impl frame_system::Config for Runtime {
	type BaseCallFilter = Everything;
	type BlockWeights = RuntimeBlockWeights;
	type BlockLength = RuntimeBlockLength;
	type DbWeight = RocksDbWeight;
	type Origin = Origin;
	type Call = Call;
	type Index = Index;
	type BlockNumber = BlockNumber;
	type Hash = Hash;
	type Hashing = BlakeTwo256;
	type AccountId = AccountId;
	type Lookup = Indices;
	type Header = generic::Header<BlockNumber, BlakeTwo256>;
	type Event = Event;
	type BlockHashCount = BlockHashCount;
	type Version = Version;
	type PalletInfo = PalletInfo;
	type AccountData = pallet_balances::AccountData<Balance>;
	type OnNewAccount = ();
	type OnKilledAccount = ();
	type SystemWeightInfo = frame_system::weights::SubstrateWeight<Runtime>;
	type SS58Prefix = ConstU16<42>;
	type OnSetCode = ();
	type MaxConsumers = ConstU32<16>;
}

impl pallet_randomness_collective_flip::Config for Runtime {}

impl pallet_utility::Config for Runtime {
	type Event = Event;
	type Call = Call;
	type PalletsOrigin = OriginCaller;
	type WeightInfo = pallet_utility::weights::SubstrateWeight<Runtime>;
}

parameter_types! {
	// One storage item; key size is 32; value is size 4+4+16+32 bytes = 56 bytes.
	pub const DepositBase: Balance = deposit(1, 88);
	// Additional storage item size of 32 bytes.
	pub const DepositFactor: Balance = deposit(0, 32);
}

impl pallet_multisig::Config for Runtime {
	type Event = Event;
	type Call = Call;
	type Currency = Balances;
	type DepositBase = DepositBase;
	type DepositFactor = DepositFactor;
	type MaxSignatories = ConstU16<100>;
	type WeightInfo = pallet_multisig::weights::SubstrateWeight<Runtime>;
}

parameter_types! {
	// One storage item; key size 32, value size 8; .
	pub const ProxyDepositBase: Balance = deposit(1, 8);
	// Additional storage item size of 33 bytes.
	pub const ProxyDepositFactor: Balance = deposit(0, 33);
	pub const AnnouncementDepositBase: Balance = deposit(1, 8);
	pub const AnnouncementDepositFactor: Balance = deposit(0, 66);
}

/// The type used to represent the kinds of proxying allowed.
#[derive(
	Copy,
	Clone,
	Eq,
	PartialEq,
	Ord,
	PartialOrd,
	Encode,
	Decode,
	RuntimeDebug,
	MaxEncodedLen,
	scale_info::TypeInfo,
)]
pub enum ProxyType {
	Any,
	NonTransfer,
	Governance,
	Staking,
}
impl Default for ProxyType {
	fn default() -> Self {
		Self::Any
	}
}
impl InstanceFilter<Call> for ProxyType {
	fn filter(&self, c: &Call) -> bool {
		match self {
			ProxyType::Any => true,
			ProxyType::NonTransfer => !matches!(
				c,
				Call::Balances(..) |
					Call::Assets(..) | Call::Uniques(..) |
					Call::Vesting(pallet_vesting::Call::vested_transfer { .. }) |
					Call::Indices(pallet_indices::Call::transfer { .. })
			),
			ProxyType::Governance => matches!(
				c,
				Call::Democracy(..) |
					Call::Council(..) | Call::Society(..) |
					Call::TechnicalCommittee(..) |
					Call::Elections(..) | Call::Treasury(..)
			),
			ProxyType::Staking => matches!(c, Call::Staking(..)),
		}
	}
	fn is_superset(&self, o: &Self) -> bool {
		match (self, o) {
			(x, y) if x == y => true,
			(ProxyType::Any, _) => true,
			(_, ProxyType::Any) => false,
			(ProxyType::NonTransfer, _) => true,
			_ => false,
		}
	}
}

impl pallet_proxy::Config for Runtime {
	type Event = Event;
	type Call = Call;
	type Currency = Balances;
	type ProxyType = ProxyType;
	type ProxyDepositBase = ProxyDepositBase;
	type ProxyDepositFactor = ProxyDepositFactor;
	type MaxProxies = ConstU32<32>;
	type WeightInfo = pallet_proxy::weights::SubstrateWeight<Runtime>;
	type MaxPending = ConstU32<32>;
	type CallHasher = BlakeTwo256;
	type AnnouncementDepositBase = AnnouncementDepositBase;
	type AnnouncementDepositFactor = AnnouncementDepositFactor;
}

parameter_types! {
	pub MaximumSchedulerWeight: Weight = Perbill::from_percent(80) *
		RuntimeBlockWeights::get().max_block;
	// Retry a scheduled item every 10 blocks (1 minute) until the preimage exists.
	pub const NoPreimagePostponement: Option<u32> = Some(10);
}

impl pallet_scheduler::Config for Runtime {
	type Event = Event;
	type Origin = Origin;
	type PalletsOrigin = OriginCaller;
	type Call = Call;
	type MaximumWeight = MaximumSchedulerWeight;
	type ScheduleOrigin = EnsureRoot<AccountId>;
	type MaxScheduledPerBlock = ConstU32<50>;
	type WeightInfo = pallet_scheduler::weights::SubstrateWeight<Runtime>;
	type OriginPrivilegeCmp = EqualPrivilegeOnly;
	type PreimageProvider = Preimage;
	type NoPreimagePostponement = NoPreimagePostponement;
}

parameter_types! {
	pub const PreimageMaxSize: u32 = 4096 * 1024;
	pub const PreimageBaseDeposit: Balance = 1 * DOLLARS;
	// One cent: $10,000 / MB
	pub const PreimageByteDeposit: Balance = 1 * CENTS;
}

impl pallet_preimage::Config for Runtime {
	type WeightInfo = pallet_preimage::weights::SubstrateWeight<Runtime>;
	type Event = Event;
	type Currency = Balances;
	type ManagerOrigin = EnsureRoot<AccountId>;
	type MaxSize = PreimageMaxSize;
	type BaseDeposit = PreimageBaseDeposit;
	type ByteDeposit = PreimageByteDeposit;
}

parameter_types! {
	// NOTE: Currently it is not possible to change the epoch duration after the chain has started.
	//       Attempting to do so will brick block production.
	pub const EpochDuration: u64 = EPOCH_DURATION_IN_SLOTS;
	pub const ExpectedBlockTime: Moment = MILLISECS_PER_BLOCK;
	pub const ReportLongevity: u64 =
		BondingDuration::get() as u64 * SessionsPerEra::get() as u64 * EpochDuration::get();
}

impl pallet_babe::Config for Runtime {
	type EpochDuration = EpochDuration;
	type ExpectedBlockTime = ExpectedBlockTime;
	type EpochChangeTrigger = pallet_babe::ExternalTrigger;
	type DisabledValidators = Session;

	type KeyOwnerProofSystem = Historical;

	type KeyOwnerProof = <Self::KeyOwnerProofSystem as KeyOwnerProofSystem<(
		KeyTypeId,
		pallet_babe::AuthorityId,
	)>>::Proof;

	type KeyOwnerIdentification = <Self::KeyOwnerProofSystem as KeyOwnerProofSystem<(
		KeyTypeId,
		pallet_babe::AuthorityId,
	)>>::IdentificationTuple;

	type HandleEquivocation =
		pallet_babe::EquivocationHandler<Self::KeyOwnerIdentification, Offences, ReportLongevity>;

	type WeightInfo = ();
	type MaxAuthorities = MaxAuthorities;
}

parameter_types! {
	pub const IndexDeposit: Balance = 1 * DOLLARS;
}

impl pallet_indices::Config for Runtime {
	type AccountIndex = AccountIndex;
	type Currency = Balances;
	type Deposit = IndexDeposit;
	type Event = Event;
	type WeightInfo = pallet_indices::weights::SubstrateWeight<Runtime>;
}

parameter_types! {
	pub const ExistentialDeposit: Balance = 1 * DOLLARS;
	// For weight estimation, we assume that the most locks on an individual account will be 50.
	// This number may need to be adjusted in the future if this assumption no longer holds true.
	pub const MaxLocks: u32 = 50;
	pub const MaxReserves: u32 = 50;
}

impl pallet_balances::Config for Runtime {
	type MaxLocks = MaxLocks;
	type MaxReserves = MaxReserves;
	type ReserveIdentifier = [u8; 8];
	type Balance = Balance;
	type DustRemoval = ();
	type Event = Event;
	type ExistentialDeposit = ExistentialDeposit;
	type AccountStore = frame_system::Pallet<Runtime>;
	type WeightInfo = pallet_balances::weights::SubstrateWeight<Runtime>;
}

parameter_types! {
	pub const TransactionByteFee: Balance = 10 * MILLICENTS;
	pub const OperationalFeeMultiplier: u8 = 5;
	pub const TargetBlockFullness: Perquintill = Perquintill::from_percent(25);
	pub AdjustmentVariable: Multiplier = Multiplier::saturating_from_rational(1, 100_000);
	pub MinimumMultiplier: Multiplier = Multiplier::saturating_from_rational(1, 1_000_000_000u128);
}

impl pallet_transaction_payment::Config for Runtime {
	type OnChargeTransaction = CurrencyAdapter<Balances, DealWithFees>;
	type OperationalFeeMultiplier = OperationalFeeMultiplier;
	type WeightToFee = IdentityFee<Balance>;
	type LengthToFee = ConstantMultiplier<Balance, TransactionByteFee>;
	type FeeMultiplierUpdate =
		TargetedFeeAdjustment<Self, TargetBlockFullness, AdjustmentVariable, MinimumMultiplier>;
}

impl pallet_asset_tx_payment::Config for Runtime {
	type Fungibles = Assets;
	type OnChargeAssetTransaction = pallet_asset_tx_payment::FungiblesAdapter<
		pallet_assets::BalanceToAssetBalance<Balances, Runtime, ConvertInto>,
		CreditToBlockAuthor,
	>;
}

parameter_types! {
	pub const MinimumPeriod: Moment = SLOT_DURATION / 2;
}

impl pallet_timestamp::Config for Runtime {
	type Moment = Moment;
	type OnTimestampSet = Babe;
	type MinimumPeriod = MinimumPeriod;
	type WeightInfo = pallet_timestamp::weights::SubstrateWeight<Runtime>;
}

parameter_types! {
	pub const UncleGenerations: BlockNumber = 5;
}

impl pallet_authorship::Config for Runtime {
	type FindAuthor = pallet_session::FindAccountFromAuthorIndex<Self, Babe>;
	type UncleGenerations = UncleGenerations;
	type FilterUncle = ();
	type EventHandler = (Staking, ImOnline);
}

impl_opaque_keys! {
	pub struct SessionKeys {
		pub grandpa: Grandpa,
		pub babe: Babe,
		pub im_online: ImOnline,
		pub authority_discovery: AuthorityDiscovery,
	}
}

impl pallet_session::Config for Runtime {
	type Event = Event;
	type ValidatorId = <Self as frame_system::Config>::AccountId;
	type ValidatorIdOf = pallet_staking::StashOf<Self>;
	type ShouldEndSession = Babe;
	type NextSessionRotation = Babe;
	type SessionManager = pallet_session::historical::NoteHistoricalRoot<Self, Staking>;
	type SessionHandler = <SessionKeys as OpaqueKeys>::KeyTypeIdProviders;
	type Keys = SessionKeys;
	type WeightInfo = pallet_session::weights::SubstrateWeight<Runtime>;
}

impl pallet_session::historical::Config for Runtime {
	type FullIdentification = pallet_staking::Exposure<AccountId, Balance>;
	type FullIdentificationOf = pallet_staking::ExposureOf<Runtime>;
}

pallet_staking_reward_curve::build! {
	const REWARD_CURVE: PiecewiseLinear<'static> = curve!(
		min_inflation: 0_025_000,
		max_inflation: 0_100_000,
		ideal_stake: 0_500_000,
		falloff: 0_050_000,
		max_piece_count: 40,
		test_precision: 0_005_000,
	);
}

parameter_types! {
	pub const SessionsPerEra: sp_staking::SessionIndex = 6;
	pub const BondingDuration: sp_staking::EraIndex = 24 * 28;
	pub const SlashDeferDuration: sp_staking::EraIndex = 24 * 7; // 1/4 the bonding duration.
	pub const RewardCurve: &'static PiecewiseLinear<'static> = &REWARD_CURVE;
	pub const MaxNominatorRewardedPerValidator: u32 = 256;
	pub const OffendingValidatorsThreshold: Perbill = Perbill::from_percent(17);
	pub OffchainRepeat: BlockNumber = 5;
}

pub struct StakingBenchmarkingConfig;
impl pallet_staking::BenchmarkingConfig for StakingBenchmarkingConfig {
	type MaxNominators = ConstU32<1000>;
	type MaxValidators = ConstU32<1000>;
}

impl pallet_staking::Config for Runtime {
	type MaxNominations = MaxNominations;
	type Currency = Balances;
	type CurrencyBalance = Balance;
	type UnixTime = Timestamp;
	type CurrencyToVote = U128CurrencyToVote;
	type RewardRemainder = Treasury;
	type Event = Event;
	type Slash = Treasury; // send the slashed funds to the treasury.
	type Reward = (); // rewards are minted from the void
	type SessionsPerEra = SessionsPerEra;
	type BondingDuration = BondingDuration;
	type SlashDeferDuration = SlashDeferDuration;
	/// A super-majority of the council can cancel the slash.
	type SlashCancelOrigin = EitherOfDiverse<
		EnsureRoot<AccountId>,
		pallet_collective::EnsureProportionAtLeast<AccountId, CouncilCollective, 3, 4>,
	>;
	type SessionInterface = Self;
	type EraPayout = pallet_staking::ConvertCurve<RewardCurve>;
	type NextNewSession = Session;
	type MaxNominatorRewardedPerValidator = MaxNominatorRewardedPerValidator;
	type OffendingValidatorsThreshold = OffendingValidatorsThreshold;
	type ElectionProvider = ElectionProviderMultiPhase;
	type GenesisElectionProvider = onchain::UnboundedExecution<OnChainSeqPhragmen>;
	type VoterList = BagsList;
	type MaxUnlockingChunks = ConstU32<32>;
	type OnStakerSlash = NominationPools;
	type WeightInfo = pallet_staking::weights::SubstrateWeight<Runtime>;
<<<<<<< HEAD
	type CmixHandler = pallet_staking::DefaultCmixHandler;
	type CustodyHandler = pallet_staking::DefaultCustodyHandler;
	type AdminOrigin = EnsureRoot<AccountId>;
=======
	type BenchmarkingConfig = StakingBenchmarkingConfig;
>>>>>>> 292c66c0
}

parameter_types! {
	// phase durations. 1/4 of the last session for each.
	pub const SignedPhase: u32 = EPOCH_DURATION_IN_BLOCKS / 4;
	pub const UnsignedPhase: u32 = EPOCH_DURATION_IN_BLOCKS / 4;

	// signed config
	pub const SignedRewardBase: Balance = 1 * DOLLARS;
	pub const SignedDepositBase: Balance = 1 * DOLLARS;
	pub const SignedDepositByte: Balance = 1 * CENTS;

	pub BetterUnsignedThreshold: Perbill = Perbill::from_rational(1u32, 10_000);

	// miner configs
	pub const MultiPhaseUnsignedPriority: TransactionPriority = StakingUnsignedPriority::get() - 1u64;
	pub MinerMaxWeight: Weight = RuntimeBlockWeights::get()
		.get(DispatchClass::Normal)
		.max_extrinsic.expect("Normal extrinsics have a weight limit configured; qed")
		.saturating_sub(BlockExecutionWeight::get());
	// Solution can occupy 90% of normal block size
	pub MinerMaxLength: u32 = Perbill::from_rational(9u32, 10) *
		*RuntimeBlockLength::get()
		.max
		.get(DispatchClass::Normal);
}

frame_election_provider_support::generate_solution_type!(
	#[compact]
	pub struct NposSolution16::<
		VoterIndex = u32,
		TargetIndex = u16,
		Accuracy = sp_runtime::PerU16,
		MaxVoters = MaxElectingVoters,
	>(16)
);

parameter_types! {
	pub MaxNominations: u32 = <NposSolution16 as frame_election_provider_support::NposSolution>::LIMIT as u32;
	pub MaxElectingVoters: u32 = 10_000;
}

/// The numbers configured here could always be more than the the maximum limits of staking pallet
/// to ensure election snapshot will not run out of memory. For now, we set them to smaller values
/// since the staking is bounded and the weight pipeline takes hours for this single pallet.
pub struct ElectionProviderBenchmarkConfig;
impl pallet_election_provider_multi_phase::BenchmarkingConfig for ElectionProviderBenchmarkConfig {
	const VOTERS: [u32; 2] = [1000, 2000];
	const TARGETS: [u32; 2] = [500, 1000];
	const ACTIVE_VOTERS: [u32; 2] = [500, 800];
	const DESIRED_TARGETS: [u32; 2] = [200, 400];
	const SNAPSHOT_MAXIMUM_VOTERS: u32 = 1000;
	const MINER_MAXIMUM_VOTERS: u32 = 1000;
	const MAXIMUM_TARGETS: u32 = 300;
}

/// Maximum number of iterations for balancing that will be executed in the embedded OCW
/// miner of election provider multi phase.
pub const MINER_MAX_ITERATIONS: u32 = 10;

/// A source of random balance for NposSolver, which is meant to be run by the OCW election miner.
pub struct OffchainRandomBalancing;
impl Get<Option<(usize, ExtendedBalance)>> for OffchainRandomBalancing {
	fn get() -> Option<(usize, ExtendedBalance)> {
		use sp_runtime::traits::TrailingZeroInput;
		let iters = match MINER_MAX_ITERATIONS {
			0 => 0,
			max => {
				let seed = sp_io::offchain::random_seed();
				let random = <u32>::decode(&mut TrailingZeroInput::new(&seed))
					.expect("input is padded with zeroes; qed") %
					max.saturating_add(1);
				random as usize
			},
		};

		Some((iters, 0))
	}
}

pub struct OnChainSeqPhragmen;
impl onchain::Config for OnChainSeqPhragmen {
	type System = Runtime;
	type Solver = SequentialPhragmen<
		AccountId,
		pallet_election_provider_multi_phase::SolutionAccuracyOf<Runtime>,
	>;
	type DataProvider = <Runtime as pallet_election_provider_multi_phase::Config>::DataProvider;
	type WeightInfo = frame_election_provider_support::weights::SubstrateWeight<Runtime>;
}

impl onchain::BoundedConfig for OnChainSeqPhragmen {
	type VotersBound = MaxElectingVoters;
	type TargetsBound = ConstU32<2_000>;
}

impl pallet_election_provider_multi_phase::MinerConfig for Runtime {
	type AccountId = AccountId;
	type MaxLength = MinerMaxLength;
	type MaxWeight = MinerMaxWeight;
	type Solution = NposSolution16;
	type MaxVotesPerVoter =
	<<Self as pallet_election_provider_multi_phase::Config>::DataProvider as ElectionDataProvider>::MaxVotesPerVoter;

	// The unsigned submissions have to respect the weight of the submit_unsigned call, thus their
	// weight estimate function is wired to this call's weight.
	fn solution_weight(v: u32, t: u32, a: u32, d: u32) -> Weight {
		<
			<Self as pallet_election_provider_multi_phase::Config>::WeightInfo
			as
			pallet_election_provider_multi_phase::WeightInfo
		>::submit_unsigned(v, t, a, d)
	}
}

impl pallet_election_provider_multi_phase::Config for Runtime {
	type Event = Event;
	type Currency = Balances;
	type EstimateCallFee = TransactionPayment;
	type SignedPhase = SignedPhase;
	type UnsignedPhase = UnsignedPhase;
	type BetterUnsignedThreshold = BetterUnsignedThreshold;
	type BetterSignedThreshold = ();
	type OffchainRepeat = OffchainRepeat;
	type MinerTxPriority = MultiPhaseUnsignedPriority;
	type MinerConfig = Self;
	type SignedMaxSubmissions = ConstU32<10>;
	type SignedRewardBase = SignedRewardBase;
	type SignedDepositBase = SignedDepositBase;
	type SignedDepositByte = SignedDepositByte;
	type SignedMaxRefunds = ConstU32<3>;
	type SignedDepositWeight = ();
	type SignedMaxWeight = MinerMaxWeight;
	type SlashHandler = (); // burn slashes
	type RewardHandler = (); // nothing to do upon rewards
	type DataProvider = Staking;
	type Fallback = onchain::BoundedExecution<OnChainSeqPhragmen>;
	type GovernanceFallback = onchain::BoundedExecution<OnChainSeqPhragmen>;
	type Solver = SequentialPhragmen<AccountId, SolutionAccuracyOf<Self>, OffchainRandomBalancing>;
	type ForceOrigin = EnsureRootOrHalfCouncil;
	type MaxElectableTargets = ConstU16<{ u16::MAX }>;
	type MaxElectingVoters = MaxElectingVoters;
	type BenchmarkingConfig = ElectionProviderBenchmarkConfig;
	type WeightInfo = pallet_election_provider_multi_phase::weights::SubstrateWeight<Self>;
}

parameter_types! {
	pub const BagThresholds: &'static [u64] = &voter_bags::THRESHOLDS;
}

impl pallet_bags_list::Config for Runtime {
	type Event = Event;
	type ScoreProvider = Staking;
	type WeightInfo = pallet_bags_list::weights::SubstrateWeight<Runtime>;
	type BagThresholds = BagThresholds;
	type Score = VoteWeight;
}

parameter_types! {
	pub const PostUnbondPoolsWindow: u32 = 4;
	pub const NominationPoolsPalletId: PalletId = PalletId(*b"py/nopls");
	pub const MinPointsToBalance: u32 = 10;
}

use sp_runtime::traits::Convert;
pub struct BalanceToU256;
impl Convert<Balance, sp_core::U256> for BalanceToU256 {
	fn convert(balance: Balance) -> sp_core::U256 {
		sp_core::U256::from(balance)
	}
}
pub struct U256ToBalance;
impl Convert<sp_core::U256, Balance> for U256ToBalance {
	fn convert(n: sp_core::U256) -> Balance {
		n.try_into().unwrap_or(Balance::max_value())
	}
}

impl pallet_nomination_pools::Config for Runtime {
	type WeightInfo = ();
	type Event = Event;
	type Currency = Balances;
	type BalanceToU256 = BalanceToU256;
	type U256ToBalance = U256ToBalance;
	type StakingInterface = pallet_staking::Pallet<Self>;
	type PostUnbondingPoolsWindow = PostUnbondPoolsWindow;
	type MaxMetadataLen = ConstU32<256>;
	type MaxUnbonding = ConstU32<8>;
	type PalletId = NominationPoolsPalletId;
	type MinPointsToBalance = MinPointsToBalance;
}

parameter_types! {
	pub const VoteLockingPeriod: BlockNumber = 30 * DAYS;
}

impl pallet_conviction_voting::Config for Runtime {
	type WeightInfo = pallet_conviction_voting::weights::SubstrateWeight<Self>;
	type Event = Event;
	type Currency = Balances;
	type VoteLockingPeriod = VoteLockingPeriod;
	type MaxVotes = ConstU32<512>;
	type MaxTurnout = frame_support::traits::TotalIssuanceOf<Balances, Self::AccountId>;
	type Polls = Referenda;
}

parameter_types! {
	pub const AlarmInterval: BlockNumber = 1;
	pub const SubmissionDeposit: Balance = 100 * DOLLARS;
	pub const UndecidingTimeout: BlockNumber = 28 * DAYS;
}

pub struct TracksInfo;
impl pallet_referenda::TracksInfo<Balance, BlockNumber> for TracksInfo {
	type Id = u16;
	type Origin = <Origin as frame_support::traits::OriginTrait>::PalletsOrigin;
	fn tracks() -> &'static [(Self::Id, pallet_referenda::TrackInfo<Balance, BlockNumber>)] {
		static DATA: [(u16, pallet_referenda::TrackInfo<Balance, BlockNumber>); 1] = [(
			0u16,
			pallet_referenda::TrackInfo {
				name: "root",
				max_deciding: 1,
				decision_deposit: 10,
				prepare_period: 4,
				decision_period: 4,
				confirm_period: 2,
				min_enactment_period: 4,
				min_approval: pallet_referenda::Curve::LinearDecreasing {
					length: Perbill::from_percent(100),
					floor: Perbill::from_percent(50),
					ceil: Perbill::from_percent(100),
				},
				min_support: pallet_referenda::Curve::LinearDecreasing {
					length: Perbill::from_percent(100),
					floor: Perbill::from_percent(0),
					ceil: Perbill::from_percent(100),
				},
			},
		)];
		&DATA[..]
	}
	fn track_for(id: &Self::Origin) -> Result<Self::Id, ()> {
		if let Ok(system_origin) = frame_system::RawOrigin::try_from(id.clone()) {
			match system_origin {
				frame_system::RawOrigin::Root => Ok(0),
				_ => Err(()),
			}
		} else {
			Err(())
		}
	}
}

impl pallet_referenda::Config for Runtime {
	type WeightInfo = pallet_referenda::weights::SubstrateWeight<Self>;
	type Call = Call;
	type Event = Event;
	type Scheduler = Scheduler;
	type Currency = pallet_balances::Pallet<Self>;
	type SubmitOrigin = EnsureSigned<AccountId>;
	type CancelOrigin = EnsureRoot<AccountId>;
	type KillOrigin = EnsureRoot<AccountId>;
	type Slash = ();
	type Votes = pallet_conviction_voting::VotesOf<Runtime>;
	type Tally = pallet_conviction_voting::TallyOf<Runtime>;
	type SubmissionDeposit = SubmissionDeposit;
	type MaxQueued = ConstU32<100>;
	type UndecidingTimeout = UndecidingTimeout;
	type AlarmInterval = AlarmInterval;
	type Tracks = TracksInfo;
}

impl pallet_referenda::Config<pallet_referenda::Instance2> for Runtime {
	type WeightInfo = pallet_referenda::weights::SubstrateWeight<Self>;
	type Call = Call;
	type Event = Event;
	type Scheduler = Scheduler;
	type Currency = pallet_balances::Pallet<Self>;
	type SubmitOrigin = EnsureSigned<AccountId>;
	type CancelOrigin = EnsureRoot<AccountId>;
	type KillOrigin = EnsureRoot<AccountId>;
	type Slash = ();
	type Votes = pallet_ranked_collective::Votes;
	type Tally = pallet_ranked_collective::TallyOf<Runtime>;
	type SubmissionDeposit = SubmissionDeposit;
	type MaxQueued = ConstU32<100>;
	type UndecidingTimeout = UndecidingTimeout;
	type AlarmInterval = AlarmInterval;
	type Tracks = TracksInfo;
}

impl pallet_ranked_collective::Config for Runtime {
	type WeightInfo = pallet_ranked_collective::weights::SubstrateWeight<Self>;
	type Event = Event;
	type PromoteOrigin = EnsureRootWithSuccess<AccountId, ConstU16<65535>>;
	type DemoteOrigin = EnsureRootWithSuccess<AccountId, ConstU16<65535>>;
	type Polls = RankedPolls;
	type MinRankOfClass = traits::Identity;
	type VoteWeight = pallet_ranked_collective::Geometric;
}

impl pallet_remark::Config for Runtime {
	type WeightInfo = pallet_remark::weights::SubstrateWeight<Self>;
	type Event = Event;
}

parameter_types! {
	pub const LaunchPeriod: BlockNumber = 28 * 24 * 60 * MINUTES;
	pub const VotingPeriod: BlockNumber = 28 * 24 * 60 * MINUTES;
	pub const FastTrackVotingPeriod: BlockNumber = 3 * 24 * 60 * MINUTES;
	pub const MinimumDeposit: Balance = 100 * DOLLARS;
	pub const EnactmentPeriod: BlockNumber = 30 * 24 * 60 * MINUTES;
	pub const CooloffPeriod: BlockNumber = 28 * 24 * 60 * MINUTES;
	pub const MaxProposals: u32 = 100;
}

impl pallet_democracy::Config for Runtime {
	type Proposal = Call;
	type Event = Event;
	type Currency = Balances;
	type EnactmentPeriod = EnactmentPeriod;
	type LaunchPeriod = LaunchPeriod;
	type VotingPeriod = VotingPeriod;
	type VoteLockingPeriod = EnactmentPeriod; // Same as EnactmentPeriod
	type MinimumDeposit = MinimumDeposit;
	/// A straight majority of the council can decide what their next motion is.
	type ExternalOrigin =
		pallet_collective::EnsureProportionAtLeast<AccountId, CouncilCollective, 1, 2>;
	/// A super-majority can have the next scheduled referendum be a straight majority-carries vote.
	type ExternalMajorityOrigin =
		pallet_collective::EnsureProportionAtLeast<AccountId, CouncilCollective, 3, 4>;
	/// A unanimous council can have the next scheduled referendum be a straight default-carries
	/// (NTB) vote.
	type ExternalDefaultOrigin =
		pallet_collective::EnsureProportionAtLeast<AccountId, CouncilCollective, 1, 1>;
	/// Two thirds of the technical committee can have an ExternalMajority/ExternalDefault vote
	/// be tabled immediately and with a shorter voting/enactment period.
	type FastTrackOrigin =
		pallet_collective::EnsureProportionAtLeast<AccountId, TechnicalCollective, 2, 3>;
	type InstantOrigin =
		pallet_collective::EnsureProportionAtLeast<AccountId, TechnicalCollective, 1, 1>;
	type InstantAllowed = frame_support::traits::ConstBool<true>;
	type FastTrackVotingPeriod = FastTrackVotingPeriod;
	// To cancel a proposal which has been passed, 2/3 of the council must agree to it.
	type CancellationOrigin =
		pallet_collective::EnsureProportionAtLeast<AccountId, CouncilCollective, 2, 3>;
	// To cancel a proposal before it has been passed, the technical committee must be unanimous or
	// Root must agree.
	type CancelProposalOrigin = EitherOfDiverse<
		EnsureRoot<AccountId>,
		pallet_collective::EnsureProportionAtLeast<AccountId, TechnicalCollective, 1, 1>,
	>;
	type BlacklistOrigin = EnsureRoot<AccountId>;
	// Any single technical committee member may veto a coming council proposal, however they can
	// only do it once and it lasts only for the cool-off period.
	type VetoOrigin = pallet_collective::EnsureMember<AccountId, TechnicalCollective>;
	type CooloffPeriod = CooloffPeriod;
	type PreimageByteDeposit = PreimageByteDeposit;
	type OperationalPreimageOrigin = pallet_collective::EnsureMember<AccountId, CouncilCollective>;
	type Slash = Treasury;
	type Scheduler = Scheduler;
	type PalletsOrigin = OriginCaller;
	type MaxVotes = ConstU32<100>;
	type WeightInfo = pallet_democracy::weights::SubstrateWeight<Runtime>;
	type MaxProposals = MaxProposals;
}

parameter_types! {
	pub const CouncilMotionDuration: BlockNumber = 5 * DAYS;
	pub const CouncilMaxProposals: u32 = 100;
	pub const CouncilMaxMembers: u32 = 100;
}

type CouncilCollective = pallet_collective::Instance1;
impl pallet_collective::Config<CouncilCollective> for Runtime {
	type Origin = Origin;
	type Proposal = Call;
	type Event = Event;
	type MotionDuration = CouncilMotionDuration;
	type MaxProposals = CouncilMaxProposals;
	type MaxMembers = CouncilMaxMembers;
	type DefaultVote = pallet_collective::PrimeDefaultVote;
	type WeightInfo = pallet_collective::weights::SubstrateWeight<Runtime>;
}

parameter_types! {
	pub const CandidacyBond: Balance = 10 * DOLLARS;
	// 1 storage item created, key size is 32 bytes, value size is 16+16.
	pub const VotingBondBase: Balance = deposit(1, 64);
	// additional data per vote is 32 bytes (account id).
	pub const VotingBondFactor: Balance = deposit(0, 32);
	pub const TermDuration: BlockNumber = 7 * DAYS;
	pub const DesiredMembers: u32 = 13;
	pub const DesiredRunnersUp: u32 = 7;
	pub const ElectionsPhragmenPalletId: LockIdentifier = *b"phrelect";
}

// Make sure that there are no more than `MaxMembers` members elected via elections-phragmen.
const_assert!(DesiredMembers::get() <= CouncilMaxMembers::get());

impl pallet_elections_phragmen::Config for Runtime {
	type Event = Event;
	type PalletId = ElectionsPhragmenPalletId;
	type Currency = Balances;
	type ChangeMembers = Council;
	// NOTE: this implies that council's genesis members cannot be set directly and must come from
	// this module.
	type InitializeMembers = Council;
	type CurrencyToVote = U128CurrencyToVote;
	type CandidacyBond = CandidacyBond;
	type VotingBondBase = VotingBondBase;
	type VotingBondFactor = VotingBondFactor;
	type LoserCandidate = ();
	type KickedMember = ();
	type DesiredMembers = DesiredMembers;
	type DesiredRunnersUp = DesiredRunnersUp;
	type TermDuration = TermDuration;
	type WeightInfo = pallet_elections_phragmen::weights::SubstrateWeight<Runtime>;
}

parameter_types! {
	pub const TechnicalMotionDuration: BlockNumber = 5 * DAYS;
	pub const TechnicalMaxProposals: u32 = 100;
	pub const TechnicalMaxMembers: u32 = 100;
}

type TechnicalCollective = pallet_collective::Instance2;
impl pallet_collective::Config<TechnicalCollective> for Runtime {
	type Origin = Origin;
	type Proposal = Call;
	type Event = Event;
	type MotionDuration = TechnicalMotionDuration;
	type MaxProposals = TechnicalMaxProposals;
	type MaxMembers = TechnicalMaxMembers;
	type DefaultVote = pallet_collective::PrimeDefaultVote;
	type WeightInfo = pallet_collective::weights::SubstrateWeight<Runtime>;
}

type EnsureRootOrHalfCouncil = EitherOfDiverse<
	EnsureRoot<AccountId>,
	pallet_collective::EnsureProportionMoreThan<AccountId, CouncilCollective, 1, 2>,
>;
impl pallet_membership::Config<pallet_membership::Instance1> for Runtime {
	type Event = Event;
	type AddOrigin = EnsureRootOrHalfCouncil;
	type RemoveOrigin = EnsureRootOrHalfCouncil;
	type SwapOrigin = EnsureRootOrHalfCouncil;
	type ResetOrigin = EnsureRootOrHalfCouncil;
	type PrimeOrigin = EnsureRootOrHalfCouncil;
	type MembershipInitialized = TechnicalCommittee;
	type MembershipChanged = TechnicalCommittee;
	type MaxMembers = TechnicalMaxMembers;
	type WeightInfo = pallet_membership::weights::SubstrateWeight<Runtime>;
}

parameter_types! {
	pub const ProposalBond: Permill = Permill::from_percent(5);
	pub const ProposalBondMinimum: Balance = 1 * DOLLARS;
	pub const SpendPeriod: BlockNumber = 1 * DAYS;
	pub const Burn: Permill = Permill::from_percent(50);
	pub const TipCountdown: BlockNumber = 1 * DAYS;
	pub const TipFindersFee: Percent = Percent::from_percent(20);
	pub const TipReportDepositBase: Balance = 1 * DOLLARS;
	pub const DataDepositPerByte: Balance = 1 * CENTS;
	pub const TreasuryPalletId: PalletId = PalletId(*b"py/trsry");
	pub const MaximumReasonLength: u32 = 300;
	pub const MaxApprovals: u32 = 100;
}

impl pallet_treasury::Config for Runtime {
	type PalletId = TreasuryPalletId;
	type Currency = Balances;
	type ApproveOrigin = EitherOfDiverse<
		EnsureRoot<AccountId>,
		pallet_collective::EnsureProportionAtLeast<AccountId, CouncilCollective, 3, 5>,
	>;
	type RejectOrigin = EitherOfDiverse<
		EnsureRoot<AccountId>,
		pallet_collective::EnsureProportionMoreThan<AccountId, CouncilCollective, 1, 2>,
	>;
	type Event = Event;
	type OnSlash = ();
	type ProposalBond = ProposalBond;
	type ProposalBondMinimum = ProposalBondMinimum;
	type ProposalBondMaximum = ();
	type SpendPeriod = SpendPeriod;
	type Burn = Burn;
	type BurnDestination = ();
	type SpendFunds = Bounties;
	type WeightInfo = pallet_treasury::weights::SubstrateWeight<Runtime>;
	type MaxApprovals = MaxApprovals;
	type SpendOrigin = frame_support::traits::NeverEnsureOrigin<u128>;
}

parameter_types! {
	pub const BountyCuratorDeposit: Permill = Permill::from_percent(50);
	pub const BountyValueMinimum: Balance = 5 * DOLLARS;
	pub const BountyDepositBase: Balance = 1 * DOLLARS;
	pub const CuratorDepositMultiplier: Permill = Permill::from_percent(50);
	pub const CuratorDepositMin: Balance = 1 * DOLLARS;
	pub const CuratorDepositMax: Balance = 100 * DOLLARS;
	pub const BountyDepositPayoutDelay: BlockNumber = 1 * DAYS;
	pub const BountyUpdatePeriod: BlockNumber = 14 * DAYS;
}

impl pallet_bounties::Config for Runtime {
	type Event = Event;
	type BountyDepositBase = BountyDepositBase;
	type BountyDepositPayoutDelay = BountyDepositPayoutDelay;
	type BountyUpdatePeriod = BountyUpdatePeriod;
	type CuratorDepositMultiplier = CuratorDepositMultiplier;
	type CuratorDepositMin = CuratorDepositMin;
	type CuratorDepositMax = CuratorDepositMax;
	type BountyValueMinimum = BountyValueMinimum;
	type DataDepositPerByte = DataDepositPerByte;
	type MaximumReasonLength = MaximumReasonLength;
	type WeightInfo = pallet_bounties::weights::SubstrateWeight<Runtime>;
	type ChildBountyManager = ChildBounties;
}

parameter_types! {
	pub const ChildBountyValueMinimum: Balance = 1 * DOLLARS;
}

impl pallet_child_bounties::Config for Runtime {
	type Event = Event;
	type MaxActiveChildBountyCount = ConstU32<5>;
	type ChildBountyValueMinimum = ChildBountyValueMinimum;
	type WeightInfo = pallet_child_bounties::weights::SubstrateWeight<Runtime>;
}

impl pallet_tips::Config for Runtime {
	type Event = Event;
	type DataDepositPerByte = DataDepositPerByte;
	type MaximumReasonLength = MaximumReasonLength;
	type Tippers = Elections;
	type TipCountdown = TipCountdown;
	type TipFindersFee = TipFindersFee;
	type TipReportDepositBase = TipReportDepositBase;
	type WeightInfo = pallet_tips::weights::SubstrateWeight<Runtime>;
}

parameter_types! {
	pub const DepositPerItem: Balance = deposit(1, 0);
	pub const DepositPerByte: Balance = deposit(0, 1);
	pub const MaxValueSize: u32 = 16 * 1024;
	// The lazy deletion runs inside on_initialize.
	pub DeletionWeightLimit: Weight = RuntimeBlockWeights::get()
		.per_class
		.get(DispatchClass::Normal)
		.max_total
		.unwrap_or(RuntimeBlockWeights::get().max_block);
	// The weight needed for decoding the queue should be less or equal than a fifth
	// of the overall weight dedicated to the lazy deletion.
	pub DeletionQueueDepth: u32 = ((DeletionWeightLimit::get() / (
			<Runtime as pallet_contracts::Config>::WeightInfo::on_initialize_per_queue_item(1) -
			<Runtime as pallet_contracts::Config>::WeightInfo::on_initialize_per_queue_item(0)
		)) / 5) as u32;
	pub Schedule: pallet_contracts::Schedule<Runtime> = Default::default();
}

impl pallet_contracts::Config for Runtime {
	type Time = Timestamp;
	type Randomness = RandomnessCollectiveFlip;
	type Currency = Balances;
	type Event = Event;
	type Call = Call;
	/// The safest default is to allow no calls at all.
	///
	/// Runtimes should whitelist dispatchables that are allowed to be called from contracts
	/// and make sure they are stable. Dispatchables exposed to contracts are not allowed to
	/// change because that would break already deployed contracts. The `Call` structure itself
	/// is not allowed to change the indices of existing pallets, too.
	type CallFilter = Nothing;
	type DepositPerItem = DepositPerItem;
	type DepositPerByte = DepositPerByte;
	type CallStack = [pallet_contracts::Frame<Self>; 31];
	type WeightPrice = pallet_transaction_payment::Pallet<Self>;
	type WeightInfo = pallet_contracts::weights::SubstrateWeight<Self>;
	type ChainExtension = ();
	type DeletionQueueDepth = DeletionQueueDepth;
	type DeletionWeightLimit = DeletionWeightLimit;
	type Schedule = Schedule;
	type AddressGenerator = pallet_contracts::DefaultAddressGenerator;
	type ContractAccessWeight = pallet_contracts::DefaultContractAccessWeight<RuntimeBlockWeights>;
	type MaxCodeLen = ConstU32<{ 128 * 1024 }>;
	type RelaxedMaxCodeLen = ConstU32<{ 256 * 1024 }>;
}

impl pallet_sudo::Config for Runtime {
	type Event = Event;
	type Call = Call;
}

parameter_types! {
	pub const ImOnlineUnsignedPriority: TransactionPriority = TransactionPriority::max_value();
	/// We prioritize im-online heartbeats over election solution submission.
	pub const StakingUnsignedPriority: TransactionPriority = TransactionPriority::max_value() / 2;
	pub const MaxAuthorities: u32 = 100;
	pub const MaxKeys: u32 = 10_000;
	pub const MaxPeerInHeartbeats: u32 = 10_000;
	pub const MaxPeerDataEncodingSize: u32 = 1_000;
}

impl<LocalCall> frame_system::offchain::CreateSignedTransaction<LocalCall> for Runtime
where
	Call: From<LocalCall>,
{
	fn create_transaction<C: frame_system::offchain::AppCrypto<Self::Public, Self::Signature>>(
		call: Call,
		public: <Signature as traits::Verify>::Signer,
		account: AccountId,
		nonce: Index,
	) -> Option<(Call, <UncheckedExtrinsic as traits::Extrinsic>::SignaturePayload)> {
		let tip = 0;
		// take the biggest period possible.
		let period =
			BlockHashCount::get().checked_next_power_of_two().map(|c| c / 2).unwrap_or(2) as u64;
		let current_block = System::block_number()
			.saturated_into::<u64>()
			// The `System::block_number` is initialized with `n+1`,
			// so the actual block number is `n`.
			.saturating_sub(1);
		let era = Era::mortal(period, current_block);
		let extra = (
			frame_system::CheckNonZeroSender::<Runtime>::new(),
			frame_system::CheckSpecVersion::<Runtime>::new(),
			frame_system::CheckTxVersion::<Runtime>::new(),
			frame_system::CheckGenesis::<Runtime>::new(),
			frame_system::CheckEra::<Runtime>::from(era),
			frame_system::CheckNonce::<Runtime>::from(nonce),
			frame_system::CheckWeight::<Runtime>::new(),
			pallet_asset_tx_payment::ChargeAssetTxPayment::<Runtime>::from(tip, None),
		);
		let raw_payload = SignedPayload::new(call, extra)
			.map_err(|e| {
				log::warn!("Unable to create signed payload: {:?}", e);
			})
			.ok()?;
		let signature = raw_payload.using_encoded(|payload| C::sign(payload, public))?;
		let address = Indices::unlookup(account);
		let (call, extra, _) = raw_payload.deconstruct();
		Some((call, (address, signature, extra)))
	}
}

impl frame_system::offchain::SigningTypes for Runtime {
	type Public = <Signature as traits::Verify>::Signer;
	type Signature = Signature;
}

impl<C> frame_system::offchain::SendTransactionTypes<C> for Runtime
where
	Call: From<C>,
{
	type Extrinsic = UncheckedExtrinsic;
	type OverarchingCall = Call;
}

impl pallet_im_online::Config for Runtime {
	type AuthorityId = ImOnlineId;
	type Event = Event;
	type NextSessionRotation = Babe;
	type ValidatorSet = Historical;
	type ReportUnresponsiveness = Offences;
	type UnsignedPriority = ImOnlineUnsignedPriority;
	type WeightInfo = pallet_im_online::weights::SubstrateWeight<Runtime>;
	type MaxKeys = MaxKeys;
	type MaxPeerInHeartbeats = MaxPeerInHeartbeats;
	type MaxPeerDataEncodingSize = MaxPeerDataEncodingSize;
}

impl pallet_offences::Config for Runtime {
	type Event = Event;
	type IdentificationTuple = pallet_session::historical::IdentificationTuple<Self>;
	type OnOffenceHandler = Staking;
}

impl pallet_authority_discovery::Config for Runtime {
	type MaxAuthorities = MaxAuthorities;
}

impl pallet_grandpa::Config for Runtime {
	type Event = Event;
	type Call = Call;

	type KeyOwnerProofSystem = Historical;

	type KeyOwnerProof =
		<Self::KeyOwnerProofSystem as KeyOwnerProofSystem<(KeyTypeId, GrandpaId)>>::Proof;

	type KeyOwnerIdentification = <Self::KeyOwnerProofSystem as KeyOwnerProofSystem<(
		KeyTypeId,
		GrandpaId,
	)>>::IdentificationTuple;

	type HandleEquivocation = pallet_grandpa::EquivocationHandler<
		Self::KeyOwnerIdentification,
		Offences,
		ReportLongevity,
	>;

	type WeightInfo = ();
	type MaxAuthorities = MaxAuthorities;
}

parameter_types! {
	pub const BasicDeposit: Balance = 10 * DOLLARS;       // 258 bytes on-chain
	pub const FieldDeposit: Balance = 250 * CENTS;        // 66 bytes on-chain
	pub const SubAccountDeposit: Balance = 2 * DOLLARS;   // 53 bytes on-chain
	pub const MaxSubAccounts: u32 = 100;
	pub const MaxAdditionalFields: u32 = 100;
	pub const MaxRegistrars: u32 = 20;
}

impl pallet_identity::Config for Runtime {
	type Event = Event;
	type Currency = Balances;
	type BasicDeposit = BasicDeposit;
	type FieldDeposit = FieldDeposit;
	type SubAccountDeposit = SubAccountDeposit;
	type MaxSubAccounts = MaxSubAccounts;
	type MaxAdditionalFields = MaxAdditionalFields;
	type MaxRegistrars = MaxRegistrars;
	type Slashed = Treasury;
	type ForceOrigin = EnsureRootOrHalfCouncil;
	type RegistrarOrigin = EnsureRootOrHalfCouncil;
	type WeightInfo = pallet_identity::weights::SubstrateWeight<Runtime>;
}

parameter_types! {
	pub const ConfigDepositBase: Balance = 5 * DOLLARS;
	pub const FriendDepositFactor: Balance = 50 * CENTS;
	pub const MaxFriends: u16 = 9;
	pub const RecoveryDeposit: Balance = 5 * DOLLARS;
}

impl pallet_recovery::Config for Runtime {
	type Event = Event;
	type WeightInfo = pallet_recovery::weights::SubstrateWeight<Runtime>;
	type Call = Call;
	type Currency = Balances;
	type ConfigDepositBase = ConfigDepositBase;
	type FriendDepositFactor = FriendDepositFactor;
	type MaxFriends = MaxFriends;
	type RecoveryDeposit = RecoveryDeposit;
}

parameter_types! {
	pub const CandidateDeposit: Balance = 10 * DOLLARS;
	pub const WrongSideDeduction: Balance = 2 * DOLLARS;
	pub const MaxStrikes: u32 = 10;
	pub const RotationPeriod: BlockNumber = 80 * HOURS;
	pub const PeriodSpend: Balance = 500 * DOLLARS;
	pub const MaxLockDuration: BlockNumber = 36 * 30 * DAYS;
	pub const ChallengePeriod: BlockNumber = 7 * DAYS;
	pub const MaxCandidateIntake: u32 = 10;
	pub const SocietyPalletId: PalletId = PalletId(*b"py/socie");
}

impl pallet_society::Config for Runtime {
	type Event = Event;
	type PalletId = SocietyPalletId;
	type Currency = Balances;
	type Randomness = RandomnessCollectiveFlip;
	type CandidateDeposit = CandidateDeposit;
	type WrongSideDeduction = WrongSideDeduction;
	type MaxStrikes = MaxStrikes;
	type PeriodSpend = PeriodSpend;
	type MembershipChanged = ();
	type RotationPeriod = RotationPeriod;
	type MaxLockDuration = MaxLockDuration;
	type FounderSetOrigin =
		pallet_collective::EnsureProportionMoreThan<AccountId, CouncilCollective, 1, 2>;
	type SuspensionJudgementOrigin = pallet_society::EnsureFounder<Runtime>;
	type MaxCandidateIntake = MaxCandidateIntake;
	type ChallengePeriod = ChallengePeriod;
}

parameter_types! {
	pub const MinVestedTransfer: Balance = 100 * DOLLARS;
}

impl pallet_vesting::Config for Runtime {
	type Event = Event;
	type Currency = Balances;
	type BlockNumberToBalance = ConvertInto;
	type MinVestedTransfer = MinVestedTransfer;
	type WeightInfo = pallet_vesting::weights::SubstrateWeight<Runtime>;
	// `VestingInfo` encode length is 36bytes. 28 schedules gets encoded as 1009 bytes, which is the
	// highest number of schedules that encodes less than 2^10.
	const MAX_VESTING_SCHEDULES: u32 = 28;
}

impl pallet_mmr::Config for Runtime {
	const INDEXING_PREFIX: &'static [u8] = b"mmr";
	type Hashing = <Runtime as frame_system::Config>::Hashing;
	type Hash = <Runtime as frame_system::Config>::Hash;
	type LeafData = pallet_mmr::ParentNumberAndHash<Self>;
	type OnNewRoot = ();
	type WeightInfo = ();
}

parameter_types! {
	pub const LotteryPalletId: PalletId = PalletId(*b"py/lotto");
	pub const MaxCalls: u32 = 10;
	pub const MaxGenerateRandom: u32 = 10;
}

impl pallet_lottery::Config for Runtime {
	type PalletId = LotteryPalletId;
	type Call = Call;
	type Currency = Balances;
	type Randomness = RandomnessCollectiveFlip;
	type Event = Event;
	type ManagerOrigin = EnsureRoot<AccountId>;
	type MaxCalls = MaxCalls;
	type ValidateCall = Lottery;
	type MaxGenerateRandom = MaxGenerateRandom;
	type WeightInfo = pallet_lottery::weights::SubstrateWeight<Runtime>;
}

parameter_types! {
	pub const AssetDeposit: Balance = 100 * DOLLARS;
	pub const ApprovalDeposit: Balance = 1 * DOLLARS;
	pub const StringLimit: u32 = 50;
	pub const MetadataDepositBase: Balance = 10 * DOLLARS;
	pub const MetadataDepositPerByte: Balance = 1 * DOLLARS;
}

impl pallet_assets::Config for Runtime {
	type Event = Event;
	type Balance = u128;
	type AssetId = u32;
	type Currency = Balances;
	type ForceOrigin = EnsureRoot<AccountId>;
	type AssetDeposit = AssetDeposit;
	type AssetAccountDeposit = ConstU128<DOLLARS>;
	type MetadataDepositBase = MetadataDepositBase;
	type MetadataDepositPerByte = MetadataDepositPerByte;
	type ApprovalDeposit = ApprovalDeposit;
	type StringLimit = StringLimit;
	type Freezer = ();
	type Extra = ();
	type WeightInfo = pallet_assets::weights::SubstrateWeight<Runtime>;
}

parameter_types! {
	pub IgnoredIssuance: Balance = Treasury::pot();
	pub const QueueCount: u32 = 300;
	pub const MaxQueueLen: u32 = 1000;
	pub const FifoQueueLen: u32 = 500;
	pub const Period: BlockNumber = 30 * DAYS;
	pub const MinFreeze: Balance = 100 * DOLLARS;
	pub const IntakePeriod: BlockNumber = 10;
	pub const MaxIntakeBids: u32 = 10;
}

impl pallet_gilt::Config for Runtime {
	type Event = Event;
	type Currency = Balances;
	type CurrencyBalance = Balance;
	type AdminOrigin = frame_system::EnsureRoot<AccountId>;
	type Deficit = ();
	type Surplus = ();
	type IgnoredIssuance = IgnoredIssuance;
	type QueueCount = QueueCount;
	type MaxQueueLen = MaxQueueLen;
	type FifoQueueLen = FifoQueueLen;
	type Period = Period;
	type MinFreeze = MinFreeze;
	type IntakePeriod = IntakePeriod;
	type MaxIntakeBids = MaxIntakeBids;
	type WeightInfo = pallet_gilt::weights::SubstrateWeight<Runtime>;
}

parameter_types! {
	pub const CollectionDeposit: Balance = 100 * DOLLARS;
	pub const ItemDeposit: Balance = 1 * DOLLARS;
	pub const KeyLimit: u32 = 32;
	pub const ValueLimit: u32 = 256;
}

impl pallet_uniques::Config for Runtime {
	type Event = Event;
	type CollectionId = u32;
	type ItemId = u32;
	type Currency = Balances;
	type ForceOrigin = frame_system::EnsureRoot<AccountId>;
	type CollectionDeposit = CollectionDeposit;
	type ItemDeposit = ItemDeposit;
	type MetadataDepositBase = MetadataDepositBase;
	type AttributeDepositBase = MetadataDepositBase;
	type DepositPerByte = MetadataDepositPerByte;
	type StringLimit = StringLimit;
	type KeyLimit = KeyLimit;
	type ValueLimit = ValueLimit;
	type WeightInfo = pallet_uniques::weights::SubstrateWeight<Runtime>;
	#[cfg(feature = "runtime-benchmarks")]
	type Helper = ();
	type CreateOrigin = AsEnsureOriginWithArg<EnsureSigned<AccountId>>;
	type Locker = ();
}

impl pallet_transaction_storage::Config for Runtime {
	type Event = Event;
	type Currency = Balances;
	type Call = Call;
	type FeeDestination = ();
	type WeightInfo = pallet_transaction_storage::weights::SubstrateWeight<Runtime>;
}

impl pallet_whitelist::Config for Runtime {
	type Event = Event;
	type Call = Call;
	type WhitelistOrigin = EnsureRoot<AccountId>;
	type DispatchWhitelistedOrigin = EnsureRoot<AccountId>;
	type PreimageProvider = Preimage;
	type WeightInfo = pallet_whitelist::weights::SubstrateWeight<Runtime>;
}

parameter_types! {
	pub const MigrationSignedDepositPerItem: Balance = 1 * CENTS;
	pub const MigrationSignedDepositBase: Balance = 20 * DOLLARS;
	pub const MigrationMaxKeyLen: u32 = 512;
}

impl pallet_state_trie_migration::Config for Runtime {
	type Event = Event;
	type ControlOrigin = EnsureRoot<AccountId>;
	type Currency = Balances;
	type MaxKeyLen = MigrationMaxKeyLen;
	type SignedDepositPerItem = MigrationSignedDepositPerItem;
	type SignedDepositBase = MigrationSignedDepositBase;
	// Warning: this is not advised, as it might allow the chain to be temporarily DOS-ed.
	// Preferably, if the chain's governance/maintenance team is planning on using a specific
	// account for the migration, put it here to make sure only that account can trigger the signed
	// migrations.
	type SignedFilter = EnsureSigned<Self::AccountId>;
	type WeightInfo = ();
}

parameter_types! {
	pub const AllianceMotionDuration: BlockNumber = 5 * DAYS;
	pub const AllianceMaxProposals: u32 = 100;
	pub const AllianceMaxMembers: u32 = 100;
}

type AllianceCollective = pallet_collective::Instance3;
impl pallet_collective::Config<AllianceCollective> for Runtime {
	type Origin = Origin;
	type Proposal = Call;
	type Event = Event;
	type MotionDuration = AllianceMotionDuration;
	type MaxProposals = AllianceMaxProposals;
	type MaxMembers = AllianceMaxMembers;
	type DefaultVote = pallet_collective::PrimeDefaultVote;
	type WeightInfo = pallet_collective::weights::SubstrateWeight<Runtime>;
}

parameter_types! {
	pub const MaxFounders: u32 = 10;
	pub const MaxFellows: u32 = AllianceMaxMembers::get() - MaxFounders::get();
	pub const MaxAllies: u32 = 100;
	pub const AllyDeposit: Balance = 10 * DOLLARS;
}

impl pallet_alliance::Config for Runtime {
	type Event = Event;
	type Proposal = Call;
	type AdminOrigin = EitherOfDiverse<
		EnsureRoot<AccountId>,
		pallet_collective::EnsureProportionMoreThan<AccountId, AllianceCollective, 2, 3>,
	>;
	type MembershipManager = EitherOfDiverse<
		EnsureRoot<AccountId>,
		pallet_collective::EnsureProportionMoreThan<AccountId, AllianceCollective, 2, 3>,
	>;
	type AnnouncementOrigin = EitherOfDiverse<
		EnsureRoot<AccountId>,
		pallet_collective::EnsureProportionMoreThan<AccountId, AllianceCollective, 2, 3>,
	>;
	type Currency = Balances;
	type Slashed = Treasury;
	type InitializeMembers = AllianceMotion;
	type MembershipChanged = AllianceMotion;
	#[cfg(not(feature = "runtime-benchmarks"))]
	type IdentityVerifier = AllianceIdentityVerifier;
	#[cfg(feature = "runtime-benchmarks")]
	type IdentityVerifier = ();
	type ProposalProvider = AllianceProposalProvider;
	type MaxProposals = AllianceMaxProposals;
	type MaxFounders = MaxFounders;
	type MaxFellows = MaxFellows;
	type MaxAllies = MaxAllies;
	type MaxUnscrupulousItems = ConstU32<100>;
	type MaxWebsiteUrlLength = ConstU32<255>;
	type MaxAnnouncementsCount = ConstU32<100>;
	type MaxMembersCount = AllianceMaxMembers;
	type AllyDeposit = AllyDeposit;
	type WeightInfo = pallet_alliance::weights::SubstrateWeight<Runtime>;
}

construct_runtime!(
	pub enum Runtime where
		Block = Block,
		NodeBlock = node_primitives::Block,
		UncheckedExtrinsic = UncheckedExtrinsic
	{
		System: frame_system,
		Utility: pallet_utility,
		Babe: pallet_babe,
		Timestamp: pallet_timestamp,
		// Authorship must be before session in order to note author in the correct session and era
		// for im-online and staking.
		Authorship: pallet_authorship,
		Indices: pallet_indices,
		Balances: pallet_balances,
		TransactionPayment: pallet_transaction_payment,
		AssetTxPayment: pallet_asset_tx_payment,
		ElectionProviderMultiPhase: pallet_election_provider_multi_phase,
		Staking: pallet_staking,
		Session: pallet_session,
		Democracy: pallet_democracy,
		Council: pallet_collective::<Instance1>,
		TechnicalCommittee: pallet_collective::<Instance2>,
		Elections: pallet_elections_phragmen,
		TechnicalMembership: pallet_membership::<Instance1>,
		Grandpa: pallet_grandpa,
		Treasury: pallet_treasury,
		Contracts: pallet_contracts,
		Sudo: pallet_sudo,
		ImOnline: pallet_im_online,
		AuthorityDiscovery: pallet_authority_discovery,
		Offences: pallet_offences,
		Historical: pallet_session_historical::{Pallet},
		RandomnessCollectiveFlip: pallet_randomness_collective_flip,
		Identity: pallet_identity,
		Society: pallet_society,
		Recovery: pallet_recovery,
		Vesting: pallet_vesting,
		Scheduler: pallet_scheduler,
		Preimage: pallet_preimage,
		Proxy: pallet_proxy,
		Multisig: pallet_multisig,
		Bounties: pallet_bounties,
		Tips: pallet_tips,
		Assets: pallet_assets,
		Mmr: pallet_mmr,
		Lottery: pallet_lottery,
		Gilt: pallet_gilt,
		Uniques: pallet_uniques,
		TransactionStorage: pallet_transaction_storage,
		BagsList: pallet_bags_list,
		StateTrieMigration: pallet_state_trie_migration,
		ChildBounties: pallet_child_bounties,
		Referenda: pallet_referenda,
		Remark: pallet_remark,
		ConvictionVoting: pallet_conviction_voting,
		Whitelist: pallet_whitelist,
		AllianceMotion: pallet_collective::<Instance3>,
		Alliance: pallet_alliance,
		NominationPools: pallet_nomination_pools,
		RankedPolls: pallet_referenda::<Instance2>,
		RankedCollective: pallet_ranked_collective,
	}
);

/// The address format for describing accounts.
pub type Address = sp_runtime::MultiAddress<AccountId, AccountIndex>;
/// Block header type as expected by this runtime.
pub type Header = generic::Header<BlockNumber, BlakeTwo256>;
/// Block type as expected by this runtime.
pub type Block = generic::Block<Header, UncheckedExtrinsic>;
/// A Block signed with a Justification
pub type SignedBlock = generic::SignedBlock<Block>;
/// BlockId type as expected by this runtime.
pub type BlockId = generic::BlockId<Block>;
/// The SignedExtension to the basic transaction logic.
///
/// When you change this, you **MUST** modify [`sign`] in `bin/node/testing/src/keyring.rs`!
///
/// [`sign`]: <../../testing/src/keyring.rs.html>
pub type SignedExtra = (
	frame_system::CheckNonZeroSender<Runtime>,
	frame_system::CheckSpecVersion<Runtime>,
	frame_system::CheckTxVersion<Runtime>,
	frame_system::CheckGenesis<Runtime>,
	frame_system::CheckEra<Runtime>,
	frame_system::CheckNonce<Runtime>,
	frame_system::CheckWeight<Runtime>,
	pallet_asset_tx_payment::ChargeAssetTxPayment<Runtime>,
);
/// Unchecked extrinsic type as expected by this runtime.
pub type UncheckedExtrinsic = generic::UncheckedExtrinsic<Address, Call, Signature, SignedExtra>;
/// The payload being signed in transactions.
pub type SignedPayload = generic::SignedPayload<Call, SignedExtra>;
/// Extrinsic type that has already been checked.
pub type CheckedExtrinsic = generic::CheckedExtrinsic<AccountId, Call, SignedExtra>;
/// Executive: handles dispatch to the various modules.
pub type Executive = frame_executive::Executive<
	Runtime,
	Block,
	frame_system::ChainContext<Runtime>,
	Runtime,
	AllPalletsWithSystem,
	(),
>;

/// MMR helper types.
mod mmr {
	use super::Runtime;
	pub use pallet_mmr::primitives::*;

	pub type Leaf = <<Runtime as pallet_mmr::Config>::LeafData as LeafDataProvider>::LeafData;
	pub type Hash = <Runtime as pallet_mmr::Config>::Hash;
	pub type Hashing = <Runtime as pallet_mmr::Config>::Hashing;
}

#[cfg(feature = "runtime-benchmarks")]
#[macro_use]
extern crate frame_benchmarking;

#[cfg(feature = "runtime-benchmarks")]
mod benches {
	define_benchmarks!(
		[frame_benchmarking, BaselineBench::<Runtime>]
		[pallet_assets, Assets]
		[pallet_babe, Babe]
		[pallet_bags_list, BagsList]
		[pallet_balances, Balances]
		[pallet_bounties, Bounties]
		[pallet_child_bounties, ChildBounties]
		[pallet_collective, Council]
		[pallet_conviction_voting, ConvictionVoting]
		[pallet_contracts, Contracts]
		[pallet_democracy, Democracy]
		[pallet_election_provider_multi_phase, ElectionProviderMultiPhase]
		[pallet_election_provider_support_benchmarking, EPSBench::<Runtime>]
		[pallet_elections_phragmen, Elections]
		[pallet_gilt, Gilt]
		[pallet_grandpa, Grandpa]
		[pallet_identity, Identity]
		[pallet_im_online, ImOnline]
		[pallet_indices, Indices]
		[pallet_lottery, Lottery]
		[pallet_membership, TechnicalMembership]
		[pallet_mmr, Mmr]
		[pallet_multisig, Multisig]
		[pallet_nomination_pools, NominationPoolsBench::<Runtime>]
		[pallet_offences, OffencesBench::<Runtime>]
		[pallet_preimage, Preimage]
		[pallet_proxy, Proxy]
		[pallet_ranked_collective, RankedCollective]
		[pallet_referenda, Referenda]
		[pallet_recovery, Recovery]
		[pallet_remark, Remark]
		[pallet_scheduler, Scheduler]
		[pallet_session, SessionBench::<Runtime>]
		[pallet_staking, Staking]
		[pallet_state_trie_migration, StateTrieMigration]
		[frame_system, SystemBench::<Runtime>]
		[pallet_timestamp, Timestamp]
		[pallet_tips, Tips]
		[pallet_transaction_storage, TransactionStorage]
		[pallet_treasury, Treasury]
		[pallet_uniques, Uniques]
		[pallet_utility, Utility]
		[pallet_vesting, Vesting]
		[pallet_whitelist, Whitelist]
	);
}

impl_runtime_apis! {
	impl sp_api::Core<Block> for Runtime {
		fn version() -> RuntimeVersion {
			VERSION
		}

		fn execute_block(block: Block) {
			Executive::execute_block(block);
		}

		fn initialize_block(header: &<Block as BlockT>::Header) {
			Executive::initialize_block(header)
		}
	}

	impl sp_api::Metadata<Block> for Runtime {
		fn metadata() -> OpaqueMetadata {
			OpaqueMetadata::new(Runtime::metadata().into())
		}
	}

	impl sp_block_builder::BlockBuilder<Block> for Runtime {
		fn apply_extrinsic(extrinsic: <Block as BlockT>::Extrinsic) -> ApplyExtrinsicResult {
			Executive::apply_extrinsic(extrinsic)
		}

		fn finalize_block() -> <Block as BlockT>::Header {
			Executive::finalize_block()
		}

		fn inherent_extrinsics(data: InherentData) -> Vec<<Block as BlockT>::Extrinsic> {
			data.create_extrinsics()
		}

		fn check_inherents(block: Block, data: InherentData) -> CheckInherentsResult {
			data.check_extrinsics(&block)
		}
	}

	impl sp_transaction_pool::runtime_api::TaggedTransactionQueue<Block> for Runtime {
		fn validate_transaction(
			source: TransactionSource,
			tx: <Block as BlockT>::Extrinsic,
			block_hash: <Block as BlockT>::Hash,
		) -> TransactionValidity {
			Executive::validate_transaction(source, tx, block_hash)
		}
	}

	impl sp_offchain::OffchainWorkerApi<Block> for Runtime {
		fn offchain_worker(header: &<Block as BlockT>::Header) {
			Executive::offchain_worker(header)
		}
	}

	impl fg_primitives::GrandpaApi<Block> for Runtime {
		fn grandpa_authorities() -> GrandpaAuthorityList {
			Grandpa::grandpa_authorities()
		}

		fn current_set_id() -> fg_primitives::SetId {
			Grandpa::current_set_id()
		}

		fn submit_report_equivocation_unsigned_extrinsic(
			equivocation_proof: fg_primitives::EquivocationProof<
				<Block as BlockT>::Hash,
				NumberFor<Block>,
			>,
			key_owner_proof: fg_primitives::OpaqueKeyOwnershipProof,
		) -> Option<()> {
			let key_owner_proof = key_owner_proof.decode()?;

			Grandpa::submit_unsigned_equivocation_report(
				equivocation_proof,
				key_owner_proof,
			)
		}

		fn generate_key_ownership_proof(
			_set_id: fg_primitives::SetId,
			authority_id: GrandpaId,
		) -> Option<fg_primitives::OpaqueKeyOwnershipProof> {
			use codec::Encode;

			Historical::prove((fg_primitives::KEY_TYPE, authority_id))
				.map(|p| p.encode())
				.map(fg_primitives::OpaqueKeyOwnershipProof::new)
		}
	}

	impl sp_consensus_babe::BabeApi<Block> for Runtime {
		fn configuration() -> sp_consensus_babe::BabeGenesisConfiguration {
			// The choice of `c` parameter (where `1 - c` represents the
			// probability of a slot being empty), is done in accordance to the
			// slot duration and expected target block time, for safely
			// resisting network delays of maximum two seconds.
			// <https://research.web3.foundation/en/latest/polkadot/BABE/Babe/#6-practical-results>
			sp_consensus_babe::BabeGenesisConfiguration {
				slot_duration: Babe::slot_duration(),
				epoch_length: EpochDuration::get(),
				c: BABE_GENESIS_EPOCH_CONFIG.c,
				genesis_authorities: Babe::authorities().to_vec(),
				randomness: Babe::randomness(),
				allowed_slots: BABE_GENESIS_EPOCH_CONFIG.allowed_slots,
			}
		}

		fn current_epoch_start() -> sp_consensus_babe::Slot {
			Babe::current_epoch_start()
		}

		fn current_epoch() -> sp_consensus_babe::Epoch {
			Babe::current_epoch()
		}

		fn next_epoch() -> sp_consensus_babe::Epoch {
			Babe::next_epoch()
		}

		fn generate_key_ownership_proof(
			_slot: sp_consensus_babe::Slot,
			authority_id: sp_consensus_babe::AuthorityId,
		) -> Option<sp_consensus_babe::OpaqueKeyOwnershipProof> {
			use codec::Encode;

			Historical::prove((sp_consensus_babe::KEY_TYPE, authority_id))
				.map(|p| p.encode())
				.map(sp_consensus_babe::OpaqueKeyOwnershipProof::new)
		}

		fn submit_report_equivocation_unsigned_extrinsic(
			equivocation_proof: sp_consensus_babe::EquivocationProof<<Block as BlockT>::Header>,
			key_owner_proof: sp_consensus_babe::OpaqueKeyOwnershipProof,
		) -> Option<()> {
			let key_owner_proof = key_owner_proof.decode()?;

			Babe::submit_unsigned_equivocation_report(
				equivocation_proof,
				key_owner_proof,
			)
		}
	}

	impl sp_authority_discovery::AuthorityDiscoveryApi<Block> for Runtime {
		fn authorities() -> Vec<AuthorityDiscoveryId> {
			AuthorityDiscovery::authorities()
		}
	}

	impl frame_system_rpc_runtime_api::AccountNonceApi<Block, AccountId, Index> for Runtime {
		fn account_nonce(account: AccountId) -> Index {
			System::account_nonce(account)
		}
	}

	impl pallet_contracts_rpc_runtime_api::ContractsApi<
		Block, AccountId, Balance, BlockNumber, Hash,
	>
		for Runtime
	{
		fn call(
			origin: AccountId,
			dest: AccountId,
			value: Balance,
			gas_limit: u64,
			storage_deposit_limit: Option<Balance>,
			input_data: Vec<u8>,
		) -> pallet_contracts_primitives::ContractExecResult<Balance> {
			Contracts::bare_call(origin, dest, value, gas_limit, storage_deposit_limit, input_data, true)
		}

		fn instantiate(
			origin: AccountId,
			value: Balance,
			gas_limit: u64,
			storage_deposit_limit: Option<Balance>,
			code: pallet_contracts_primitives::Code<Hash>,
			data: Vec<u8>,
			salt: Vec<u8>,
		) -> pallet_contracts_primitives::ContractInstantiateResult<AccountId, Balance>
		{
			Contracts::bare_instantiate(origin, value, gas_limit, storage_deposit_limit, code, data, salt, true)
		}

		fn upload_code(
			origin: AccountId,
			code: Vec<u8>,
			storage_deposit_limit: Option<Balance>,
		) -> pallet_contracts_primitives::CodeUploadResult<Hash, Balance>
		{
			Contracts::bare_upload_code(origin, code, storage_deposit_limit)
		}

		fn get_storage(
			address: AccountId,
			key: [u8; 32],
		) -> pallet_contracts_primitives::GetStorageResult {
			Contracts::get_storage(address, key)
		}
	}

	impl pallet_transaction_payment_rpc_runtime_api::TransactionPaymentApi<
		Block,
		Balance,
	> for Runtime {
		fn query_info(uxt: <Block as BlockT>::Extrinsic, len: u32) -> RuntimeDispatchInfo<Balance> {
			TransactionPayment::query_info(uxt, len)
		}
		fn query_fee_details(uxt: <Block as BlockT>::Extrinsic, len: u32) -> FeeDetails<Balance> {
			TransactionPayment::query_fee_details(uxt, len)
		}
	}

	impl pallet_mmr::primitives::MmrApi<
		Block,
		mmr::Hash,
	> for Runtime {
		fn generate_proof(leaf_index: pallet_mmr::primitives::LeafIndex)
			-> Result<(mmr::EncodableOpaqueLeaf, mmr::Proof<mmr::Hash>), mmr::Error>
		{
			Mmr::generate_batch_proof(vec![leaf_index]).and_then(|(leaves, proof)|
				Ok((
					mmr::EncodableOpaqueLeaf::from_leaf(&leaves[0]),
					mmr::BatchProof::into_single_leaf_proof(proof)?
				))
			)
		}

		fn verify_proof(leaf: mmr::EncodableOpaqueLeaf, proof: mmr::Proof<mmr::Hash>)
			-> Result<(), mmr::Error>
		{
			let leaf: mmr::Leaf = leaf
				.into_opaque_leaf()
				.try_decode()
				.ok_or(mmr::Error::Verify)?;
			Mmr::verify_leaves(vec![leaf], mmr::Proof::into_batch_proof(proof))
		}

		fn verify_proof_stateless(
			root: mmr::Hash,
			leaf: mmr::EncodableOpaqueLeaf,
			proof: mmr::Proof<mmr::Hash>
		) -> Result<(), mmr::Error> {
			let node = mmr::DataOrHash::Data(leaf.into_opaque_leaf());
			pallet_mmr::verify_leaves_proof::<mmr::Hashing, _>(root, vec![node], mmr::Proof::into_batch_proof(proof))
		}

		fn mmr_root() -> Result<mmr::Hash, mmr::Error> {
			Ok(Mmr::mmr_root())
		}

		fn generate_batch_proof(leaf_indices: Vec<pallet_mmr::primitives::LeafIndex>)
			-> Result<(Vec<mmr::EncodableOpaqueLeaf>, mmr::BatchProof<mmr::Hash>), mmr::Error>
		{
			Mmr::generate_batch_proof(leaf_indices)
				.map(|(leaves, proof)| (leaves.into_iter().map(|leaf| mmr::EncodableOpaqueLeaf::from_leaf(&leaf)).collect(), proof))
		}

		fn verify_batch_proof(leaves: Vec<mmr::EncodableOpaqueLeaf>, proof: mmr::BatchProof<mmr::Hash>)
			-> Result<(), mmr::Error>
		{
			let leaves = leaves.into_iter().map(|leaf|
				leaf.into_opaque_leaf()
				.try_decode()
				.ok_or(mmr::Error::Verify)).collect::<Result<Vec<mmr::Leaf>, mmr::Error>>()?;
			Mmr::verify_leaves(leaves, proof)
		}

		fn verify_batch_proof_stateless(
			root: mmr::Hash,
			leaves: Vec<mmr::EncodableOpaqueLeaf>,
			proof: mmr::BatchProof<mmr::Hash>
		) -> Result<(), mmr::Error> {
			let nodes = leaves.into_iter().map(|leaf|mmr::DataOrHash::Data(leaf.into_opaque_leaf())).collect();
			pallet_mmr::verify_leaves_proof::<mmr::Hashing, _>(root, nodes, proof)
		}
	}

	impl sp_session::SessionKeys<Block> for Runtime {
		fn generate_session_keys(seed: Option<Vec<u8>>) -> Vec<u8> {
			SessionKeys::generate(seed)
		}

		fn decode_session_keys(
			encoded: Vec<u8>,
		) -> Option<Vec<(Vec<u8>, KeyTypeId)>> {
			SessionKeys::decode_into_raw_public_keys(&encoded)
		}
	}

	#[cfg(feature = "try-runtime")]
	impl frame_try_runtime::TryRuntime<Block> for Runtime {
		fn on_runtime_upgrade() -> (Weight, Weight) {
			// NOTE: intentional unwrap: we don't want to propagate the error backwards, and want to
			// have a backtrace here. If any of the pre/post migration checks fail, we shall stop
			// right here and right now.
			let weight = Executive::try_runtime_upgrade().unwrap();
			(weight, RuntimeBlockWeights::get().max_block)
		}

		fn execute_block_no_check(block: Block) -> Weight {
			Executive::execute_block_no_check(block)
		}
	}

	#[cfg(feature = "runtime-benchmarks")]
	impl frame_benchmarking::Benchmark<Block> for Runtime {
		fn benchmark_metadata(extra: bool) -> (
			Vec<frame_benchmarking::BenchmarkList>,
			Vec<frame_support::traits::StorageInfo>,
		) {
			use frame_benchmarking::{baseline, Benchmarking, BenchmarkList};
			use frame_support::traits::StorageInfoTrait;

			// Trying to add benchmarks directly to the Session Pallet caused cyclic dependency
			// issues. To get around that, we separated the Session benchmarks into its own crate,
			// which is why we need these two lines below.
			use pallet_session_benchmarking::Pallet as SessionBench;
			use pallet_offences_benchmarking::Pallet as OffencesBench;
			use pallet_election_provider_support_benchmarking::Pallet as EPSBench;
			use frame_system_benchmarking::Pallet as SystemBench;
			use baseline::Pallet as BaselineBench;
			use pallet_nomination_pools_benchmarking::Pallet as NominationPoolsBench;

			let mut list = Vec::<BenchmarkList>::new();
			list_benchmarks!(list, extra);

			let storage_info = AllPalletsWithSystem::storage_info();

			(list, storage_info)
		}

		fn dispatch_benchmark(
			config: frame_benchmarking::BenchmarkConfig
		) -> Result<Vec<frame_benchmarking::BenchmarkBatch>, sp_runtime::RuntimeString> {
			use frame_benchmarking::{baseline, Benchmarking, BenchmarkBatch,  TrackedStorageKey};

			// Trying to add benchmarks directly to the Session Pallet caused cyclic dependency
			// issues. To get around that, we separated the Session benchmarks into its own crate,
			// which is why we need these two lines below.
			use pallet_session_benchmarking::Pallet as SessionBench;
			use pallet_offences_benchmarking::Pallet as OffencesBench;
			use pallet_election_provider_support_benchmarking::Pallet as EPSBench;
			use frame_system_benchmarking::Pallet as SystemBench;
			use baseline::Pallet as BaselineBench;
			use pallet_nomination_pools_benchmarking::Pallet as NominationPoolsBench;

			impl pallet_session_benchmarking::Config for Runtime {}
			impl pallet_offences_benchmarking::Config for Runtime {}
			impl pallet_election_provider_support_benchmarking::Config for Runtime {}
			impl frame_system_benchmarking::Config for Runtime {}
			impl baseline::Config for Runtime {}
			impl pallet_nomination_pools_benchmarking::Config for Runtime {}

			let whitelist: Vec<TrackedStorageKey> = vec![
				// Block Number
				hex_literal::hex!("26aa394eea5630e07c48ae0c9558cef702a5c1b19ab7a04f536c519aca4983ac").to_vec().into(),
				// Total Issuance
				hex_literal::hex!("c2261276cc9d1f8598ea4b6a74b15c2f57c875e4cff74148e4628f264b974c80").to_vec().into(),
				// Execution Phase
				hex_literal::hex!("26aa394eea5630e07c48ae0c9558cef7ff553b5a9862a516939d82b3d3d8661a").to_vec().into(),
				// Event Count
				hex_literal::hex!("26aa394eea5630e07c48ae0c9558cef70a98fdbe9ce6c55837576c60c7af3850").to_vec().into(),
				// System Events
				hex_literal::hex!("26aa394eea5630e07c48ae0c9558cef780d41e5e16056765bc8461851072c9d7").to_vec().into(),
				// System BlockWeight
				hex_literal::hex!("26aa394eea5630e07c48ae0c9558cef734abf5cb34d6244378cddbf18e849d96").to_vec().into(),
				// Treasury Account
				hex_literal::hex!("26aa394eea5630e07c48ae0c9558cef7b99d880ec681799c0cf30e8886371da95ecffd7b6c0f78751baa9d281e0bfa3a6d6f646c70792f74727372790000000000000000000000000000000000000000").to_vec().into(),
			];

			let mut batches = Vec::<BenchmarkBatch>::new();
			let params = (&config, &whitelist);
			add_benchmarks!(params, batches);
			Ok(batches)
		}
	}
}

#[cfg(test)]
mod tests {
	use super::*;
	use frame_election_provider_support::NposSolution;
	use frame_system::offchain::CreateSignedTransaction;
	use sp_runtime::UpperOf;

	#[test]
	fn validate_transaction_submitter_bounds() {
		fn is_submit_signed_transaction<T>()
		where
			T: CreateSignedTransaction<Call>,
		{
		}

		is_submit_signed_transaction::<Runtime>();
	}

	#[test]
	fn perbill_as_onchain_accuracy() {
		type OnChainAccuracy =
			<<Runtime as pallet_election_provider_multi_phase::MinerConfig>::Solution as NposSolution>::Accuracy;
		let maximum_chain_accuracy: Vec<UpperOf<OnChainAccuracy>> = (0..MaxNominations::get())
			.map(|_| <UpperOf<OnChainAccuracy>>::from(OnChainAccuracy::one().deconstruct()))
			.collect();
		let _: UpperOf<OnChainAccuracy> =
			maximum_chain_accuracy.iter().fold(0, |acc, x| acc.checked_add(*x).unwrap());
	}

	#[test]
	fn call_size() {
		let size = core::mem::size_of::<Call>();
		assert!(
			size <= 208,
			"size of Call {} is more than 208 bytes: some calls have too big arguments, use Box to reduce the
			size of Call.
			If the limit is too strong, maybe consider increase the limit to 300.",
			size,
		);
	}
}<|MERGE_RESOLUTION|>--- conflicted
+++ resolved
@@ -567,13 +567,10 @@
 	type MaxUnlockingChunks = ConstU32<32>;
 	type OnStakerSlash = NominationPools;
 	type WeightInfo = pallet_staking::weights::SubstrateWeight<Runtime>;
-<<<<<<< HEAD
 	type CmixHandler = pallet_staking::DefaultCmixHandler;
 	type CustodyHandler = pallet_staking::DefaultCustodyHandler;
 	type AdminOrigin = EnsureRoot<AccountId>;
-=======
 	type BenchmarkingConfig = StakingBenchmarkingConfig;
->>>>>>> 292c66c0
 }
 
 parameter_types! {
