--- conflicted
+++ resolved
@@ -227,13 +227,10 @@
 		let can_author_with =
 			sp_consensus::CanAuthorWithNativeVersion::new(client.executor().clone());
 
-<<<<<<< HEAD
-=======
 		let slot_duration = sc_consensus_aura::slot_duration(&*client)?;
 		let raw_slot_duration = slot_duration.slot_duration();
 
->>>>>>> ec180313
-		let aura = sc_consensus_aura::start_aura::<AuraPair, _, _, _, _, _, _, _, _, _, _>(
+		let aura = sc_consensus_aura::start_aura::<AuraPair, _, _, _, _, _, _, _, _, _, _, _>(
 			StartAuraParams {
 				slot_duration,
 				client: client.clone(),
