--- conflicted
+++ resolved
@@ -110,31 +110,6 @@
 	Ok((stash, controller))
 }
 
-<<<<<<< HEAD
-=======
-/// Create a stash and controller pair, where the controller is dead, and payouts go to controller.
-/// This is used to test worst case payout scenarios.
-pub fn create_stash_and_dead_controller<T: Config>(
-	n: u32,
-	balance_factor: u32,
-	destination: RewardDestination<T::AccountId>,
-) -> Result<(T::AccountId, T::AccountId), &'static str> {
-	let stash = create_funded_user::<T>("stash", n, balance_factor);
-	// controller has no funds
-	let controller = create_funded_user::<T>("controller", n, 0);
-	let controller_lookup: <T::Lookup as StaticLookup>::Source =
-		T::Lookup::unlookup(controller.clone());
-	let amount = T::Currency::minimum_balance() * (balance_factor / 10).max(1).into();
-	Staking::<T>::bond(
-		RawOrigin::Signed(stash.clone()).into(),
-		controller_lookup,
-		amount,
-		destination,
-	)?;
-	Ok((stash, controller))
-}
-
->>>>>>> 292c66c0
 /// create `max` validators.
 pub fn create_validators<T: Config>(
 	max: u32,
