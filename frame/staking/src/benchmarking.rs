--- conflicted
+++ resolved
@@ -211,13 +211,7 @@
 	bond {
 		let stash = create_funded_user::<T>("stash", USER_SEED, 100);
 		let controller = create_funded_user::<T>("controller", USER_SEED, 100);
-<<<<<<< HEAD
-		let controller_lookup: <T::Lookup as StaticLookup>::Source
-			= T::Lookup::unlookup(controller.clone());
-=======
 		let controller_lookup = T::Lookup::unlookup(controller.clone());
-		let reward_destination = RewardDestination::Staked;
->>>>>>> 22b678f7
 		let amount = T::Currency::minimum_balance() * 10u32.into();
 		let cmix_id = T::Hashing::hash(&mut USER_SEED.to_be_bytes());
 		whitelist_account!(stash);
