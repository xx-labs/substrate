// This file is part of Substrate.

// Copyright (C) 2020-2022 Parity Technologies (UK) Ltd.
// SPDX-License-Identifier: Apache-2.0

// Licensed under the Apache License, Version 2.0 (the "License");
// you may not use this file except in compliance with the License.
// You may obtain a copy of the License at
//
// 	http://www.apache.org/licenses/LICENSE-2.0
//
// Unless required by applicable law or agreed to in writing, software
// distributed under the License is distributed on an "AS IS" BASIS,
// WITHOUT WARRANTIES OR CONDITIONS OF ANY KIND, either express or implied.
// See the License for the specific language governing permissions and
// limitations under the License.

//! Staking pallet benchmarking.

use super::*;
use crate::{ConfigOp, Pallet as Staking};
use testing_utils::*;

use codec::Decode;
use frame_election_provider_support::SortedListProvider;
use frame_support::{
	dispatch::UnfilteredDispatchable,
	pallet_prelude::*,
	traits::{Currency, CurrencyToVote, Get, Imbalance},
};
use sp_runtime::{
<<<<<<< HEAD
	traits::{StaticLookup, Zero, Hash},
=======
	traits::{Bounded, One, StaticLookup, TrailingZeroInput, Zero},
>>>>>>> 292c66c0
	Perbill, Percent,
};
use sp_staking::SessionIndex;
use sp_std::prelude::*;

pub use frame_benchmarking::{
	account, benchmarks, impl_benchmark_test_suite, whitelist_account, whitelisted_caller,
};
use frame_system::RawOrigin;

const SEED: u32 = 0;
const MAX_SPANS: u32 = 100;
const MAX_SLASHES: u32 = 1000;

type MaxValidators<T> = <<T as Config>::BenchmarkingConfig as BenchmarkingConfig>::MaxValidators;
type MaxNominators<T> = <<T as Config>::BenchmarkingConfig as BenchmarkingConfig>::MaxNominators;

// Add slashing spans to a user account. Not relevant for actual use, only to benchmark
// read and write operations.
pub fn add_slashing_spans<T: Config>(who: &T::AccountId, spans: u32) {
	if spans == 0 {
		return
	}

	// For the first slashing span, we initialize
	let mut slashing_spans = crate::slashing::SlashingSpans::new(0);
	SpanSlash::<T>::insert((who, 0), crate::slashing::SpanRecord::default());

	for i in 1..spans {
		assert!(slashing_spans.end_span(i));
		SpanSlash::<T>::insert((who, i), crate::slashing::SpanRecord::default());
	}
	SlashingSpans::<T>::insert(who, slashing_spans);
}

// This function clears all existing validators and nominators from the set, and generates one new
// validator being nominated by n nominators, and returns the validator stash account and the
// nominators' stash and controller. It also starts an era and creates pending payouts.
pub fn create_validator_with_nominators<T: Config>(
	n: u32,
	upper_bound: u32,
) -> Result<(T::AccountId, Vec<(T::AccountId, T::AccountId)>), &'static str> {
	// Clean up any existing state.
	clear_validators_and_nominators::<T>();
	let mut points_total = 0;
	let mut points_individual = Vec::new();

	let (v_stash, v_controller) = create_stash_controller::<T>(0, 100, Some(Default::default()))?;
	let validator_prefs =
		ValidatorPrefs { commission: Perbill::from_percent(50), ..Default::default() };
	Staking::<T>::validate(RawOrigin::Signed(v_controller).into(), validator_prefs)?;
	let stash_lookup: <T::Lookup as StaticLookup>::Source = T::Lookup::unlookup(v_stash.clone());

	points_total += 10;
	points_individual.push((v_stash.clone(), 10));

	let mut nominators = Vec::new();

	// Give the validator n nominators, but keep total users in the system the same.
	for i in 0..upper_bound {
		let (n_stash, n_controller) = create_stash_controller::<T>(u32::max_value() - i, 100, None)?;
		if i < n {
			Staking::<T>::nominate(
				RawOrigin::Signed(n_controller.clone()).into(),
				vec![stash_lookup.clone()],
			)?;
			nominators.push((n_stash, n_controller));
		}
	}

	ValidatorCount::<T>::put(1);

	// Start a new Era
	let new_validators = Staking::<T>::try_trigger_new_era(SessionIndex::one(), true).unwrap();

	assert_eq!(new_validators.len(), 1);
	assert_eq!(new_validators[0], v_stash, "Our validator was not selected!");
	assert_ne!(Validators::<T>::count(), 0);
	assert_ne!(Nominators::<T>::count(), 0);

	// Give Era Points
	let reward = EraRewardPoints::<T::AccountId> {
		total: points_total,
		individual: points_individual.into_iter().collect(),
	};

	let current_era = CurrentEra::<T>::get().unwrap();
	ErasRewardPoints::<T>::insert(current_era, reward);

	// Create reward pool
	let total_payout = T::Currency::minimum_balance()
		.saturating_mul(upper_bound.into())
		.saturating_mul(1000u32.into());
	<ErasValidatorReward<T>>::insert(current_era, total_payout);

	Ok((v_stash, nominators))
}

struct ListScenario<T: Config> {
	/// Stash that is expected to be moved.
	origin_stash1: T::AccountId,
	/// Controller of the Stash that is expected to be moved.
	origin_controller1: T::AccountId,
	dest_weight: BalanceOf<T>,
}

impl<T: Config> ListScenario<T> {
	/// An expensive scenario for bags-list implementation:
	///
	/// - the node to be updated (r) is the head of a bag that has at least one other node. The bag
	///   itself will need to be read and written to update its head. The node pointed to by r.next
	///   will need to be read and written as it will need to have its prev pointer updated. Note
	///   that there are two other worst case scenarios for bag removal: 1) the node is a tail and
	///   2) the node is a middle node with prev and next; all scenarios end up with the same number
	///   of storage reads and writes.
	///
	/// - the destination bag has at least one node, which will need its next pointer updated.
	///
	/// NOTE: while this scenario specifically targets a worst case for the bags-list, it should
	/// also elicit a worst case for other known `VoterList` implementations; although
	/// this may not be true against unknown `VoterList` implementations.
	fn new(origin_weight: BalanceOf<T>, is_increase: bool) -> Result<Self, &'static str> {
		ensure!(!origin_weight.is_zero(), "origin weight must be greater than 0");

		// burn the entire issuance.
		let i = T::Currency::burn(T::Currency::total_issuance());
		sp_std::mem::forget(i);

		// create accounts with the origin weight

		let (origin_stash1, origin_controller1) = create_stash_controller_with_balance::<T>(
			USER_SEED + 2,
			origin_weight,
			Some(T::Hashing::hash(&mut (USER_SEED + 2).to_be_bytes())),
		)?;
		Staking::<T>::nominate(
			RawOrigin::Signed(origin_controller1.clone()).into(),
			// NOTE: these don't really need to be validators.
			vec![T::Lookup::unlookup(account("random_validator", 0, SEED))],
		)?;

		let (_origin_stash2, origin_controller2) = create_stash_controller_with_balance::<T>(
			USER_SEED + 3,
			origin_weight,
			Some(T::Hashing::hash(&mut (USER_SEED + 3).to_be_bytes())),
		)?;
		Staking::<T>::nominate(
			RawOrigin::Signed(origin_controller2).into(),
			vec![T::Lookup::unlookup(account("random_validator", 0, SEED))],
		)?;

		// find a destination weight that will trigger the worst case scenario
		let dest_weight_as_vote =
			T::VoterList::score_update_worst_case(&origin_stash1, is_increase);

		let total_issuance = T::Currency::total_issuance();

		let dest_weight =
			T::CurrencyToVote::to_currency(dest_weight_as_vote as u128, total_issuance);

		// create an account with the worst case destination weight
		let (_dest_stash1, dest_controller1) = create_stash_controller_with_balance::<T>(
			USER_SEED + 1,
			dest_weight,
			Some(T::Hashing::hash(&mut (USER_SEED + 1).to_be_bytes())),
		)?;
		Staking::<T>::nominate(
			RawOrigin::Signed(dest_controller1).into(),
			vec![T::Lookup::unlookup(account("random_validator", 0, SEED))],
		)?;

		Ok(ListScenario { origin_stash1, origin_controller1, dest_weight })
	}
}

const USER_SEED: u32 = 999666;

benchmarks! {
	bond {
		let stash = create_funded_user::<T>("stash", USER_SEED, 100);
		let controller = create_funded_user::<T>("controller", USER_SEED, 100);
		let controller_lookup: <T::Lookup as StaticLookup>::Source
			= T::Lookup::unlookup(controller.clone());
		let amount = T::Currency::minimum_balance() * 10u32.into();
		let cmix_id = T::Hashing::hash(&mut USER_SEED.to_be_bytes());
		whitelist_account!(stash);
	}: _(RawOrigin::Signed(stash.clone()), controller_lookup, amount, Some(cmix_id))
	verify {
		assert!(Bonded::<T>::contains_key(stash));
		assert!(Ledger::<T>::contains_key(controller));
	}

	bond_extra {
		// clean up any existing state.
		clear_validators_and_nominators::<T>();

		let origin_weight = MinNominatorBond::<T>::get().max(T::Currency::minimum_balance());

		// setup the worst case list scenario.

		// the weight the nominator will start at.
		let scenario = ListScenario::<T>::new(origin_weight, true)?;

		let max_additional = scenario.dest_weight - origin_weight;

		let stash = scenario.origin_stash1.clone();
		let controller = scenario.origin_controller1;
		let original_bonded: BalanceOf<T>
			= Ledger::<T>::get(&controller).map(|l| l.active).ok_or("ledger not created after")?;

		T::Currency::deposit_into_existing(&stash, max_additional).unwrap();

		whitelist_account!(stash);
	}: _(RawOrigin::Signed(stash), max_additional)
	verify {
		let ledger = Ledger::<T>::get(&controller).ok_or("ledger not created after")?;
		let new_bonded: BalanceOf<T> = ledger.active;
		assert!(original_bonded < new_bonded);
	}

	unbond {
		// clean up any existing state.
		clear_validators_and_nominators::<T>();

		// setup the worst case list scenario.
		let total_issuance = T::Currency::total_issuance();
		// the weight the nominator will start at. The value used here is expected to be
		// significantly higher than the first position in a list (e.g. the first bag threshold).
		let origin_weight = BalanceOf::<T>::try_from(952_994_955_240_703u128)
			.map_err(|_| "balance expected to be a u128")
			.unwrap();
		let scenario = ListScenario::<T>::new(origin_weight, false)?;

		let stash = scenario.origin_stash1.clone();
		let controller = scenario.origin_controller1.clone();
		let amount = origin_weight - scenario.dest_weight;
		let ledger = Ledger::<T>::get(&controller).ok_or("ledger not created before")?;
		let original_bonded: BalanceOf<T> = ledger.active;

		whitelist_account!(controller);
	}: _(RawOrigin::Signed(controller.clone()), amount)
	verify {
		let ledger = Ledger::<T>::get(&controller).ok_or("ledger not created after")?;
		let new_bonded: BalanceOf<T> = ledger.active;
		assert!(original_bonded > new_bonded);
	}

	// Withdraw only updates the ledger
	withdraw_unbonded_update {
		// Slashing Spans
		let s in 0 .. MAX_SPANS;
		let (stash, controller) = create_stash_controller::<T>(0, 100, Default::default())?;
		add_slashing_spans::<T>(&stash, s);
		let amount = T::Currency::minimum_balance() * 5u32.into(); // Half of total
		Staking::<T>::unbond(RawOrigin::Signed(controller.clone()).into(), amount)?;
		CurrentEra::<T>::put(EraIndex::max_value());
		let ledger = Ledger::<T>::get(&controller).ok_or("ledger not created before")?;
		let original_total: BalanceOf<T> = ledger.total;
		whitelist_account!(controller);
	}: withdraw_unbonded(RawOrigin::Signed(controller.clone()), s)
	verify {
		let ledger = Ledger::<T>::get(&controller).ok_or("ledger not created after")?;
		let new_total: BalanceOf<T> = ledger.total;
		assert!(original_total > new_total);
	}

	// Worst case scenario, everything is removed after the bonding duration
	withdraw_unbonded_kill {
		// Slashing Spans
		let s in 0 .. MAX_SPANS;
		// clean up any existing state.
		clear_validators_and_nominators::<T>();

		let origin_weight = MinNominatorBond::<T>::get().max(T::Currency::minimum_balance());

		// setup a worst case list scenario. Note that we don't care about the setup of the
		// destination position because we are doing a removal from the list but no insert.
		let scenario = ListScenario::<T>::new(origin_weight, true)?;
		let controller = scenario.origin_controller1.clone();
		let stash = scenario.origin_stash1;
		assert!(T::VoterList::contains(&stash));

		let ed = T::Currency::minimum_balance();
		let mut ledger = Ledger::<T>::get(&controller).unwrap();
		ledger.active = ed - One::one();
		Ledger::<T>::insert(&controller, ledger);
		CurrentEra::<T>::put(EraIndex::max_value());

		whitelist_account!(controller);
	}: withdraw_unbonded(RawOrigin::Signed(controller.clone()), s)
	verify {
		assert!(!Ledger::<T>::contains_key(controller));
		assert!(!T::VoterList::contains(&stash));
	}

	validate {
		let (stash, controller) = create_stash_controller::<T>(
			T::MaxNominations::get() - 1,
			100,
			Default::default(),
		)?;
		// because it is chilled.
		assert!(!T::VoterList::contains(&stash));

		let prefs = ValidatorPrefs::default();
		whitelist_account!(controller);
	}: _(RawOrigin::Signed(controller), prefs)
	verify {
		assert!(Validators::<T>::contains_key(&stash));
		assert!(T::VoterList::contains(&stash));
	}

	kick {
		// scenario: we want to kick `k` nominators from nominating us (we are a validator).
		// we'll assume that `k` is under 128 for the purposes of determining the slope.
		// each nominator should have `T::MaxNominations::get()` validators nominated, and our validator
		// should be somewhere in there.
		let k in 1 .. 128;

		// these are the other validators; there are `T::MaxNominations::get() - 1` of them, so
		// there are a total of `T::MaxNominations::get()` validators in the system.
		let rest_of_validators = create_validators_with_seed::<T>(T::MaxNominations::get() - 1, 100, 415)?;

		// this is the validator that will be kicking.
		let (stash, controller) = create_stash_controller::<T>(
			T::MaxNominations::get() - 1,
			100,
			Default::default(),
		)?;
		let stash_lookup: <T::Lookup as StaticLookup>::Source = T::Lookup::unlookup(stash.clone());

		// they start validating.
		Staking::<T>::validate(RawOrigin::Signed(controller.clone()).into(), Default::default())?;

		// we now create the nominators. there will be `k` of them; each will nominate all
		// validators. we will then kick each of the `k` nominators from the main validator.
		let mut nominator_stashes = Vec::with_capacity(k as usize);
		for i in 0 .. k {
			// create a nominator stash.
			let (n_stash, n_controller) = create_stash_controller::<T>(
				T::MaxNominations::get() + i,
				100,
				Default::default(),
			)?;

			// bake the nominations; we first clone them from the rest of the validators.
			let mut nominations = rest_of_validators.clone();
			// then insert "our" validator somewhere in there (we vary it) to avoid accidental
			// optimisations/pessimisations.
			nominations.insert(i as usize % (nominations.len() + 1), stash_lookup.clone());
			// then we nominate.
			Staking::<T>::nominate(RawOrigin::Signed(n_controller.clone()).into(), nominations)?;

			nominator_stashes.push(n_stash);
		}

		// all nominators now should be nominating our validator...
		for n in nominator_stashes.iter() {
			assert!(Nominators::<T>::get(n).unwrap().targets.contains(&stash));
		}

		// we need the unlookuped version of the nominator stash for the kick.
		let kicks = nominator_stashes.iter()
			.map(|n| T::Lookup::unlookup(n.clone()))
			.collect::<Vec<_>>();

		whitelist_account!(controller);
	}: _(RawOrigin::Signed(controller), kicks)
	verify {
		// all nominators now should *not* be nominating our validator...
		for n in nominator_stashes.iter() {
			assert!(!Nominators::<T>::get(n).unwrap().targets.contains(&stash));
		}
	}

	// Worst case scenario, T::MaxNominations::get()
	nominate {
		let n in 1 .. T::MaxNominations::get();

		// clean up any existing state.
		clear_validators_and_nominators::<T>();

		let origin_weight = MinNominatorBond::<T>::get().max(T::Currency::minimum_balance());

		// setup a worst case list scenario. Note we don't care about the destination position, because
		// we are just doing an insert into the origin position.
		let scenario = ListScenario::<T>::new(origin_weight, true)?;
		let (stash, controller) = create_stash_controller_with_balance::<T>(
			SEED + T::MaxNominations::get() + 1, // make sure the account does not conflict with others
			origin_weight,
			Default::default(),
		).unwrap();

		assert!(!Nominators::<T>::contains_key(&stash));
		assert!(!T::VoterList::contains(&stash));

		let validators = create_validators::<T>(n, 100).unwrap();
		whitelist_account!(controller);
	}: _(RawOrigin::Signed(controller), validators)
	verify {
		assert!(Nominators::<T>::contains_key(&stash));
		assert!(T::VoterList::contains(&stash))
	}

	chill {
		// clean up any existing state.
		clear_validators_and_nominators::<T>();

		let origin_weight = MinNominatorBond::<T>::get().max(T::Currency::minimum_balance());

		// setup a worst case list scenario. Note that we don't care about the setup of the
		// destination position because we are doing a removal from the list but no insert.
		let scenario = ListScenario::<T>::new(origin_weight, true)?;
		let controller = scenario.origin_controller1.clone();
		let stash = scenario.origin_stash1;
		assert!(T::VoterList::contains(&stash));

		whitelist_account!(controller);
	}: _(RawOrigin::Signed(controller))
	verify {
		assert!(!T::VoterList::contains(&stash));
	}

	set_controller {
		let (stash, _) = create_stash_controller::<T>(USER_SEED, 100, Default::default())?;
		let new_controller = create_funded_user::<T>("new_controller", USER_SEED, 100);
		let new_controller_lookup = T::Lookup::unlookup(new_controller.clone());
		whitelist_account!(stash);
	}: _(RawOrigin::Signed(stash), new_controller_lookup)
	verify {
		assert!(Ledger::<T>::contains_key(&new_controller));
	}

	set_validator_count {
		let validator_count = MaxValidators::<T>::get();
	}: _(RawOrigin::Root, validator_count)
	verify {
		assert_eq!(ValidatorCount::<T>::get(), validator_count);
	}

	force_no_eras {}: _(RawOrigin::Root)
	verify { assert_eq!(ForceEra::<T>::get(), Forcing::ForceNone); }

	force_new_era {}: _(RawOrigin::Root)
	verify { assert_eq!(ForceEra::<T>::get(), Forcing::ForceNew); }

	force_new_era_always {}: _(RawOrigin::Root)
	verify { assert_eq!(ForceEra::<T>::get(), Forcing::ForceAlways); }

	// Worst case scenario, the list of invulnerables is very long.
	set_invulnerables {
		let v in 0 .. MaxValidators::<T>::get();
		let mut invulnerables = Vec::new();
		for i in 0 .. v {
			invulnerables.push(account("invulnerable", i, SEED));
		}
	}: _(RawOrigin::Root, invulnerables)
	verify {
		assert_eq!(Invulnerables::<T>::get().len(), v as usize);
	}

	force_unstake {
		// Slashing Spans
		let s in 0 .. MAX_SPANS;
		// Clean up any existing state.
		clear_validators_and_nominators::<T>();

		let origin_weight = MinNominatorBond::<T>::get().max(T::Currency::minimum_balance());

		// setup a worst case list scenario. Note that we don't care about the setup of the
		// destination position because we are doing a removal from the list but no insert.
		let scenario = ListScenario::<T>::new(origin_weight, true)?;
		let controller = scenario.origin_controller1.clone();
		let stash = scenario.origin_stash1;
		assert!(T::VoterList::contains(&stash));
		add_slashing_spans::<T>(&stash, s);

	}: _(RawOrigin::Root, stash.clone(), s)
	verify {
		assert!(!Ledger::<T>::contains_key(&controller));
		assert!(!T::VoterList::contains(&stash));
	}

	cancel_deferred_slash {
		let s in 1 .. MAX_SLASHES;
		let mut unapplied_slashes = Vec::new();
		let era = EraIndex::one();
		let dummy = || T::AccountId::decode(&mut TrailingZeroInput::zeroes()).unwrap();
		for _ in 0 .. MAX_SLASHES {
			unapplied_slashes.push(UnappliedSlash::<T::AccountId, BalanceOf<T>>::default_from(dummy()));
		}
		UnappliedSlashes::<T>::insert(era, &unapplied_slashes);

		let slash_indices: Vec<u32> = (0 .. s).collect();
	}: _(RawOrigin::Root, era, slash_indices)
	verify {
		assert_eq!(UnappliedSlashes::<T>::get(&era).len(), (MAX_SLASHES - s) as usize);
	}

<<<<<<< HEAD
=======
	payout_stakers_dead_controller {
		let n in 1 .. T::MaxNominatorRewardedPerValidator::get() as u32;
		let (validator, nominators) = create_validator_with_nominators::<T>(
			n,
			T::MaxNominatorRewardedPerValidator::get() as u32,
			true,
			RewardDestination::Controller,
		)?;

		let current_era = CurrentEra::<T>::get().unwrap();
		// set the commission for this particular era as well.
		<ErasValidatorPrefs<T>>::insert(current_era, validator.clone(), <Staking<T>>::validators(&validator));

		let caller = whitelisted_caller();
		let validator_controller = <Bonded<T>>::get(&validator).unwrap();
		let balance_before = T::Currency::free_balance(&validator_controller);
		for (_, controller) in &nominators {
			let balance = T::Currency::free_balance(controller);
			ensure!(balance.is_zero(), "Controller has balance, but should be dead.");
		}
	}: payout_stakers(RawOrigin::Signed(caller), validator, current_era)
	verify {
		let balance_after = T::Currency::free_balance(&validator_controller);
		ensure!(
			balance_before < balance_after,
			"Balance of validator controller should have increased after payout.",
		);
		for (_, controller) in &nominators {
			let balance = T::Currency::free_balance(controller);
			ensure!(!balance.is_zero(), "Payout not given to controller.");
		}
	}

>>>>>>> 292c66c0
	payout_stakers_alive_staked {
		let n in 1 .. T::MaxNominatorRewardedPerValidator::get() as u32;
		let (validator, nominators) = create_validator_with_nominators::<T>(
			n,
			T::MaxNominatorRewardedPerValidator::get() as u32,
		)?;

		let current_era = CurrentEra::<T>::get().unwrap();
		// set the commission for this particular era as well.
		<ErasValidatorPrefs<T>>::insert(current_era, validator.clone(), <Staking<T>>::validators(&validator));

		let caller = whitelisted_caller();
		let balance_before = T::Currency::free_balance(&validator);
		let mut nominator_balances_before = Vec::new();
		for (stash, _) in &nominators {
			let balance = T::Currency::free_balance(stash);
			nominator_balances_before.push(balance);
		}
	}: payout_stakers(RawOrigin::Signed(caller), validator.clone(), current_era)
	verify {
		let balance_after = T::Currency::free_balance(&validator);
		ensure!(
			balance_before < balance_after,
			"Balance of validator stash should have increased after payout.",
		);
		for ((stash, _), balance_before) in nominators.iter().zip(nominator_balances_before.iter()) {
			let balance_after = T::Currency::free_balance(stash);
			ensure!(
				balance_before < &balance_after,
				"Balance of nominator stash should have increased after payout.",
			);
		}
	}

	rebond {
		let l in 1 .. MaxUnlockingChunks::get() as u32;

		// clean up any existing state.
		clear_validators_and_nominators::<T>();

		let origin_weight = MinNominatorBond::<T>::get()
			.max(T::Currency::minimum_balance())
			// we use 100 to play friendly with the list threshold values in the mock
			.max(100u32.into());

		// setup a worst case list scenario.
		let scenario = ListScenario::<T>::new(origin_weight, true)?;
		let dest_weight = scenario.dest_weight;

		// rebond an amount that will give the user dest_weight
		let rebond_amount = dest_weight - origin_weight;

		// spread that amount to rebond across `l` unlocking chunks,
		let value = rebond_amount / l.into();
		// if `value` is zero, we need a greater delta between dest <=> origin weight
		assert_ne!(value, Zero::zero());
		// so the sum of unlocking chunks puts voter into the dest bag.
		assert!(value * l.into() + origin_weight > origin_weight);
		assert!(value * l.into() + origin_weight <= dest_weight);
		let unlock_chunk = UnlockChunk::<BalanceOf<T>> {
			value,
			era: EraIndex::zero(),
		};

		let stash = scenario.origin_stash1.clone();
		let controller = scenario.origin_controller1;
		let mut staking_ledger = Ledger::<T>::get(controller.clone()).unwrap();

		for _ in 0 .. l {
			staking_ledger.unlocking.try_push(unlock_chunk.clone()).unwrap()
		}
		Ledger::<T>::insert(controller.clone(), staking_ledger.clone());
		let original_bonded: BalanceOf<T> = staking_ledger.active;

		whitelist_account!(controller);
	}: _(RawOrigin::Signed(controller.clone()), rebond_amount)
	verify {
		let ledger = Ledger::<T>::get(&controller).ok_or("ledger not created after")?;
		let new_bonded: BalanceOf<T> = ledger.active;
		assert!(original_bonded < new_bonded);
	}

	set_history_depth {
		let e in 1 .. 100;
		HistoryDepth::<T>::put(e);
		CurrentEra::<T>::put(e);
		let dummy = || -> T::AccountId { codec::Decode::decode(&mut TrailingZeroInput::zeroes()).unwrap() };
		for i in 0 .. e {
			<ErasStakers<T>>::insert(i, dummy(), Exposure::<T::AccountId, BalanceOf<T>>::default());
			<ErasStakersClipped<T>>::insert(i, dummy(), Exposure::<T::AccountId, BalanceOf<T>>::default());
			<ErasValidatorPrefs<T>>::insert(i, dummy(), ValidatorPrefs::default());
			<ErasValidatorReward<T>>::insert(i, BalanceOf::<T>::one());
			<ErasRewardPoints<T>>::insert(i, EraRewardPoints::<T::AccountId>::default());
			<ErasTotalStake<T>>::insert(i, BalanceOf::<T>::one());
			ErasStartSessionIndex::<T>::insert(i, i);
		}
	}: _(RawOrigin::Root, EraIndex::zero(), u32::MAX)
	verify {
		assert_eq!(HistoryDepth::<T>::get(), 0);
	}

	reap_stash {
		let s in 1 .. MAX_SPANS;
		// clean up any existing state.
		clear_validators_and_nominators::<T>();

		let origin_weight = MinNominatorBond::<T>::get().max(T::Currency::minimum_balance());

		// setup a worst case list scenario. Note that we don't care about the setup of the
		// destination position because we are doing a removal from the list but no insert.
		let scenario = ListScenario::<T>::new(origin_weight, true)?;
		let controller = scenario.origin_controller1.clone();
		let stash = scenario.origin_stash1;

		add_slashing_spans::<T>(&stash, s);
		let l = StakingLedger {
			stash: stash.clone(),
			active: T::Currency::minimum_balance() - One::one(),
			total: T::Currency::minimum_balance() - One::one(),
			unlocking: Default::default(),
			claimed_rewards: vec![],
		};
		Ledger::<T>::insert(&controller, l);

		assert!(Bonded::<T>::contains_key(&stash));
		assert!(T::VoterList::contains(&stash));

		whitelist_account!(controller);
	}: _(RawOrigin::Signed(controller), stash.clone(), s)
	verify {
		assert!(!Bonded::<T>::contains_key(&stash));
		assert!(!T::VoterList::contains(&stash));
	}

	new_era {
		let v in 1 .. 10;
		let n in 1 .. 100;

		create_validators_with_nominators_for_era::<T>(
			v,
			n,
			<T as Config>::MaxNominations::get() as usize,
			false,
			None,
		)?;
		let session_index = SessionIndex::one();
	}: {
		let validators = Staking::<T>::try_trigger_new_era(session_index, true)
			.ok_or("`new_era` failed")?;
		assert!(validators.len() == v as usize);
	}

	#[extra]
	payout_all {
		let v in 1 .. 10;
		let n in 1 .. 100;
		create_validators_with_nominators_for_era::<T>(
			v,
			n,
			<T as Config>::MaxNominations::get() as usize,
			false,
			None,
		)?;
		// Start a new Era
		let new_validators = Staking::<T>::try_trigger_new_era(SessionIndex::one(), true).unwrap();
		assert!(new_validators.len() == v as usize);

		let current_era = CurrentEra::<T>::get().unwrap();
		let mut points_total = 0;
		let mut points_individual = Vec::new();
		let mut payout_calls_arg = Vec::new();

		for validator in new_validators.iter() {
			points_total += 10;
			points_individual.push((validator.clone(), 10));
			payout_calls_arg.push((validator.clone(), current_era));
		}

		// Give Era Points
		let reward = EraRewardPoints::<T::AccountId> {
			total: points_total,
			individual: points_individual.into_iter().collect(),
		};

		ErasRewardPoints::<T>::insert(current_era, reward);

		// Create reward pool
		let total_payout = T::Currency::minimum_balance() * 1000u32.into();
		<ErasValidatorReward<T>>::insert(current_era, total_payout);

		let caller: T::AccountId = whitelisted_caller();
		let origin = RawOrigin::Signed(caller);
		let calls: Vec<_> = payout_calls_arg.iter().map(|arg|
			Call::<T>::payout_stakers { validator_stash: arg.0.clone(), era: arg.1 }.encode()
		).collect();
	}: {
		for call in calls {
			<Call<T> as Decode>::decode(&mut &*call)
				.expect("call is encoded above, encoding must be correct")
				.dispatch_bypass_filter(origin.clone().into())?;
		}
	}

	#[extra]
	do_slash {
		let l in 1 .. MaxUnlockingChunks::get() as u32;
		let (stash, controller) = create_stash_controller::<T>(0, 100, Default::default())?;
		let mut staking_ledger = Ledger::<T>::get(controller.clone()).unwrap();
		let unlock_chunk = UnlockChunk::<BalanceOf<T>> {
			value: 1u32.into(),
			era: EraIndex::zero(),
		};
		for _ in 0 .. l {
			staking_ledger.unlocking.try_push(unlock_chunk.clone()).unwrap();
		}
		Ledger::<T>::insert(controller, staking_ledger);
		let slash_amount = T::Currency::minimum_balance() * 10u32.into();
		let balance_before = T::Currency::free_balance(&stash);
	}: {
		crate::slashing::do_slash::<T>(
			&stash,
			slash_amount,
			&mut BalanceOf::<T>::zero(),
			&mut NegativeImbalanceOf::<T>::zero(),
			EraIndex::zero()
		);
	} verify {
		let balance_after = T::Currency::free_balance(&stash);
		assert!(balance_before > balance_after);
	}

	get_npos_voters {
		// number of validator intention.
		let v in (MaxValidators::<T>::get() / 2) .. MaxValidators::<T>::get();
		// number of nominator intention.
		let n in (MaxNominators::<T>::get() / 2) .. MaxNominators::<T>::get();
		// total number of slashing spans. Assigned to validators randomly.
		let s in 1 .. 20;

		let validators = create_validators_with_nominators_for_era::<T>(
			v, n, T::MaxNominations::get() as usize, false, None
		)?
		.into_iter()
		.map(|v| T::Lookup::lookup(v).unwrap())
		.collect::<Vec<_>>();

		(0..s).for_each(|index| {
			add_slashing_spans::<T>(&validators[index as usize], 10);
		});

		let num_voters = (v + n) as usize;
	}: {
		let voters = <Staking<T>>::get_npos_voters(None);
		assert_eq!(voters.len(), num_voters);
	}

	get_npos_targets {
		// number of validator intention.
		let v in (MaxValidators::<T>::get() / 2) .. MaxValidators::<T>::get();
		// number of nominator intention.
		let n = MaxNominators::<T>::get();

		let _ = create_validators_with_nominators_for_era::<T>(
			v, n, T::MaxNominations::get() as usize, false, None
		)?;
	}: {
		let targets = <Staking<T>>::get_npos_targets();
		assert_eq!(targets.len() as u32, v);
	}

<<<<<<< HEAD
	set_staking_limits {
		// This function always does the same thing... just write to 6 storage items.
	}: _(
		RawOrigin::Root,
		BalanceOf::<T>::max_value(),
		BalanceOf::<T>::max_value(),
		Some(u32::MAX),
		Some(u32::MAX),
		Some(Percent::max_value()),
		Perbill::one()
=======
	set_staking_configs_all_set {
	}: set_staking_configs(
		RawOrigin::Root,
		ConfigOp::Set(BalanceOf::<T>::max_value()),
		ConfigOp::Set(BalanceOf::<T>::max_value()),
		ConfigOp::Set(u32::MAX),
		ConfigOp::Set(u32::MAX),
		ConfigOp::Set(Percent::max_value()),
		ConfigOp::Set(Perbill::max_value())
>>>>>>> 292c66c0
	) verify {
		assert_eq!(MinNominatorBond::<T>::get(), BalanceOf::<T>::max_value());
		assert_eq!(MinValidatorBond::<T>::get(), BalanceOf::<T>::max_value());
		assert_eq!(MaxNominatorsCount::<T>::get(), Some(u32::MAX));
		assert_eq!(MaxValidatorsCount::<T>::get(), Some(u32::MAX));
		assert_eq!(ChillThreshold::<T>::get(), Some(Percent::from_percent(100)));
<<<<<<< HEAD
		assert_eq!(MinValidatorCommission::<T>::get(), Perbill::one());
=======
		assert_eq!(MinCommission::<T>::get(), Perbill::from_percent(100));
	}

	set_staking_configs_all_remove {
	}: set_staking_configs(
		RawOrigin::Root,
		ConfigOp::Remove,
		ConfigOp::Remove,
		ConfigOp::Remove,
		ConfigOp::Remove,
		ConfigOp::Remove,
		ConfigOp::Remove
	) verify {
		assert!(!MinNominatorBond::<T>::exists());
		assert!(!MinValidatorBond::<T>::exists());
		assert!(!MaxNominatorsCount::<T>::exists());
		assert!(!MaxValidatorsCount::<T>::exists());
		assert!(!ChillThreshold::<T>::exists());
		assert!(!MinCommission::<T>::exists());
>>>>>>> 292c66c0
	}

	chill_other {
		// clean up any existing state.
		clear_validators_and_nominators::<T>();

		let origin_weight = MinNominatorBond::<T>::get().max(T::Currency::minimum_balance());

		// setup a worst case list scenario. Note that we don't care about the setup of the
		// destination position because we are doing a removal from the list but no insert.
		let scenario = ListScenario::<T>::new(origin_weight, true)?;
		let controller = scenario.origin_controller1.clone();
		let stash = scenario.origin_stash1;
		assert!(T::VoterList::contains(&stash));

		Staking::<T>::set_staking_configs(
			RawOrigin::Root.into(),
<<<<<<< HEAD
			BalanceOf::<T>::max_value(),
			BalanceOf::<T>::max_value(),
			Some(0),
			Some(0),
			Some(Percent::from_percent(0)),
			Perbill::zero()
=======
			ConfigOp::Set(BalanceOf::<T>::max_value()),
			ConfigOp::Set(BalanceOf::<T>::max_value()),
			ConfigOp::Set(0),
			ConfigOp::Set(0),
			ConfigOp::Set(Percent::from_percent(0)),
			ConfigOp::Set(Zero::zero()),
>>>>>>> 292c66c0
		)?;

		let caller = whitelisted_caller();
	}: _(RawOrigin::Signed(caller), controller)
	verify {
		assert!(!T::VoterList::contains(&stash));
	}

	force_apply_min_commission {
		// Clean up any existing state
		clear_validators_and_nominators::<T>();

		// Create a validator with a commission of 50%
		let (stash, controller) =
			create_stash_controller::<T>(1, 1, RewardDestination::Staked)?;
		let validator_prefs =
			ValidatorPrefs { commission: Perbill::from_percent(50), ..Default::default() };
		Staking::<T>::validate(RawOrigin::Signed(controller).into(), validator_prefs)?;

		// Sanity check
		assert_eq!(
			Validators::<T>::get(&stash),
			ValidatorPrefs { commission: Perbill::from_percent(50), ..Default::default() }
		);

		// Set the min commission to 75%
		MinCommission::<T>::set(Perbill::from_percent(75));
		let caller = whitelisted_caller();
	}: _(RawOrigin::Signed(caller), stash.clone())
	verify {
		// The validators commission has been bumped to 75%
		assert_eq!(
			Validators::<T>::get(&stash),
			ValidatorPrefs { commission: Perbill::from_percent(75), ..Default::default() }
		);
	}

	impl_benchmark_test_suite!(
		Staking,
		crate::mock::ExtBuilder::default().has_stakers(true),
		crate::mock::Test,
		exec_name = build_and_execute
	);
}

#[cfg(test)]
mod tests {
	use super::*;
	use crate::mock::{Balances, ExtBuilder, Origin, Staking, Test};
	use frame_support::assert_ok;

	#[test]
	fn create_validators_with_nominators_for_era_works() {
		ExtBuilder::default().build_and_execute(|| {
			let v = 10;
			let n = 100;

			create_validators_with_nominators_for_era::<Test>(
				v,
				n,
				<Test as Config>::MaxNominations::get() as usize,
				false,
				None,
			)
			.unwrap();

			let count_validators = Validators::<Test>::iter().count();
			let count_nominators = Nominators::<Test>::iter().count();

			assert_eq!(count_validators, Validators::<Test>::count() as usize);
			assert_eq!(count_nominators, Nominators::<Test>::count() as usize);

			assert_eq!(count_validators, v as usize);
			assert_eq!(count_nominators, n as usize);
		});
	}

	#[test]
	fn create_validator_with_nominators_works() {
		ExtBuilder::default().build_and_execute(|| {
			let n = 10;

			let (validator_stash, nominators) = create_validator_with_nominators::<Test>(
				n,
<<<<<<< HEAD
				<Test as Config>::MaxNominatorRewardedPerValidator::get() as u32,
=======
				<<Test as Config>::MaxNominatorRewardedPerValidator as Get<_>>::get(),
				false,
				RewardDestination::Staked,
>>>>>>> 292c66c0
			)
			.unwrap();

			assert_eq!(nominators.len() as u32, n);

			let current_era = CurrentEra::<Test>::get().unwrap();

			let original_free_balance = Balances::free_balance(&validator_stash);
			assert_ok!(Staking::payout_stakers(Origin::signed(1337), validator_stash, current_era));
			let new_free_balance = Balances::free_balance(&validator_stash);

			assert!(original_free_balance < new_free_balance);
		});
	}

	#[test]
	fn add_slashing_spans_works() {
		ExtBuilder::default().build_and_execute(|| {
			let n = 10;

			let (validator_stash, _nominators) = create_validator_with_nominators::<Test>(
				n,
<<<<<<< HEAD
				<Test as Config>::MaxNominatorRewardedPerValidator::get() as u32,
=======
				<<Test as Config>::MaxNominatorRewardedPerValidator as Get<_>>::get(),
				false,
				RewardDestination::Staked,
>>>>>>> 292c66c0
			)
			.unwrap();

			// Add 20 slashing spans
			let num_of_slashing_spans = 20;
			add_slashing_spans::<Test>(&validator_stash, num_of_slashing_spans);

			let slashing_spans = SlashingSpans::<Test>::get(&validator_stash).unwrap();
			assert_eq!(slashing_spans.iter().count(), num_of_slashing_spans as usize);
			for i in 0..num_of_slashing_spans {
				assert!(SpanSlash::<Test>::contains_key((&validator_stash, i)));
			}

			// Test everything is cleaned up
			assert_ok!(Staking::kill_stash(&validator_stash, num_of_slashing_spans));
			assert!(SlashingSpans::<Test>::get(&validator_stash).is_none());
			for i in 0..num_of_slashing_spans {
				assert!(!SpanSlash::<Test>::contains_key((&validator_stash, i)));
			}
		});
	}

	#[test]
	fn test_payout_all() {
		ExtBuilder::default().build_and_execute(|| {
			let v = 10;
			let n = 100;

			let selected_benchmark = SelectedBenchmark::payout_all;
			let c = vec![
				(frame_benchmarking::BenchmarkParameter::v, v),
				(frame_benchmarking::BenchmarkParameter::n, n),
			];
			let closure_to_benchmark =
				<SelectedBenchmark as frame_benchmarking::BenchmarkingSetup<Test>>::instance(
					&selected_benchmark,
					&c,
					true,
				)
				.unwrap();

			assert_ok!(closure_to_benchmark());
		});
	}
}<|MERGE_RESOLUTION|>--- conflicted
+++ resolved
@@ -29,11 +29,7 @@
 	traits::{Currency, CurrencyToVote, Get, Imbalance},
 };
 use sp_runtime::{
-<<<<<<< HEAD
-	traits::{StaticLookup, Zero, Hash},
-=======
-	traits::{Bounded, One, StaticLookup, TrailingZeroInput, Zero},
->>>>>>> 292c66c0
+	traits::{Bounded, Hash, One, StaticLookup, TrailingZeroInput, Zero},
 	Perbill, Percent,
 };
 use sp_staking::SessionIndex;
@@ -533,42 +529,6 @@
 		assert_eq!(UnappliedSlashes::<T>::get(&era).len(), (MAX_SLASHES - s) as usize);
 	}
 
-<<<<<<< HEAD
-=======
-	payout_stakers_dead_controller {
-		let n in 1 .. T::MaxNominatorRewardedPerValidator::get() as u32;
-		let (validator, nominators) = create_validator_with_nominators::<T>(
-			n,
-			T::MaxNominatorRewardedPerValidator::get() as u32,
-			true,
-			RewardDestination::Controller,
-		)?;
-
-		let current_era = CurrentEra::<T>::get().unwrap();
-		// set the commission for this particular era as well.
-		<ErasValidatorPrefs<T>>::insert(current_era, validator.clone(), <Staking<T>>::validators(&validator));
-
-		let caller = whitelisted_caller();
-		let validator_controller = <Bonded<T>>::get(&validator).unwrap();
-		let balance_before = T::Currency::free_balance(&validator_controller);
-		for (_, controller) in &nominators {
-			let balance = T::Currency::free_balance(controller);
-			ensure!(balance.is_zero(), "Controller has balance, but should be dead.");
-		}
-	}: payout_stakers(RawOrigin::Signed(caller), validator, current_era)
-	verify {
-		let balance_after = T::Currency::free_balance(&validator_controller);
-		ensure!(
-			balance_before < balance_after,
-			"Balance of validator controller should have increased after payout.",
-		);
-		for (_, controller) in &nominators {
-			let balance = T::Currency::free_balance(controller);
-			ensure!(!balance.is_zero(), "Payout not given to controller.");
-		}
-	}
-
->>>>>>> 292c66c0
 	payout_stakers_alive_staked {
 		let n in 1 .. T::MaxNominatorRewardedPerValidator::get() as u32;
 		let (validator, nominators) = create_validator_with_nominators::<T>(
@@ -690,6 +650,7 @@
 			total: T::Currency::minimum_balance() - One::one(),
 			unlocking: Default::default(),
 			claimed_rewards: vec![],
+			cmix_id: None,
 		};
 		Ledger::<T>::insert(&controller, l);
 
@@ -839,18 +800,6 @@
 		assert_eq!(targets.len() as u32, v);
 	}
 
-<<<<<<< HEAD
-	set_staking_limits {
-		// This function always does the same thing... just write to 6 storage items.
-	}: _(
-		RawOrigin::Root,
-		BalanceOf::<T>::max_value(),
-		BalanceOf::<T>::max_value(),
-		Some(u32::MAX),
-		Some(u32::MAX),
-		Some(Percent::max_value()),
-		Perbill::one()
-=======
 	set_staking_configs_all_set {
 	}: set_staking_configs(
 		RawOrigin::Root,
@@ -860,17 +809,13 @@
 		ConfigOp::Set(u32::MAX),
 		ConfigOp::Set(Percent::max_value()),
 		ConfigOp::Set(Perbill::max_value())
->>>>>>> 292c66c0
 	) verify {
 		assert_eq!(MinNominatorBond::<T>::get(), BalanceOf::<T>::max_value());
 		assert_eq!(MinValidatorBond::<T>::get(), BalanceOf::<T>::max_value());
 		assert_eq!(MaxNominatorsCount::<T>::get(), Some(u32::MAX));
 		assert_eq!(MaxValidatorsCount::<T>::get(), Some(u32::MAX));
 		assert_eq!(ChillThreshold::<T>::get(), Some(Percent::from_percent(100)));
-<<<<<<< HEAD
-		assert_eq!(MinValidatorCommission::<T>::get(), Perbill::one());
-=======
-		assert_eq!(MinCommission::<T>::get(), Perbill::from_percent(100));
+		assert_eq!(MinValidatorCommission::<T>::get(), Perbill::from_percent(100));
 	}
 
 	set_staking_configs_all_remove {
@@ -888,8 +833,7 @@
 		assert!(!MaxNominatorsCount::<T>::exists());
 		assert!(!MaxValidatorsCount::<T>::exists());
 		assert!(!ChillThreshold::<T>::exists());
-		assert!(!MinCommission::<T>::exists());
->>>>>>> 292c66c0
+		assert!(!MinValidatorCommission::<T>::exists());
 	}
 
 	chill_other {
@@ -907,21 +851,12 @@
 
 		Staking::<T>::set_staking_configs(
 			RawOrigin::Root.into(),
-<<<<<<< HEAD
-			BalanceOf::<T>::max_value(),
-			BalanceOf::<T>::max_value(),
-			Some(0),
-			Some(0),
-			Some(Percent::from_percent(0)),
-			Perbill::zero()
-=======
 			ConfigOp::Set(BalanceOf::<T>::max_value()),
 			ConfigOp::Set(BalanceOf::<T>::max_value()),
 			ConfigOp::Set(0),
 			ConfigOp::Set(0),
 			ConfigOp::Set(Percent::from_percent(0)),
 			ConfigOp::Set(Zero::zero()),
->>>>>>> 292c66c0
 		)?;
 
 		let caller = whitelisted_caller();
@@ -936,7 +871,7 @@
 
 		// Create a validator with a commission of 50%
 		let (stash, controller) =
-			create_stash_controller::<T>(1, 1, RewardDestination::Staked)?;
+			create_stash_controller::<T>(1, 1, Some(Default::default()))?;
 		let validator_prefs =
 			ValidatorPrefs { commission: Perbill::from_percent(50), ..Default::default() };
 		Staking::<T>::validate(RawOrigin::Signed(controller).into(), validator_prefs)?;
@@ -948,7 +883,7 @@
 		);
 
 		// Set the min commission to 75%
-		MinCommission::<T>::set(Perbill::from_percent(75));
+		MinValidatorCommission::<T>::set(Perbill::from_percent(75));
 		let caller = whitelisted_caller();
 	}: _(RawOrigin::Signed(caller), stash.clone())
 	verify {
@@ -1006,13 +941,7 @@
 
 			let (validator_stash, nominators) = create_validator_with_nominators::<Test>(
 				n,
-<<<<<<< HEAD
-				<Test as Config>::MaxNominatorRewardedPerValidator::get() as u32,
-=======
 				<<Test as Config>::MaxNominatorRewardedPerValidator as Get<_>>::get(),
-				false,
-				RewardDestination::Staked,
->>>>>>> 292c66c0
 			)
 			.unwrap();
 
@@ -1035,13 +964,7 @@
 
 			let (validator_stash, _nominators) = create_validator_with_nominators::<Test>(
 				n,
-<<<<<<< HEAD
-				<Test as Config>::MaxNominatorRewardedPerValidator::get() as u32,
-=======
 				<<Test as Config>::MaxNominatorRewardedPerValidator as Get<_>>::get(),
-				false,
-				RewardDestination::Staked,
->>>>>>> 292c66c0
 			)
 			.unwrap();
 
