// This file is part of Substrate.

// Copyright (C) 2018-2022 Parity Technologies (UK) Ltd.
// SPDX-License-Identifier: Apache-2.0

// Licensed under the Apache License, Version 2.0 (the "License");
// you may not use this file except in compliance with the License.
// You may obtain a copy of the License at
//
// 	http://www.apache.org/licenses/LICENSE-2.0
//
// Unless required by applicable law or agreed to in writing, software
// distributed under the License is distributed on an "AS IS" BASIS,
// WITHOUT WARRANTIES OR CONDITIONS OF ANY KIND, either express or implied.
// See the License for the specific language governing permissions and
// limitations under the License.

//! Test utilities

use crate::{self as pallet_staking, *};
use frame_election_provider_support::{
	onchain, SequentialPhragmen, SortedListProvider, VoteWeight,
};
use frame_support::{
	assert_ok, parameter_types,
	traits::{
		ConstU32, ConstU64, Currency, FindAuthor, GenesisBuild, Get, Hooks, Imbalance,
		OnUnbalanced, OneSessionHandler,
	},
	weights::constants::RocksDbWeight,
};
use sp_core::H256;
use sp_io;
use sp_runtime::{
	curve::PiecewiseLinear,
	testing::{Header, UintAuthorityId},
	traits::{IdentityLookup, Zero},
};
use sp_staking::offence::{DisableStrategy, OffenceDetails, OnOffenceHandler};
<<<<<<< HEAD
use std::{cell::RefCell, collections::HashSet};
=======
>>>>>>> b8c3d8cc

pub const INIT_TIMESTAMP: u64 = 30_000;
pub const BLOCK_TIME: u64 = 1000;

/// The AccountId alias in this test module.
pub(crate) type AccountId = u64;
pub(crate) type AccountIndex = u64;
pub(crate) type BlockNumber = u64;
pub(crate) type Balance = u128;

/// Another session handler struct to test on_disabled.
pub struct OtherSessionHandler;
impl OneSessionHandler<AccountId> for OtherSessionHandler {
	type Key = UintAuthorityId;

	fn on_genesis_session<'a, I: 'a>(_: I)
	where
		I: Iterator<Item = (&'a AccountId, Self::Key)>,
		AccountId: 'a,
	{
	}

	fn on_new_session<'a, I: 'a>(_: bool, _: I, _: I)
	where
		I: Iterator<Item = (&'a AccountId, Self::Key)>,
		AccountId: 'a,
	{
	}

	fn on_disabled(_validator_index: u32) {}
}

impl sp_runtime::BoundToRuntimeAppPublic for OtherSessionHandler {
	type Public = UintAuthorityId;
}

pub fn is_disabled(controller: AccountId) -> bool {
	let stash = Staking::ledger(&controller).unwrap().stash;
	let validator_index = match Session::validators().iter().position(|v| *v == stash) {
		Some(index) => index as u32,
		None => return false,
	};

	Session::disabled_validators().contains(&validator_index)
}

type UncheckedExtrinsic = frame_system::mocking::MockUncheckedExtrinsic<Test>;
type Block = frame_system::mocking::MockBlock<Test>;

frame_support::construct_runtime!(
	pub enum Test where
		Block = Block,
		NodeBlock = Block,
		UncheckedExtrinsic = UncheckedExtrinsic,
	{
		System: frame_system::{Pallet, Call, Config, Storage, Event<T>},
		Authorship: pallet_authorship::{Pallet, Call, Storage, Inherent},
		Timestamp: pallet_timestamp::{Pallet, Call, Storage, Inherent},
		Balances: pallet_balances::{Pallet, Call, Storage, Config<T>, Event<T>},
		Staking: pallet_staking::{Pallet, Call, Config<T>, Storage, Event<T>},
		Session: pallet_session::{Pallet, Call, Storage, Event, Config<T>},
		Historical: pallet_session::historical::{Pallet, Storage},
		BagsList: pallet_bags_list::{Pallet, Call, Storage, Event<T>},
	}
);

/// Author of block is always 11
pub struct Author11;
impl FindAuthor<AccountId> for Author11 {
	fn find_author<'a, I>(_digests: I) -> Option<AccountId>
	where
		I: 'a + IntoIterator<Item = (frame_support::ConsensusEngineId, &'a [u8])>,
	{
		Some(11)
	}
}

parameter_types! {
	pub BlockWeights: frame_system::limits::BlockWeights =
		frame_system::limits::BlockWeights::simple_max(
			frame_support::weights::constants::WEIGHT_PER_SECOND * 2
		);
	pub static SessionsPerEra: SessionIndex = 3;
	pub static ExistentialDeposit: Balance = 1;
	pub static SlashDeferDuration: EraIndex = 0;
	pub static Period: BlockNumber = 5;
	pub static Offset: BlockNumber = 0;
}

impl frame_system::Config for Test {
	type BaseCallFilter = frame_support::traits::Everything;
	type BlockWeights = ();
	type BlockLength = ();
	type DbWeight = RocksDbWeight;
	type Origin = Origin;
	type Index = AccountIndex;
	type BlockNumber = BlockNumber;
	type Call = Call;
	type Hash = H256;
	type Hashing = ::sp_runtime::traits::BlakeTwo256;
	type AccountId = AccountId;
	type Lookup = IdentityLookup<Self::AccountId>;
	type Header = Header;
	type Event = Event;
	type BlockHashCount = frame_support::traits::ConstU64<250>;
	type Version = ();
	type PalletInfo = PalletInfo;
	type AccountData = pallet_balances::AccountData<Balance>;
	type OnNewAccount = ();
	type OnKilledAccount = ();
	type SystemWeightInfo = ();
	type SS58Prefix = ();
	type OnSetCode = ();
	type MaxConsumers = frame_support::traits::ConstU32<16>;
}
impl pallet_balances::Config for Test {
	type MaxLocks = frame_support::traits::ConstU32<1024>;
	type MaxReserves = ();
	type ReserveIdentifier = [u8; 8];
	type Balance = Balance;
	type Event = Event;
	type DustRemoval = ();
	type ExistentialDeposit = ExistentialDeposit;
	type AccountStore = System;
	type WeightInfo = ();
}

sp_runtime::impl_opaque_keys! {
	pub struct SessionKeys {
		pub other: OtherSessionHandler,
	}
}
impl pallet_session::Config for Test {
	type SessionManager = pallet_session::historical::NoteHistoricalRoot<Test, Staking>;
	type Keys = SessionKeys;
	type ShouldEndSession = pallet_session::PeriodicSessions<Period, Offset>;
	type SessionHandler = (OtherSessionHandler,);
	type Event = Event;
	type ValidatorId = AccountId;
	type ValidatorIdOf = crate::StashOf<Test>;
	type NextSessionRotation = pallet_session::PeriodicSessions<Period, Offset>;
	type WeightInfo = ();
}

impl pallet_session::historical::Config for Test {
	type FullIdentification = crate::Exposure<AccountId, Balance>;
	type FullIdentificationOf = crate::ExposureOf<Test>;
}
impl pallet_authorship::Config for Test {
	type FindAuthor = Author11;
	type UncleGenerations = ConstU64<0>;
	type FilterUncle = ();
	type EventHandler = Pallet<Test>;
}

impl pallet_timestamp::Config for Test {
	type Moment = u64;
	type OnTimestampSet = ();
	type MinimumPeriod = ConstU64<5>;
	type WeightInfo = ();
}

pallet_staking_reward_curve::build! {
	const I_NPOS: PiecewiseLinear<'static> = curve!(
		min_inflation: 0_025_000,
		max_inflation: 0_100_000,
		ideal_stake: 0_500_000,
		falloff: 0_050_000,
		max_piece_count: 40,
		test_precision: 0_005_000,
	);
}
parameter_types! {
	pub const BondingDuration: EraIndex = 3;
	pub const RewardCurve: &'static PiecewiseLinear<'static> = &I_NPOS;
	pub const OffendingValidatorsThreshold: Perbill = Perbill::from_percent(75);
}

parameter_types! {
	pub static RewardRemainderUnbalanced: u128 = 0;
}

pub struct RewardRemainderMock;

impl OnUnbalanced<NegativeImbalanceOf<Test>> for RewardRemainderMock {
	fn on_nonzero_unbalanced(amount: NegativeImbalanceOf<Test>) {
		RewardRemainderUnbalanced::mutate(|v| {
			*v += amount.peek();
		});
		drop(amount);
	}
}

thread_local! {
    static CUSTODY_ACCOUNTS: RefCell<HashSet<AccountId>> = RefCell::new(Default::default());
    static XX_BLOCK_POINTS: RefCell<u32> = RefCell::new(20); // default block reward is 20. This is to stop existing tests from breaking
}

pub struct CustodyHandlerMock;

impl CustodyHandler<AccountId, Balance> for CustodyHandlerMock {
	fn is_custody_account(account: &AccountId) -> bool {
		CUSTODY_ACCOUNTS.with(|accounts| {
			accounts.borrow().contains(account)
		})
	}

	fn total_custody() -> Balance {
		Balance::zero() // This isn't used by the staking pallet
	}
}

pub struct CmixHandlerMock;

impl CmixHandler for CmixHandlerMock {
	fn get_block_points() -> u32 {
		XX_BLOCK_POINTS.with(|x| {
			x.borrow().clone()
		})
	}
	fn end_era() {} // do nothing
}

const THRESHOLDS: [sp_npos_elections::VoteWeight; 9] =
	[10, 20, 30, 40, 50, 60, 1_000, 2_000, 10_000];

parameter_types! {
	pub static BagThresholds: &'static [sp_npos_elections::VoteWeight] = &THRESHOLDS;
	pub static MaxNominations: u32 = 16;
	pub static RewardOnUnbalanceWasCalled: bool = false;
	pub static LedgerSlashPerEra: (BalanceOf<Test>, BTreeMap<EraIndex, BalanceOf<Test>>) = (Zero::zero(), BTreeMap::new());
}

impl pallet_bags_list::Config for Test {
	type Event = Event;
	type WeightInfo = ();
	type ScoreProvider = Staking;
	type BagThresholds = BagThresholds;
	type Score = VoteWeight;
}

pub struct OnChainSeqPhragmen;
impl onchain::Config for OnChainSeqPhragmen {
	type System = Test;
	type Solver = SequentialPhragmen<AccountId, Perbill>;
	type DataProvider = Staking;
	type WeightInfo = ();
}

pub struct MockReward {}
impl OnUnbalanced<PositiveImbalanceOf<Test>> for MockReward {
	fn on_unbalanced(_: PositiveImbalanceOf<Test>) {
		RewardOnUnbalanceWasCalled::set(true);
	}
}

pub struct OnStakerSlashMock<T: Config>(core::marker::PhantomData<T>);
impl<T: Config> sp_staking::OnStakerSlash<AccountId, Balance> for OnStakerSlashMock<T> {
	fn on_slash(
		_pool_account: &AccountId,
		slashed_bonded: Balance,
		slashed_chunks: &BTreeMap<EraIndex, Balance>,
	) {
		LedgerSlashPerEra::set((slashed_bonded, slashed_chunks.clone()));
	}
}

impl crate::pallet::pallet::Config for Test {
	type MaxNominations = MaxNominations;
	type Currency = Balances;
	type CurrencyBalance = <Self as pallet_balances::Config>::Balance;
	type UnixTime = Timestamp;
	type CurrencyToVote = frame_support::traits::SaturatingCurrencyToVote;
	type CmixHandler = CmixHandlerMock;
	type CustodyHandler = CustodyHandlerMock;
	type AdminOrigin = frame_system::EnsureRoot<Self::AccountId>;
	type RewardRemainder = RewardRemainderMock;
	type Event = Event;
	type Slash = ();
	type Reward = MockReward;
	type SessionsPerEra = SessionsPerEra;
	type SlashDeferDuration = SlashDeferDuration;
	type SlashCancelOrigin = frame_system::EnsureRoot<Self::AccountId>;
	type BondingDuration = BondingDuration;
	type SessionInterface = Self;
	type EraPayout = ConvertCurve<RewardCurve>;
	type NextNewSession = Session;
	type MaxNominatorRewardedPerValidator = ConstU32<64>;
	type OffendingValidatorsThreshold = OffendingValidatorsThreshold;
	type ElectionProvider = onchain::UnboundedExecution<OnChainSeqPhragmen>;
	type GenesisElectionProvider = Self::ElectionProvider;
	// NOTE: consider a macro and use `UseNominatorsAndValidatorsMap<Self>` as well.
	type VoterList = BagsList;
	type MaxUnlockingChunks = ConstU32<32>;
	type OnStakerSlash = OnStakerSlashMock<Test>;
	type BenchmarkingConfig = TestBenchmarkingConfig;
	type WeightInfo = ();
}

pub type CmixId = <Test as frame_system::Config>::Hash;
pub(crate) type StakingCall = crate::Call<Test>;
pub(crate) type TestRuntimeCall = <Test as frame_system::Config>::Call;

pub struct ExtBuilder {
	nominate: bool,
	validator_count: u32,
	minimum_validator_count: u32,
	invulnerables: Vec<AccountId>,
	has_stakers: bool,
	initialize_first_session: bool,
	pub min_nominator_bond: Balance,
	min_validator_bond: Balance,
	min_validator_commission: Perbill,
	balance_factor: Balance,
	status: BTreeMap<AccountId, StakerStatus<CmixId, AccountId>>,
	stakes: BTreeMap<AccountId, Balance>,
	stakers: Vec<(AccountId, AccountId, Balance, StakerStatus<CmixId, AccountId>)>,
}

impl Default for ExtBuilder {
	fn default() -> Self {
		Self {
			nominate: true,
			validator_count: 2,
			minimum_validator_count: 0,
			balance_factor: 1,
			invulnerables: vec![],
			has_stakers: true,
			initialize_first_session: true,
			min_nominator_bond: ExistentialDeposit::get(),
			min_validator_bond: ExistentialDeposit::get(),
			min_validator_commission: Default::default(),
			status: Default::default(),
			stakes: Default::default(),
			stakers: Default::default(),
		}
	}
}

pub fn cmix_id(byte: u8) -> Option<CmixId> {
	Some(CmixId::repeat_byte(byte))
}

impl ExtBuilder {
	pub fn existential_deposit(self, existential_deposit: Balance) -> Self {
		EXISTENTIAL_DEPOSIT.with(|v| *v.borrow_mut() = existential_deposit);
		self
	}
	pub fn nominate(mut self, nominate: bool) -> Self {
		self.nominate = nominate;
		self
	}
	pub fn validator_count(mut self, count: u32) -> Self {
		self.validator_count = count;
		self
	}
	pub fn minimum_validator_count(mut self, count: u32) -> Self {
		self.minimum_validator_count = count;
		self
	}
	pub fn slash_defer_duration(self, eras: EraIndex) -> Self {
		SLASH_DEFER_DURATION.with(|v| *v.borrow_mut() = eras);
		self
	}
	pub fn invulnerables(mut self, invulnerables: Vec<AccountId>) -> Self {
		self.invulnerables = invulnerables;
		self
	}
	pub fn session_per_era(self, length: SessionIndex) -> Self {
		SESSIONS_PER_ERA.with(|v| *v.borrow_mut() = length);
		self
	}
	pub fn period(self, length: BlockNumber) -> Self {
		PERIOD.with(|v| *v.borrow_mut() = length);
		self
	}
	pub fn has_stakers(mut self, has: bool) -> Self {
		self.has_stakers = has;
		self
	}
	pub fn initialize_first_session(mut self, init: bool) -> Self {
		self.initialize_first_session = init;
		self
	}
	pub fn offset(self, offset: BlockNumber) -> Self {
		OFFSET.with(|v| *v.borrow_mut() = offset);
		self
	}
	pub fn min_nominator_bond(mut self, amount: Balance) -> Self {
		self.min_nominator_bond = amount;
		self
	}
	pub fn min_validator_bond(mut self, amount: Balance) -> Self {
		self.min_validator_bond = amount;
		self
	}
	pub fn min_validator_commission(mut self, commission: Perbill) -> Self {
		self.min_validator_commission = commission;
		self
	}
	pub fn set_status(mut self, who: AccountId, status: StakerStatus<CmixId, AccountId>) -> Self {
		self.status.insert(who, status);
		self
	}
	pub fn set_stake(mut self, who: AccountId, stake: Balance) -> Self {
		self.stakes.insert(who, stake);
		self
	}
	pub fn add_staker(
		mut self,
		stash: AccountId,
		ctrl: AccountId,
		stake: Balance,
		status: StakerStatus<CmixId, AccountId>,
	) -> Self {
		self.stakers.push((stash, ctrl, stake, status));
		self
	}
	pub fn balance_factor(mut self, factor: Balance) -> Self {
		self.balance_factor = factor;
		self
	}
	pub fn custody_accounts(self, accounts: &[AccountId]) -> Self {
		CUSTODY_ACCOUNTS.with(|set| set.borrow_mut().extend(accounts.iter()));
		self
	}
	pub fn block_points(self, points: u32) -> Self {
		XX_BLOCK_POINTS.with(|v| *v.borrow_mut() = points);
		self
	}
	fn build(self) -> sp_io::TestExternalities {
		sp_tracing::try_init_simple();
		let mut storage = frame_system::GenesisConfig::default().build_storage::<Test>().unwrap();

		let _ = pallet_balances::GenesisConfig::<Test> {
			balances: vec![
				(1, 10 * self.balance_factor),
				(2, 20 * self.balance_factor),
				(3, 300 * self.balance_factor),
				(4, 400 * self.balance_factor),
				// controllers
				(10, self.balance_factor),
				(20, self.balance_factor),
				(30, self.balance_factor),
				(40, self.balance_factor),
				(50, self.balance_factor),
				// stashes
				(11, self.balance_factor * 1000),
				(21, self.balance_factor * 2000),
				(31, self.balance_factor * 2000),
				(41, self.balance_factor * 2000),
				(51, self.balance_factor * 2000),
				// optional nominator
				(100, self.balance_factor * 2000),
				(101, self.balance_factor * 2000),
				// aux accounts
				(60, self.balance_factor),
				(61, self.balance_factor * 2000),
				(70, self.balance_factor),
				(71, self.balance_factor * 2000),
				(80, self.balance_factor),
				(81, self.balance_factor * 2000),
				// This allows us to have a total_payout different from 0.
				(999, 1_000_000_000_000),
			],
		}
		.assimilate_storage(&mut storage);

		let mut stakers = vec![];
		if self.has_stakers {
			stakers = vec![
				// (stash, ctrl, stake, status)
				// these two will be elected in the default test where we elect 2.
				(11, 10, self.balance_factor * 1000,
				 StakerStatus::<CmixId, AccountId>::Validator(cmix_id(11u8))),
				(21, 20, self.balance_factor * 1000,
				 StakerStatus::<CmixId, AccountId>::Validator(cmix_id(21u8))),
				// a loser validator
				(31, 30, self.balance_factor * 500,
				 StakerStatus::<CmixId, AccountId>::Validator(cmix_id(31u8))),
				// an idle validator
				(41, 40, self.balance_factor * 1000, StakerStatus::<CmixId, AccountId>::Idle),
			];
			// optionally add a nominator
			if self.nominate {
				stakers.push((
					101,
					100,
					self.balance_factor * 500,
					StakerStatus::<CmixId, AccountId>::Nominator(vec![11, 21]),
				))
			}
			// replace any of the status if needed.
			self.status.into_iter().for_each(|(stash, status)| {
				let (_, _, _, ref mut prev_status) = stakers
					.iter_mut()
					.find(|s| s.0 == stash)
					.expect("set_status staker should exist; qed");
				*prev_status = status;
			});
			// replaced any of the stakes if needed.
			self.stakes.into_iter().for_each(|(stash, stake)| {
				let (_, _, ref mut prev_stake, _) = stakers
					.iter_mut()
					.find(|s| s.0 == stash)
					.expect("set_stake staker should exits; qed.");
				*prev_stake = stake;
			});
			// extend stakers if needed.
			stakers.extend(self.stakers)
		}

		let _ = pallet_staking::GenesisConfig::<Test> {
			stakers: stakers.clone(),
			validator_count: self.validator_count,
			minimum_validator_count: self.minimum_validator_count,
			invulnerables: self.invulnerables,
			slash_reward_fraction: Perbill::from_percent(10),
			min_nominator_bond: self.min_nominator_bond,
			min_validator_bond: self.min_validator_bond,
			min_validator_commission: self.min_validator_commission,
			..Default::default()
		}
		.assimilate_storage(&mut storage);

		let _ = pallet_session::GenesisConfig::<Test> {
			keys: if self.has_stakers {
				// set the keys for the first session.
				stakers
					.into_iter()
					.map(|(id, ..)| (id, id, SessionKeys { other: id.into() }))
					.collect()
			} else {
				// set some dummy validators in genesis.
				(0..self.validator_count as u64)
					.map(|id| (id, id, SessionKeys { other: id.into() }))
					.collect()
			},
		}
		.assimilate_storage(&mut storage);

		let mut ext = sp_io::TestExternalities::from(storage);

		if self.initialize_first_session {
			// We consider all test to start after timestamp is initialized This must be ensured by
			// having `timestamp::on_initialize` called before `staking::on_initialize`. Also, if
			// session length is 1, then it is already triggered.
			ext.execute_with(|| {
				System::set_block_number(1);
				Session::on_initialize(1);
				<Staking as Hooks<u64>>::on_initialize(1);
				Timestamp::set_timestamp(INIT_TIMESTAMP);
			});
		}

		ext
	}
	pub fn build_and_execute(self, test: impl FnOnce() -> ()) {
		sp_tracing::try_init_simple();
		let mut ext = self.build();
		ext.execute_with(test);
		ext.execute_with(post_conditions);
	}
}

fn post_conditions() {
	check_nominators();
	check_exposures();
	check_ledgers();
	check_count();
}

fn check_count() {
	let nominator_count = Nominators::<Test>::iter_keys().count() as u32;
	let validator_count = Validators::<Test>::iter().count() as u32;
	assert_eq!(nominator_count, Nominators::<Test>::count());
	assert_eq!(validator_count, Validators::<Test>::count());

	// the voters that the `VoterList` list is storing for us.
	let external_voters = <Test as Config>::VoterList::count();
	assert_eq!(external_voters, nominator_count + validator_count);
}

fn check_ledgers() {
	// check the ledger of all stakers.
	Bonded::<Test>::iter().for_each(|(_, ctrl)| assert_ledger_consistent(ctrl))
}

fn check_exposures() {
	// a check per validator to ensure the exposure struct is always sane.
	let era = active_era();
	ErasStakers::<Test>::iter_prefix_values(era).for_each(|expo| {
		assert_eq!(
			expo.total as u128,
			expo.own as u128 + expo.others.iter().map(|e| e.value as u128).sum::<u128>(),
			"wrong total exposure.",
		);
	})
}

fn check_nominators() {
	// a check per nominator to ensure their entire stake is correctly distributed. Will only kick-
	// in if the nomination was submitted before the current era.
	let era = active_era();
	<Nominators<Test>>::iter()
		.filter_map(
			|(nominator, nomination)| {
				if nomination.submitted_in > era {
					Some(nominator)
				} else {
					None
				}
			},
		)
		.for_each(|nominator| {
			// must be bonded.
			assert_is_stash(nominator);
			let mut sum = 0;
			Session::validators()
				.iter()
				.map(|v| Staking::eras_stakers(era, v))
				.for_each(|e| {
					let individual =
						e.others.iter().filter(|e| e.who == nominator).collect::<Vec<_>>();
					let len = individual.len();
					match len {
						0 => { /* not supporting this validator at all. */ },
						1 => sum += individual[0].value,
						_ => panic!("nominator cannot back a validator more than once."),
					};
				});

			let nominator_stake = Staking::slashable_balance_of(&nominator);
			// a nominator cannot over-spend.
			assert!(
				nominator_stake >= sum,
				"failed: Nominator({}) stake({}) >= sum divided({})",
				nominator,
				nominator_stake,
				sum,
			);

			let diff = nominator_stake - sum;
			assert!(diff < 100);
		});
}

fn assert_is_stash(acc: AccountId) {
	assert!(Staking::bonded(&acc).is_some(), "Not a stash.");
}

fn assert_ledger_consistent(ctrl: AccountId) {
	// ensures ledger.total == ledger.active + sum(ledger.unlocking).
	let ledger = Staking::ledger(ctrl).expect("Not a controller.");
	let real_total: Balance = ledger.unlocking.iter().fold(ledger.active, |a, c| a + c.value);
	assert_eq!(real_total, ledger.total);
	assert!(
		ledger.active >= Balances::minimum_balance() || ledger.active == 0,
		"{}: active ledger amount ({}) must be greater than ED {}",
		ctrl,
		ledger.active,
		Balances::minimum_balance()
	);
}

pub(crate) fn active_era() -> EraIndex {
	Staking::active_era().unwrap().index
}

pub(crate) fn current_era() -> EraIndex {
	Staking::current_era().unwrap()
}

pub(crate) fn bond(stash: AccountId, ctrl: AccountId, val: Balance, cmix_id: Option<CmixId>) {
	let _ = Balances::make_free_balance_be(&stash, val);
	let _ = Balances::make_free_balance_be(&ctrl, val);
	assert_ok!(Staking::bond(Origin::signed(stash), ctrl, val, cmix_id));
}

pub(crate) fn bond_validator(stash: AccountId, ctrl: AccountId, val: Balance, cmix_id: Option<CmixId>) {
	bond(stash, ctrl, val, cmix_id);
	assert_ok!(Staking::validate(Origin::signed(ctrl), ValidatorPrefs::default()));
	assert_ok!(Session::set_keys(Origin::signed(ctrl), SessionKeys { other: ctrl.into() }, vec![]));
}

pub(crate) fn bond_nominator(
	stash: AccountId,
	ctrl: AccountId,
	val: Balance,
	target: Vec<AccountId>,
) {
	bond(stash, ctrl, val, None);
	assert_ok!(Staking::nominate(Origin::signed(ctrl), target));
}

/// Progress to the given block, triggering session and era changes as we progress.
///
/// This will finalize the previous block, initialize up to the given block, essentially simulating
/// a block import/propose process where we first initialize the block, then execute some stuff (not
/// in the function), and then finalize the block.
pub(crate) fn run_to_block(n: BlockNumber) {
	Staking::on_finalize(System::block_number());
	for b in (System::block_number() + 1)..=n {
		System::set_block_number(b);
		Session::on_initialize(b);
		<Staking as Hooks<u64>>::on_initialize(b);
		Timestamp::set_timestamp(System::block_number() * BLOCK_TIME + INIT_TIMESTAMP);
		if b != n {
			Staking::on_finalize(System::block_number());
		}
	}
}

/// Progresses from the current block number (whatever that may be) to the `P * session_index + 1`.
pub(crate) fn start_session(session_index: SessionIndex) {
	let end: u64 = if Offset::get().is_zero() {
		(session_index as u64) * Period::get()
	} else {
		Offset::get() + (session_index.saturating_sub(1) as u64) * Period::get()
	};
	run_to_block(end);
	// session must have progressed properly.
	assert_eq!(
		Session::current_index(),
		session_index,
		"current session index = {}, expected = {}",
		Session::current_index(),
		session_index,
	);
}

/// Go one session forward.
pub(crate) fn advance_session() {
	let current_index = Session::current_index();
	start_session(current_index + 1);
}

/// Progress until the given era.
pub(crate) fn start_active_era(era_index: EraIndex) {
	start_session((era_index * <SessionsPerEra as Get<u32>>::get()).into());
	assert_eq!(active_era(), era_index);
	// One way or another, current_era must have changed before the active era, so they must match
	// at this point.
	assert_eq!(current_era(), active_era());
}

pub(crate) fn current_total_payout_for_duration(duration: u64) -> Balance {
	let (payout, _rest) = <Test as Config>::EraPayout::era_payout(
		Staking::eras_total_stake(active_era()),
		Balances::total_issuance(),
		duration,
	);
	assert!(payout > 0);
	payout
}

pub(crate) fn maximum_payout_for_duration(duration: u64) -> Balance {
	let (payout, rest) = <Test as Config>::EraPayout::era_payout(
		Staking::eras_total_stake(active_era()),
		Balances::total_issuance(),
		duration,
	);
	payout + rest
}

/// Time it takes to finish a session.
///
/// Note, if you see `time_per_session() - BLOCK_TIME`, it is fine. This is because we set the
/// timestamp after on_initialize, so the timestamp is always one block old.
pub(crate) fn time_per_session() -> u64 {
	Period::get() * BLOCK_TIME
}

/// Time it takes to finish an era.
///
/// Note, if you see `time_per_era() - BLOCK_TIME`, it is fine. This is because we set the
/// timestamp after on_initialize, so the timestamp is always one block old.
pub(crate) fn time_per_era() -> u64 {
	time_per_session() * SessionsPerEra::get() as u64
}

/// Time that will be calculated for the reward per era.
pub(crate) fn reward_time_per_era() -> u64 {
	time_per_era() - BLOCK_TIME
}

pub(crate) fn reward_all_elected() {
	let rewards = <Test as Config>::SessionInterface::validators().into_iter().map(|v| (v, 1));

	<Pallet<Test>>::reward_by_ids(rewards)
}

pub(crate) fn validator_controllers() -> Vec<AccountId> {
	Session::validators()
		.into_iter()
		.map(|s| Staking::bonded(&s).expect("no controller for validator"))
		.collect()
}

pub(crate) fn on_offence_in_era(
	offenders: &[OffenceDetails<
		AccountId,
		pallet_session::historical::IdentificationTuple<Test>,
	>],
	slash_fraction: &[Perbill],
	era: EraIndex,
	disable_strategy: DisableStrategy,
) {
	let bonded_eras = crate::BondedEras::<Test>::get();
	for &(bonded_era, start_session) in bonded_eras.iter() {
		if bonded_era == era {
			let _ = Staking::on_offence(offenders, slash_fraction, start_session, disable_strategy);
			return
		} else if bonded_era > era {
			break
		}
	}

	if Staking::active_era().unwrap().index == era {
		let _ = Staking::on_offence(
			offenders,
			slash_fraction,
			Staking::eras_start_session_index(era).unwrap(),
			disable_strategy,
		);
	} else {
		panic!("cannot slash in era {}", era);
	}
}

pub(crate) fn on_offence_now(
	offenders: &[OffenceDetails<
		AccountId,
		pallet_session::historical::IdentificationTuple<Test>,
	>],
	slash_fraction: &[Perbill],
) {
	let now = Staking::active_era().unwrap().index;
	on_offence_in_era(offenders, slash_fraction, now, DisableStrategy::WhenSlashed)
}

pub(crate) fn add_slash(who: &AccountId) {
	on_offence_now(
		&[OffenceDetails {
			offender: (*who, Staking::eras_stakers(active_era(), *who)),
			reporters: vec![],
		}],
		&[Perbill::from_percent(10)],
	);
}

/// Make all validator and nominator request their payment
pub(crate) fn make_all_reward_payment(era: EraIndex) {
	let validators_with_reward = ErasRewardPoints::<Test>::get(era)
		.individual
		.keys()
		.cloned()
		.collect::<Vec<_>>();

	// reward validators
	for validator_controller in validators_with_reward.iter().filter_map(Staking::bonded) {
		let ledger = <Ledger<Test>>::get(&validator_controller).unwrap();
		assert_ok!(Staking::payout_stakers(Origin::signed(1337), ledger.stash, era));
	}
}

#[macro_export]
macro_rules! assert_session_era {
	($session:expr, $era:expr) => {
		assert_eq!(
			Session::current_index(),
			$session,
			"wrong session {} != {}",
			Session::current_index(),
			$session,
		);
		assert_eq!(
			Staking::current_era().unwrap(),
			$era,
			"wrong current era {} != {}",
			Staking::current_era().unwrap(),
			$era,
		);
	};
}

pub(crate) fn staking_events() -> Vec<crate::Event<Test>> {
	System::events()
		.into_iter()
		.map(|r| r.event)
		.filter_map(|e| if let Event::Staking(inner) = e { Some(inner) } else { None })
		.collect()
}

parameter_types! {
	static StakingEventsIndex: usize = 0;
}

pub(crate) fn staking_events_since_last_call() -> Vec<crate::Event<Test>> {
	let all: Vec<_> = System::events()
		.into_iter()
		.filter_map(|r| if let Event::Staking(inner) = r.event { Some(inner) } else { None })
		.collect();
	let seen = StakingEventsIndex::get();
	StakingEventsIndex::set(all.len());
	all.into_iter().skip(seen).collect()
}

pub(crate) fn balances(who: &AccountId) -> (Balance, Balance) {
	(Balances::free_balance(who), Balances::reserved_balance(who))
}<|MERGE_RESOLUTION|>--- conflicted
+++ resolved
@@ -37,10 +37,7 @@
 	traits::{IdentityLookup, Zero},
 };
 use sp_staking::offence::{DisableStrategy, OffenceDetails, OnOffenceHandler};
-<<<<<<< HEAD
 use std::{cell::RefCell, collections::HashSet};
-=======
->>>>>>> b8c3d8cc
 
 pub const INIT_TIMESTAMP: u64 = 30_000;
 pub const BLOCK_TIME: u64 = 1000;
