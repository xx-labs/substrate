// This file is part of Substrate.

// Copyright (C) 2018-2022 Parity Technologies (UK) Ltd.
// SPDX-License-Identifier: Apache-2.0

// Licensed under the Apache License, Version 2.0 (the "License");
// you may not use this file except in compliance with the License.
// You may obtain a copy of the License at
//
// 	http://www.apache.org/licenses/LICENSE-2.0
//
// Unless required by applicable law or agreed to in writing, software
// distributed under the License is distributed on an "AS IS" BASIS,
// WITHOUT WARRANTIES OR CONDITIONS OF ANY KIND, either express or implied.
// See the License for the specific language governing permissions and
// limitations under the License.

//! Test utilities

use crate::{self as pallet_staking, *};
use frame_election_provider_support::{
	onchain, SequentialPhragmen, SortedListProvider, VoteWeight,
};
use frame_support::{
	assert_ok, parameter_types,
	traits::{
		ConstU32, ConstU64, Currency, FindAuthor, GenesisBuild, Get, Hooks, Imbalance,
		OnUnbalanced, OneSessionHandler,
	},
	weights::constants::RocksDbWeight,
};
use sp_core::H256;
use sp_io;
use sp_runtime::{
	curve::PiecewiseLinear,
	testing::{Header, TestXt, UintAuthorityId},
	traits::{IdentityLookup, Zero},
};
<<<<<<< HEAD
use sp_staking::offence::{OffenceDetails, OnOffenceHandler};
use std::{cell::RefCell, collections::HashSet};
=======
use sp_staking::offence::{DisableStrategy, OffenceDetails, OnOffenceHandler};
use std::cell::RefCell;
>>>>>>> 292c66c0

pub const INIT_TIMESTAMP: u64 = 30_000;
pub const BLOCK_TIME: u64 = 1000;

/// The AccountId alias in this test module.
pub(crate) type AccountId = u64;
pub(crate) type AccountIndex = u64;
pub(crate) type BlockNumber = u64;
pub(crate) type Balance = u128;

/// Another session handler struct to test on_disabled.
pub struct OtherSessionHandler;
impl OneSessionHandler<AccountId> for OtherSessionHandler {
	type Key = UintAuthorityId;

	fn on_genesis_session<'a, I: 'a>(_: I)
	where
		I: Iterator<Item = (&'a AccountId, Self::Key)>,
		AccountId: 'a,
	{
	}

	fn on_new_session<'a, I: 'a>(_: bool, _: I, _: I)
	where
		I: Iterator<Item = (&'a AccountId, Self::Key)>,
		AccountId: 'a,
	{
	}

	fn on_disabled(_validator_index: u32) {}
}

impl sp_runtime::BoundToRuntimeAppPublic for OtherSessionHandler {
	type Public = UintAuthorityId;
}

pub fn is_disabled(controller: AccountId) -> bool {
	let stash = Staking::ledger(&controller).unwrap().stash;
	let validator_index = match Session::validators().iter().position(|v| *v == stash) {
		Some(index) => index as u32,
		None => return false,
	};

	Session::disabled_validators().contains(&validator_index)
}

type UncheckedExtrinsic = frame_system::mocking::MockUncheckedExtrinsic<Test>;
type Block = frame_system::mocking::MockBlock<Test>;

frame_support::construct_runtime!(
	pub enum Test where
		Block = Block,
		NodeBlock = Block,
		UncheckedExtrinsic = UncheckedExtrinsic,
	{
		System: frame_system::{Pallet, Call, Config, Storage, Event<T>},
		Authorship: pallet_authorship::{Pallet, Call, Storage, Inherent},
		Timestamp: pallet_timestamp::{Pallet, Call, Storage, Inherent},
		Balances: pallet_balances::{Pallet, Call, Storage, Config<T>, Event<T>},
		Staking: pallet_staking::{Pallet, Call, Config<T>, Storage, Event<T>},
		Session: pallet_session::{Pallet, Call, Storage, Event, Config<T>},
		Historical: pallet_session::historical::{Pallet, Storage},
		BagsList: pallet_bags_list::{Pallet, Call, Storage, Event<T>},
	}
);

/// Author of block is always 11
pub struct Author11;
impl FindAuthor<AccountId> for Author11 {
	fn find_author<'a, I>(_digests: I) -> Option<AccountId>
	where
		I: 'a + IntoIterator<Item = (frame_support::ConsensusEngineId, &'a [u8])>,
	{
		Some(11)
	}
}

parameter_types! {
	pub BlockWeights: frame_system::limits::BlockWeights =
		frame_system::limits::BlockWeights::simple_max(
			frame_support::weights::constants::WEIGHT_PER_SECOND * 2
		);
	pub static SessionsPerEra: SessionIndex = 3;
	pub static ExistentialDeposit: Balance = 1;
	pub static SlashDeferDuration: EraIndex = 0;
	pub static Period: BlockNumber = 5;
	pub static Offset: BlockNumber = 0;
}

impl frame_system::Config for Test {
	type BaseCallFilter = frame_support::traits::Everything;
	type BlockWeights = ();
	type BlockLength = ();
	type DbWeight = RocksDbWeight;
	type Origin = Origin;
	type Index = AccountIndex;
	type BlockNumber = BlockNumber;
	type Call = Call;
	type Hash = H256;
	type Hashing = ::sp_runtime::traits::BlakeTwo256;
	type AccountId = AccountId;
	type Lookup = IdentityLookup<Self::AccountId>;
	type Header = Header;
	type Event = Event;
	type BlockHashCount = frame_support::traits::ConstU64<250>;
	type Version = ();
	type PalletInfo = PalletInfo;
	type AccountData = pallet_balances::AccountData<Balance>;
	type OnNewAccount = ();
	type OnKilledAccount = ();
	type SystemWeightInfo = ();
	type SS58Prefix = ();
	type OnSetCode = ();
	type MaxConsumers = frame_support::traits::ConstU32<16>;
}
impl pallet_balances::Config for Test {
	type MaxLocks = frame_support::traits::ConstU32<1024>;
	type MaxReserves = ();
	type ReserveIdentifier = [u8; 8];
	type Balance = Balance;
	type Event = Event;
	type DustRemoval = ();
	type ExistentialDeposit = ExistentialDeposit;
	type AccountStore = System;
	type WeightInfo = ();
}

sp_runtime::impl_opaque_keys! {
	pub struct SessionKeys {
		pub other: OtherSessionHandler,
	}
}
impl pallet_session::Config for Test {
	type SessionManager = pallet_session::historical::NoteHistoricalRoot<Test, Staking>;
	type Keys = SessionKeys;
	type ShouldEndSession = pallet_session::PeriodicSessions<Period, Offset>;
	type SessionHandler = (OtherSessionHandler,);
	type Event = Event;
	type ValidatorId = AccountId;
	type ValidatorIdOf = crate::StashOf<Test>;
	type NextSessionRotation = pallet_session::PeriodicSessions<Period, Offset>;
	type WeightInfo = ();
}

impl pallet_session::historical::Config for Test {
	type FullIdentification = crate::Exposure<AccountId, Balance>;
	type FullIdentificationOf = crate::ExposureOf<Test>;
}
impl pallet_authorship::Config for Test {
	type FindAuthor = Author11;
	type UncleGenerations = ConstU64<0>;
	type FilterUncle = ();
	type EventHandler = Pallet<Test>;
}

impl pallet_timestamp::Config for Test {
	type Moment = u64;
	type OnTimestampSet = ();
	type MinimumPeriod = ConstU64<5>;
	type WeightInfo = ();
}

pallet_staking_reward_curve::build! {
	const I_NPOS: PiecewiseLinear<'static> = curve!(
		min_inflation: 0_025_000,
		max_inflation: 0_100_000,
		ideal_stake: 0_500_000,
		falloff: 0_050_000,
		max_piece_count: 40,
		test_precision: 0_005_000,
	);
}
parameter_types! {
	pub const BondingDuration: EraIndex = 3;
	pub const RewardCurve: &'static PiecewiseLinear<'static> = &I_NPOS;
	pub const OffendingValidatorsThreshold: Perbill = Perbill::from_percent(75);
}

thread_local! {
	pub static REWARD_REMAINDER_UNBALANCED: RefCell<u128> = RefCell::new(0);
}

pub struct RewardRemainderMock;

impl OnUnbalanced<NegativeImbalanceOf<Test>> for RewardRemainderMock {
	fn on_nonzero_unbalanced(amount: NegativeImbalanceOf<Test>) {
		REWARD_REMAINDER_UNBALANCED.with(|v| {
			*v.borrow_mut() += amount.peek();
		});
		drop(amount);
	}
}

thread_local! {
    static CUSTODY_ACCOUNTS: RefCell<HashSet<AccountId>> = RefCell::new(Default::default());
    static XX_BLOCK_POINTS: RefCell<u32> = RefCell::new(20); // default block reward is 20. This is to stop existing tests from breaking
    static REWARD_DEDUCTIONS: RefCell<Balance> = RefCell::new(Default::default());
}


pub struct CustodyHandlerMock;

impl CustodyHandler<AccountId, Balance> for CustodyHandlerMock {
	fn is_custody_account(account: &AccountId) -> bool {
		CUSTODY_ACCOUNTS.with(|accounts| {
			accounts.borrow().contains(account)
		})
	}

	fn total_custody() -> Balance {
		Balance::zero() // This isn't used by the staking pallet
	}
}


pub struct CmixHandlerMock;

impl CmixHandler for CmixHandlerMock {
	fn get_block_points() -> u32 {
		XX_BLOCK_POINTS.with(|x| {
			x.borrow().clone()
		})
	}
	fn end_era() {} // do nothing
}

pub struct RewardMock;

impl OnUnbalanced<PositiveImbalanceOf<Test>> for RewardMock {
	fn on_nonzero_unbalanced(amount: PositiveImbalanceOf<Test>) {
		REWARD_DEDUCTIONS.with(|v| {
			*v.borrow_mut() += amount.peek();
		});
	}
}

impl RewardMock{
	pub fn total() -> BalanceOf<Test> {
		REWARD_DEDUCTIONS.with(|v| {
			*v.borrow()
		})
	}
}

const THRESHOLDS: [sp_npos_elections::VoteWeight; 9] =
	[10, 20, 30, 40, 50, 60, 1_000, 2_000, 10_000];

parameter_types! {
	pub static BagThresholds: &'static [sp_npos_elections::VoteWeight] = &THRESHOLDS;
	pub static MaxNominations: u32 = 16;
	pub static RewardOnUnbalanceWasCalled: bool = false;
	pub static LedgerSlashPerEra: (BalanceOf<Test>, BTreeMap<EraIndex, BalanceOf<Test>>) = (Zero::zero(), BTreeMap::new());
}

impl pallet_bags_list::Config for Test {
	type Event = Event;
	type WeightInfo = ();
	type ScoreProvider = Staking;
	type BagThresholds = BagThresholds;
	type Score = VoteWeight;
}

pub struct OnChainSeqPhragmen;
impl onchain::Config for OnChainSeqPhragmen {
	type System = Test;
	type Solver = SequentialPhragmen<AccountId, Perbill>;
	type DataProvider = Staking;
	type WeightInfo = ();
}

pub struct MockReward {}
impl OnUnbalanced<PositiveImbalanceOf<Test>> for MockReward {
	fn on_unbalanced(_: PositiveImbalanceOf<Test>) {
		RewardOnUnbalanceWasCalled::set(true);
	}
}

pub struct OnStakerSlashMock<T: Config>(core::marker::PhantomData<T>);
impl<T: Config> sp_staking::OnStakerSlash<AccountId, Balance> for OnStakerSlashMock<T> {
	fn on_slash(
		_pool_account: &AccountId,
		slashed_bonded: Balance,
		slashed_chunks: &BTreeMap<EraIndex, Balance>,
	) {
		LedgerSlashPerEra::set((slashed_bonded, slashed_chunks.clone()));
	}
}

impl crate::pallet::pallet::Config for Test {
<<<<<<< HEAD
=======
	type MaxNominations = MaxNominations;
>>>>>>> 292c66c0
	type Currency = Balances;
	type CurrencyBalance = <Self as pallet_balances::Config>::Balance;
	type UnixTime = Timestamp;
	type CurrencyToVote = frame_support::traits::SaturatingCurrencyToVote;
	type ElectionProvider = onchain::OnChainSequentialPhragmen<Self>;
	type GenesisElectionProvider = Self::ElectionProvider;
	type CmixHandler = CmixHandlerMock;
	type CustodyHandler = CustodyHandlerMock;
	type AdminOrigin = frame_system::EnsureRoot<Self::AccountId>;
	const MAX_NOMINATIONS: u32 = 16;
	type RewardRemainder = RewardRemainderMock;
	type Event = Event;
	type Slash = ();
<<<<<<< HEAD
	type Reward = RewardMock;
=======
	type Reward = MockReward;
>>>>>>> 292c66c0
	type SessionsPerEra = SessionsPerEra;
	type BondingDuration = BondingDuration;
	type SlashDeferDuration = SlashDeferDuration;
	type SlashCancelOrigin = frame_system::EnsureRoot<Self::AccountId>;
	type SessionInterface = Self;
	type EraPayout = ConvertCurve<RewardCurve>;
	type NextNewSession = Session;
	type MaxNominatorRewardedPerValidator = ConstU32<64>;
	type OffendingValidatorsThreshold = OffendingValidatorsThreshold;
<<<<<<< HEAD
	// NOTE: consider a macro and use `UseNominatorsMap<Self>` as well.
	type SortedListProvider = BagsList;
=======
	type ElectionProvider = onchain::UnboundedExecution<OnChainSeqPhragmen>;
	type GenesisElectionProvider = Self::ElectionProvider;
	// NOTE: consider a macro and use `UseNominatorsAndValidatorsMap<Self>` as well.
	type VoterList = BagsList;
	type MaxUnlockingChunks = ConstU32<32>;
	type OnStakerSlash = OnStakerSlashMock<Test>;
	type BenchmarkingConfig = TestBenchmarkingConfig;
>>>>>>> 292c66c0
	type WeightInfo = ();
}

impl<LocalCall> frame_system::offchain::SendTransactionTypes<LocalCall> for Test
where
	Call: From<LocalCall>,
{
	type OverarchingCall = Call;
	type Extrinsic = Extrinsic;
}

pub type Extrinsic = TestXt<Call, ()>;
pub type CmixId = <Test as frame_system::Config>::Hash;
pub(crate) type StakingCall = crate::Call<Test>;
pub(crate) type TestRuntimeCall = <Test as frame_system::Config>::Call;

pub struct ExtBuilder {
	nominate: bool,
	validator_count: u32,
	minimum_validator_count: u32,
	invulnerables: Vec<AccountId>,
	has_stakers: bool,
	initialize_first_session: bool,
	pub min_nominator_bond: Balance,
	min_validator_bond: Balance,
	min_validator_commission: Perbill,
	balance_factor: Balance,
	status: BTreeMap<AccountId, StakerStatus<CmixId, AccountId>>,
	stakes: BTreeMap<AccountId, Balance>,
	stakers: Vec<(AccountId, AccountId, Balance, StakerStatus<CmixId, AccountId>)>,
}

impl Default for ExtBuilder {
	fn default() -> Self {
		Self {
			nominate: true,
			validator_count: 2,
			minimum_validator_count: 0,
			balance_factor: 1,
			invulnerables: vec![],
			has_stakers: true,
			initialize_first_session: true,
			min_nominator_bond: ExistentialDeposit::get(),
			min_validator_bond: ExistentialDeposit::get(),
			min_validator_commission: Default::default(),
			status: Default::default(),
			stakes: Default::default(),
			stakers: Default::default(),
		}
	}
}

pub fn cmix_id(byte: u8) -> Option<CmixId> {
	Some(CmixId::repeat_byte(byte))
}

impl ExtBuilder {
	pub fn existential_deposit(self, existential_deposit: Balance) -> Self {
		EXISTENTIAL_DEPOSIT.with(|v| *v.borrow_mut() = existential_deposit);
		self
	}
	pub fn nominate(mut self, nominate: bool) -> Self {
		self.nominate = nominate;
		self
	}
	pub fn validator_count(mut self, count: u32) -> Self {
		self.validator_count = count;
		self
	}
	pub fn minimum_validator_count(mut self, count: u32) -> Self {
		self.minimum_validator_count = count;
		self
	}
	pub fn slash_defer_duration(self, eras: EraIndex) -> Self {
		SLASH_DEFER_DURATION.with(|v| *v.borrow_mut() = eras);
		self
	}
	pub fn invulnerables(mut self, invulnerables: Vec<AccountId>) -> Self {
		self.invulnerables = invulnerables;
		self
	}
	pub fn session_per_era(self, length: SessionIndex) -> Self {
		SESSIONS_PER_ERA.with(|v| *v.borrow_mut() = length);
		self
	}
	pub fn period(self, length: BlockNumber) -> Self {
		PERIOD.with(|v| *v.borrow_mut() = length);
		self
	}
	pub fn has_stakers(mut self, has: bool) -> Self {
		self.has_stakers = has;
		self
	}
	pub fn initialize_first_session(mut self, init: bool) -> Self {
		self.initialize_first_session = init;
		self
	}
	pub fn offset(self, offset: BlockNumber) -> Self {
		OFFSET.with(|v| *v.borrow_mut() = offset);
		self
	}
	pub fn min_nominator_bond(mut self, amount: Balance) -> Self {
		self.min_nominator_bond = amount;
		self
	}
	pub fn min_validator_bond(mut self, amount: Balance) -> Self {
		self.min_validator_bond = amount;
		self
	}
	pub fn min_validator_commission(mut self, commission: Perbill) -> Self {
		self.min_validator_commission = commission;
		self
	}
	pub fn set_status(mut self, who: AccountId, status: StakerStatus<CmixId, AccountId>) -> Self {
		self.status.insert(who, status);
		self
	}
	pub fn set_stake(mut self, who: AccountId, stake: Balance) -> Self {
		self.stakes.insert(who, stake);
		self
	}
	pub fn add_staker(
		mut self,
		stash: AccountId,
		ctrl: AccountId,
		stake: Balance,
		status: StakerStatus<CmixId, AccountId>,
	) -> Self {
		self.stakers.push((stash, ctrl, stake, status));
		self
	}
	pub fn balance_factor(mut self, factor: Balance) -> Self {
		self.balance_factor = factor;
		self
	}
	pub fn custody_accounts(self, accounts: &[AccountId]) -> Self {
		CUSTODY_ACCOUNTS.with(|set| set.borrow_mut().extend(accounts.iter()));
		self
	}
	pub fn block_points(self, points: u32) -> Self {
		XX_BLOCK_POINTS.with(|v| *v.borrow_mut() = points);
		self
	}
	fn build(self) -> sp_io::TestExternalities {
		sp_tracing::try_init_simple();
		let mut storage = frame_system::GenesisConfig::default().build_storage::<Test>().unwrap();

		let _ = pallet_balances::GenesisConfig::<Test> {
			balances: vec![
				(1, 10 * self.balance_factor),
				(2, 20 * self.balance_factor),
				(3, 300 * self.balance_factor),
				(4, 400 * self.balance_factor),
				// controllers
				(10, self.balance_factor),
				(20, self.balance_factor),
				(30, self.balance_factor),
				(40, self.balance_factor),
				(50, self.balance_factor),
				// stashes
				(11, self.balance_factor * 1000),
				(21, self.balance_factor * 2000),
				(31, self.balance_factor * 2000),
				(41, self.balance_factor * 2000),
				(51, self.balance_factor * 2000),
				// optional nominator
				(100, self.balance_factor * 2000),
				(101, self.balance_factor * 2000),
				// aux accounts
				(60, self.balance_factor),
				(61, self.balance_factor * 2000),
				(70, self.balance_factor),
				(71, self.balance_factor * 2000),
				(80, self.balance_factor),
				(81, self.balance_factor * 2000),
				// This allows us to have a total_payout different from 0.
				(999, 1_000_000_000_000),
			],
		}
		.assimilate_storage(&mut storage);

		let mut stakers = vec![];
		if self.has_stakers {
			stakers = vec![
				// (stash, ctrl, stake, status)
				// these two will be elected in the default test where we elect 2.
				(11, 10, self.balance_factor * 1000,
				 StakerStatus::<CmixId, AccountId>::Validator(cmix_id(11u8))),
				(21, 20, self.balance_factor * 1000,
				 StakerStatus::<CmixId, AccountId>::Validator(cmix_id(21u8))),
				// a loser validator
				(31, 30, self.balance_factor * 500,
				 StakerStatus::<CmixId, AccountId>::Validator(cmix_id(31u8))),
				// an idle validator
				(41, 40, self.balance_factor * 1000, StakerStatus::<CmixId, AccountId>::Idle),
			];
			// optionally add a nominator
			if self.nominate {
				stakers.push((
					101,
					100,
					self.balance_factor * 500,
					StakerStatus::<CmixId, AccountId>::Nominator(vec![11, 21]),
				))
			}
			// replace any of the status if needed.
			self.status.into_iter().for_each(|(stash, status)| {
				let (_, _, _, ref mut prev_status) = stakers
					.iter_mut()
					.find(|s| s.0 == stash)
					.expect("set_status staker should exist; qed");
				*prev_status = status;
			});
			// replaced any of the stakes if needed.
			self.stakes.into_iter().for_each(|(stash, stake)| {
				let (_, _, ref mut prev_stake, _) = stakers
					.iter_mut()
					.find(|s| s.0 == stash)
					.expect("set_stake staker should exits; qed.");
				*prev_stake = stake;
			});
			// extend stakers if needed.
			stakers.extend(self.stakers)
		}

		let _ = pallet_staking::GenesisConfig::<Test> {
			stakers: stakers.clone(),
			validator_count: self.validator_count,
			minimum_validator_count: self.minimum_validator_count,
			invulnerables: self.invulnerables,
			slash_reward_fraction: Perbill::from_percent(10),
			min_nominator_bond: self.min_nominator_bond,
			min_validator_bond: self.min_validator_bond,
			min_validator_commission: self.min_validator_commission,
			..Default::default()
		}
		.assimilate_storage(&mut storage);

		let _ = pallet_session::GenesisConfig::<Test> {
			keys: if self.has_stakers {
				// set the keys for the first session.
				stakers
					.into_iter()
					.map(|(id, ..)| (id, id, SessionKeys { other: id.into() }))
					.collect()
			} else {
				// set some dummy validators in genesis.
				(0..self.validator_count as u64)
					.map(|id| (id, id, SessionKeys { other: id.into() }))
					.collect()
			},
		}
		.assimilate_storage(&mut storage);

		let mut ext = sp_io::TestExternalities::from(storage);

		if self.initialize_first_session {
			// We consider all test to start after timestamp is initialized This must be ensured by
			// having `timestamp::on_initialize` called before `staking::on_initialize`. Also, if
			// session length is 1, then it is already triggered.
			ext.execute_with(|| {
				System::set_block_number(1);
				Session::on_initialize(1);
				<Staking as Hooks<u64>>::on_initialize(1);
				Timestamp::set_timestamp(INIT_TIMESTAMP);
			});
		}

		ext
	}
	pub fn build_and_execute(self, test: impl FnOnce() -> ()) {
		let mut ext = self.build();
		ext.execute_with(test);
		ext.execute_with(post_conditions);
	}
}

fn post_conditions() {
	check_nominators();
	check_exposures();
	check_ledgers();
	check_count();
}

fn check_count() {
	let nominator_count = Nominators::<Test>::iter_keys().count() as u32;
	let validator_count = Validators::<Test>::iter().count() as u32;
	assert_eq!(nominator_count, Nominators::<Test>::count());
	assert_eq!(validator_count, Validators::<Test>::count());

	// the voters that the `VoterList` list is storing for us.
	let external_voters = <Test as Config>::VoterList::count();
	assert_eq!(external_voters, nominator_count + validator_count);
}

fn check_ledgers() {
	// check the ledger of all stakers.
	Bonded::<Test>::iter().for_each(|(_, ctrl)| assert_ledger_consistent(ctrl))
}

fn check_exposures() {
	// a check per validator to ensure the exposure struct is always sane.
	let era = active_era();
	ErasStakers::<Test>::iter_prefix_values(era).for_each(|expo| {
		assert_eq!(
			expo.total as u128,
			expo.own as u128 + expo.others.iter().map(|e| e.value as u128).sum::<u128>(),
			"wrong total exposure.",
		);
	})
}

fn check_nominators() {
	// a check per nominator to ensure their entire stake is correctly distributed. Will only kick-
	// in if the nomination was submitted before the current era.
	let era = active_era();
	<Nominators<Test>>::iter()
		.filter_map(
			|(nominator, nomination)| {
				if nomination.submitted_in > era {
					Some(nominator)
				} else {
					None
				}
			},
		)
		.for_each(|nominator| {
			// must be bonded.
			assert_is_stash(nominator);
			let mut sum = 0;
			Session::validators()
				.iter()
				.map(|v| Staking::eras_stakers(era, v))
				.for_each(|e| {
					let individual =
						e.others.iter().filter(|e| e.who == nominator).collect::<Vec<_>>();
					let len = individual.len();
					match len {
						0 => { /* not supporting this validator at all. */ },
						1 => sum += individual[0].value,
						_ => panic!("nominator cannot back a validator more than once."),
					};
				});

			let nominator_stake = Staking::slashable_balance_of(&nominator);
			// a nominator cannot over-spend.
			assert!(
				nominator_stake >= sum,
				"failed: Nominator({}) stake({}) >= sum divided({})",
				nominator,
				nominator_stake,
				sum,
			);

			let diff = nominator_stake - sum;
			assert!(diff < 100);
		});
}

fn assert_is_stash(acc: AccountId) {
	assert!(Staking::bonded(&acc).is_some(), "Not a stash.");
}

fn assert_ledger_consistent(ctrl: AccountId) {
	// ensures ledger.total == ledger.active + sum(ledger.unlocking).
	let ledger = Staking::ledger(ctrl).expect("Not a controller.");
	let real_total: Balance = ledger.unlocking.iter().fold(ledger.active, |a, c| a + c.value);
	assert_eq!(real_total, ledger.total);
	assert!(
		ledger.active >= Balances::minimum_balance() || ledger.active == 0,
		"{}: active ledger amount ({}) must be greater than ED {}",
		ctrl,
		ledger.active,
		Balances::minimum_balance()
	);
}

pub(crate) fn active_era() -> EraIndex {
	Staking::active_era().unwrap().index
}

pub(crate) fn current_era() -> EraIndex {
	Staking::current_era().unwrap()
}

pub(crate) fn bond(stash: AccountId, ctrl: AccountId, val: Balance, cmix_id: Option<CmixId>) {
	let _ = Balances::make_free_balance_be(&stash, val);
	let _ = Balances::make_free_balance_be(&ctrl, val);
	assert_ok!(Staking::bond(Origin::signed(stash), ctrl, val, cmix_id));
}

pub(crate) fn bond_validator(stash: AccountId, ctrl: AccountId, val: Balance, cmix_id: Option<CmixId>) {
	bond(stash, ctrl, val, cmix_id);
	assert_ok!(Staking::validate(Origin::signed(ctrl), ValidatorPrefs::default()));
	assert_ok!(Session::set_keys(Origin::signed(ctrl), SessionKeys { other: ctrl.into() }, vec![]));
}

pub(crate) fn bond_nominator(
	stash: AccountId,
	ctrl: AccountId,
	val: Balance,
	target: Vec<AccountId>,
) {
	bond(stash, ctrl, val, None);
	assert_ok!(Staking::nominate(Origin::signed(ctrl), target));
}

/// Progress to the given block, triggering session and era changes as we progress.
///
/// This will finalize the previous block, initialize up to the given block, essentially simulating
/// a block import/propose process where we first initialize the block, then execute some stuff (not
/// in the function), and then finalize the block.
pub(crate) fn run_to_block(n: BlockNumber) {
	Staking::on_finalize(System::block_number());
	for b in (System::block_number() + 1)..=n {
		System::set_block_number(b);
		Session::on_initialize(b);
		<Staking as Hooks<u64>>::on_initialize(b);
		Timestamp::set_timestamp(System::block_number() * BLOCK_TIME + INIT_TIMESTAMP);
		if b != n {
			Staking::on_finalize(System::block_number());
		}
	}
}

/// Progresses from the current block number (whatever that may be) to the `P * session_index + 1`.
pub(crate) fn start_session(session_index: SessionIndex) {
	let end: u64 = if Offset::get().is_zero() {
		(session_index as u64) * Period::get()
	} else {
		Offset::get() + (session_index.saturating_sub(1) as u64) * Period::get()
	};
	run_to_block(end);
	// session must have progressed properly.
	assert_eq!(
		Session::current_index(),
		session_index,
		"current session index = {}, expected = {}",
		Session::current_index(),
		session_index,
	);
}

/// Go one session forward.
pub(crate) fn advance_session() {
	let current_index = Session::current_index();
	start_session(current_index + 1);
}

/// Progress until the given era.
pub(crate) fn start_active_era(era_index: EraIndex) {
	start_session((era_index * <SessionsPerEra as Get<u32>>::get()).into());
	assert_eq!(active_era(), era_index);
	// One way or another, current_era must have changed before the active era, so they must match
	// at this point.
	assert_eq!(current_era(), active_era());
}

pub(crate) fn current_total_payout_for_duration(duration: u64) -> Balance {
	let (payout, _rest) = <Test as Config>::EraPayout::era_payout(
		Staking::eras_total_stake(active_era()),
		Balances::total_issuance(),
		duration,
	);
	assert!(payout > 0);
	payout
}

pub(crate) fn maximum_payout_for_duration(duration: u64) -> Balance {
	let (payout, rest) = <Test as Config>::EraPayout::era_payout(
		Staking::eras_total_stake(active_era()),
		Balances::total_issuance(),
		duration,
	);
	payout + rest
}

/// Time it takes to finish a session.
///
/// Note, if you see `time_per_session() - BLOCK_TIME`, it is fine. This is because we set the
/// timestamp after on_initialize, so the timestamp is always one block old.
pub(crate) fn time_per_session() -> u64 {
	Period::get() * BLOCK_TIME
}

/// Time it takes to finish an era.
///
/// Note, if you see `time_per_era() - BLOCK_TIME`, it is fine. This is because we set the
/// timestamp after on_initialize, so the timestamp is always one block old.
pub(crate) fn time_per_era() -> u64 {
	time_per_session() * SessionsPerEra::get() as u64
}

/// Time that will be calculated for the reward per era.
pub(crate) fn reward_time_per_era() -> u64 {
	time_per_era() - BLOCK_TIME
}

pub(crate) fn reward_all_elected() {
	let rewards = <Test as Config>::SessionInterface::validators().into_iter().map(|v| (v, 1));

	<Pallet<Test>>::reward_by_ids(rewards)
}

pub(crate) fn validator_controllers() -> Vec<AccountId> {
	Session::validators()
		.into_iter()
		.map(|s| Staking::bonded(&s).expect("no controller for validator"))
		.collect()
}

pub(crate) fn on_offence_in_era(
	offenders: &[OffenceDetails<
		AccountId,
		pallet_session::historical::IdentificationTuple<Test>,
	>],
	slash_fraction: &[Perbill],
	era: EraIndex,
	disable_strategy: DisableStrategy,
) {
	let bonded_eras = crate::BondedEras::<Test>::get();
	for &(bonded_era, start_session) in bonded_eras.iter() {
		if bonded_era == era {
			let _ = Staking::on_offence(offenders, slash_fraction, start_session, disable_strategy);
			return
		} else if bonded_era > era {
			break
		}
	}

	if Staking::active_era().unwrap().index == era {
		let _ = Staking::on_offence(
			offenders,
			slash_fraction,
			Staking::eras_start_session_index(era).unwrap(),
			disable_strategy,
		);
	} else {
		panic!("cannot slash in era {}", era);
	}
}

pub(crate) fn on_offence_now(
	offenders: &[OffenceDetails<
		AccountId,
		pallet_session::historical::IdentificationTuple<Test>,
	>],
	slash_fraction: &[Perbill],
) {
	let now = Staking::active_era().unwrap().index;
	on_offence_in_era(offenders, slash_fraction, now, DisableStrategy::WhenSlashed)
}

pub(crate) fn add_slash(who: &AccountId) {
	on_offence_now(
		&[OffenceDetails {
			offender: (who.clone(), Staking::eras_stakers(active_era(), who.clone())),
			reporters: vec![],
		}],
		&[Perbill::from_percent(10)],
	);
}

/// Make all validator and nominator request their payment
pub(crate) fn make_all_reward_payment(era: EraIndex) {
	let validators_with_reward = ErasRewardPoints::<Test>::get(era)
		.individual
		.keys()
		.cloned()
		.collect::<Vec<_>>();

	// reward validators
	for validator_controller in validators_with_reward.iter().filter_map(Staking::bonded) {
		let ledger = <Ledger<Test>>::get(&validator_controller).unwrap();
		assert_ok!(Staking::payout_stakers(Origin::signed(1337), ledger.stash, era));
	}
}

#[macro_export]
macro_rules! assert_session_era {
	($session:expr, $era:expr) => {
		assert_eq!(
			Session::current_index(),
			$session,
			"wrong session {} != {}",
			Session::current_index(),
			$session,
		);
		assert_eq!(
			Staking::current_era().unwrap(),
			$era,
			"wrong current era {} != {}",
			Staking::current_era().unwrap(),
			$era,
		);
	};
}

pub(crate) fn staking_events() -> Vec<crate::Event<Test>> {
	System::events()
		.into_iter()
		.map(|r| r.event)
		.filter_map(|e| if let Event::Staking(inner) = e { Some(inner) } else { None })
		.collect()
}

pub(crate) fn balances(who: &AccountId) -> (Balance, Balance) {
	(Balances::free_balance(who), Balances::reserved_balance(who))
}<|MERGE_RESOLUTION|>--- conflicted
+++ resolved
@@ -36,13 +36,8 @@
 	testing::{Header, TestXt, UintAuthorityId},
 	traits::{IdentityLookup, Zero},
 };
-<<<<<<< HEAD
-use sp_staking::offence::{OffenceDetails, OnOffenceHandler};
+use sp_staking::offence::{DisableStrategy, OffenceDetails, OnOffenceHandler};
 use std::{cell::RefCell, collections::HashSet};
-=======
-use sp_staking::offence::{DisableStrategy, OffenceDetails, OnOffenceHandler};
-use std::cell::RefCell;
->>>>>>> 292c66c0
 
 pub const INIT_TIMESTAMP: u64 = 30_000;
 pub const BLOCK_TIME: u64 = 1000;
@@ -239,9 +234,7 @@
 thread_local! {
     static CUSTODY_ACCOUNTS: RefCell<HashSet<AccountId>> = RefCell::new(Default::default());
     static XX_BLOCK_POINTS: RefCell<u32> = RefCell::new(20); // default block reward is 20. This is to stop existing tests from breaking
-    static REWARD_DEDUCTIONS: RefCell<Balance> = RefCell::new(Default::default());
-}
-
+}
 
 pub struct CustodyHandlerMock;
 
@@ -257,7 +250,6 @@
 	}
 }
 
-
 pub struct CmixHandlerMock;
 
 impl CmixHandler for CmixHandlerMock {
@@ -267,24 +259,6 @@
 		})
 	}
 	fn end_era() {} // do nothing
-}
-
-pub struct RewardMock;
-
-impl OnUnbalanced<PositiveImbalanceOf<Test>> for RewardMock {
-	fn on_nonzero_unbalanced(amount: PositiveImbalanceOf<Test>) {
-		REWARD_DEDUCTIONS.with(|v| {
-			*v.borrow_mut() += amount.peek();
-		});
-	}
-}
-
-impl RewardMock{
-	pub fn total() -> BalanceOf<Test> {
-		REWARD_DEDUCTIONS.with(|v| {
-			*v.borrow()
-		})
-	}
 }
 
 const THRESHOLDS: [sp_npos_elections::VoteWeight; 9] =
@@ -332,41 +306,27 @@
 }
 
 impl crate::pallet::pallet::Config for Test {
-<<<<<<< HEAD
-=======
 	type MaxNominations = MaxNominations;
->>>>>>> 292c66c0
 	type Currency = Balances;
 	type CurrencyBalance = <Self as pallet_balances::Config>::Balance;
 	type UnixTime = Timestamp;
 	type CurrencyToVote = frame_support::traits::SaturatingCurrencyToVote;
-	type ElectionProvider = onchain::OnChainSequentialPhragmen<Self>;
-	type GenesisElectionProvider = Self::ElectionProvider;
 	type CmixHandler = CmixHandlerMock;
 	type CustodyHandler = CustodyHandlerMock;
 	type AdminOrigin = frame_system::EnsureRoot<Self::AccountId>;
-	const MAX_NOMINATIONS: u32 = 16;
 	type RewardRemainder = RewardRemainderMock;
 	type Event = Event;
 	type Slash = ();
-<<<<<<< HEAD
-	type Reward = RewardMock;
-=======
 	type Reward = MockReward;
->>>>>>> 292c66c0
 	type SessionsPerEra = SessionsPerEra;
-	type BondingDuration = BondingDuration;
 	type SlashDeferDuration = SlashDeferDuration;
 	type SlashCancelOrigin = frame_system::EnsureRoot<Self::AccountId>;
+	type BondingDuration = BondingDuration;
 	type SessionInterface = Self;
 	type EraPayout = ConvertCurve<RewardCurve>;
 	type NextNewSession = Session;
 	type MaxNominatorRewardedPerValidator = ConstU32<64>;
 	type OffendingValidatorsThreshold = OffendingValidatorsThreshold;
-<<<<<<< HEAD
-	// NOTE: consider a macro and use `UseNominatorsMap<Self>` as well.
-	type SortedListProvider = BagsList;
-=======
 	type ElectionProvider = onchain::UnboundedExecution<OnChainSeqPhragmen>;
 	type GenesisElectionProvider = Self::ElectionProvider;
 	// NOTE: consider a macro and use `UseNominatorsAndValidatorsMap<Self>` as well.
@@ -374,7 +334,6 @@
 	type MaxUnlockingChunks = ConstU32<32>;
 	type OnStakerSlash = OnStakerSlashMock<Test>;
 	type BenchmarkingConfig = TestBenchmarkingConfig;
->>>>>>> 292c66c0
 	type WeightInfo = ();
 }
 
