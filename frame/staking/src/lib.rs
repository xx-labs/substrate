--- conflicted
+++ resolved
@@ -385,30 +385,6 @@
 	Nominator(Vec<AccountId>),
 }
 
-<<<<<<< HEAD
-=======
-/// A destination account for payment.
-#[derive(PartialEq, Eq, Copy, Clone, Encode, Decode, RuntimeDebug, TypeInfo, MaxEncodedLen)]
-pub enum RewardDestination<AccountId> {
-	/// Pay into the stash account, increasing the amount at stake accordingly.
-	Staked,
-	/// Pay into the stash account, not increasing the amount at stake.
-	Stash,
-	/// Pay into the controller account.
-	Controller,
-	/// Pay into a specified account.
-	Account(AccountId),
-	/// Receive no reward.
-	None,
-}
-
-impl<AccountId> Default for RewardDestination<AccountId> {
-	fn default() -> Self {
-		RewardDestination::Staked
-	}
-}
-
->>>>>>> b324e511
 /// Preference of what happens regarding validation.
 #[derive(PartialEq, Eq, Clone, Encode, Decode, RuntimeDebug, TypeInfo, Default, MaxEncodedLen)]
 pub struct ValidatorPrefs {
@@ -434,10 +410,6 @@
 }
 
 /// The ledger of a (bonded) stash.
-<<<<<<< HEAD
-#[cfg_attr(feature = "runtime-benchmarks", derive(Default))]
-#[derive(PartialEq, Eq, Clone, Encode, Decode, RuntimeDebugNoBound, TypeInfo)]
-=======
 #[derive(
 	PartialEqNoBound,
 	EqNoBound,
@@ -448,7 +420,6 @@
 	TypeInfo,
 	MaxEncodedLen,
 )]
->>>>>>> b324e511
 #[scale_info(skip_type_params(T))]
 pub struct StakingLedger<T: Config> {
 	/// The stash account whose balance is actually locked and at stake.
@@ -467,13 +438,9 @@
 	pub unlocking: BoundedVec<UnlockChunk<BalanceOf<T>>, T::MaxUnlockingChunks>,
 	/// List of eras for which the stakers behind a validator have claimed rewards. Only updated
 	/// for validators.
-<<<<<<< HEAD
-	pub claimed_rewards: Vec<EraIndex>,
+	pub claimed_rewards: BoundedVec<EraIndex, T::HistoryDepth>,
 	/// Validator's CMIX node identity
 	pub cmix_id: Option<T::Hash>,
-=======
-	pub claimed_rewards: BoundedVec<EraIndex, T::HistoryDepth>,
->>>>>>> b324e511
 }
 
 impl<T: Config> StakingLedger<T> {
@@ -484,12 +451,8 @@
 			total: Zero::zero(),
 			active: Zero::zero(),
 			unlocking: Default::default(),
-<<<<<<< HEAD
-			claimed_rewards: vec![],
+			claimed_rewards: Default::default(),
 			cmix_id: None,
-=======
-			claimed_rewards: Default::default(),
->>>>>>> b324e511
 		}
 	}
 
