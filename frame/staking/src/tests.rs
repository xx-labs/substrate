// This file is part of Substrate.

// Copyright (C) 2017-2022 Parity Technologies (UK) Ltd.
// SPDX-License-Identifier: Apache-2.0

// Licensed under the Apache License, Version 2.0 (the "License");
// you may not use this file except in compliance with the License.
// You may obtain a copy of the License at
//
// 	http://www.apache.org/licenses/LICENSE-2.0
//
// Unless required by applicable law or agreed to in writing, software
// distributed under the License is distributed on an "AS IS" BASIS,
// WITHOUT WARRANTIES OR CONDITIONS OF ANY KIND, either express or implied.
// See the License for the specific language governing permissions and
// limitations under the License.

//! Tests for the module.

use super::{ConfigOp, Event, MaxUnlockingChunks, *};
use frame_election_provider_support::{ElectionProvider, SortedListProvider, Support};
use frame_support::{
	assert_noop, assert_ok, assert_storage_noop, bounded_vec,
	dispatch::WithPostDispatchInfo,
	pallet_prelude::*,
	traits::{Currency, Get, ReservableCurrency},
	weights::{extract_actual_weight, GetDispatchInfo},
};
use mock::*;
use pallet_balances::Error as BalancesError;
use sp_runtime::{
	assert_eq_error_rate,
	traits::{BadOrigin, Dispatchable},
	Perbill, Percent,
};
use sp_staking::{
	offence::{DisableStrategy, OffenceDetails, OnOffenceHandler},
	SessionIndex,
};
use sp_std::prelude::*;
use substrate_test_utils::assert_eq_uvec;

#[test]
fn set_staking_configs_works() {
	ExtBuilder::default().build_and_execute(|| {
		// setting works
		assert_ok!(Staking::set_staking_configs(
			Origin::root(),
			ConfigOp::Set(1_500),
			ConfigOp::Set(2_000),
			ConfigOp::Set(10),
			ConfigOp::Set(20),
			ConfigOp::Set(Percent::from_percent(75)),
			ConfigOp::Set(Zero::zero())
		));
		assert_eq!(MinNominatorBond::<Test>::get(), 1_500);
		assert_eq!(MinValidatorBond::<Test>::get(), 2_000);
		assert_eq!(MaxNominatorsCount::<Test>::get(), Some(10));
		assert_eq!(MaxValidatorsCount::<Test>::get(), Some(20));
		assert_eq!(ChillThreshold::<Test>::get(), Some(Percent::from_percent(75)));
		assert_eq!(MinCommission::<Test>::get(), Perbill::from_percent(0));

		// noop does nothing
		assert_storage_noop!(assert_ok!(Staking::set_staking_configs(
			Origin::root(),
			ConfigOp::Noop,
			ConfigOp::Noop,
			ConfigOp::Noop,
			ConfigOp::Noop,
			ConfigOp::Noop,
			ConfigOp::Noop
		)));

		// removing works
		assert_ok!(Staking::set_staking_configs(
			Origin::root(),
			ConfigOp::Remove,
			ConfigOp::Remove,
			ConfigOp::Remove,
			ConfigOp::Remove,
			ConfigOp::Remove,
			ConfigOp::Remove
		));
		assert_eq!(MinNominatorBond::<Test>::get(), 0);
		assert_eq!(MinValidatorBond::<Test>::get(), 0);
		assert_eq!(MaxNominatorsCount::<Test>::get(), None);
		assert_eq!(MaxValidatorsCount::<Test>::get(), None);
		assert_eq!(ChillThreshold::<Test>::get(), None);
		assert_eq!(MinCommission::<Test>::get(), Perbill::from_percent(0));
	});
}

#[test]
fn force_unstake_works() {
	ExtBuilder::default().build_and_execute(|| {
		// Account 11 is stashed and locked, and account 10 is the controller
		assert_eq!(Staking::bonded(&11), Some(10));
		// Adds 2 slashing spans
		add_slash(&11);
		// Cant transfer
		assert_noop!(
			Balances::transfer(Origin::signed(11), 1, 10),
			BalancesError::<Test, _>::LiquidityRestrictions
		);
		// Force unstake requires root.
		assert_noop!(Staking::force_unstake(Origin::signed(11), 11, 2), BadOrigin);
		// Force unstake needs correct number of slashing spans (for weight calculation)
		assert_noop!(
			Staking::force_unstake(Origin::root(), 11, 0),
			Error::<Test>::IncorrectSlashingSpans
		);
		// We now force them to unstake
		assert_ok!(Staking::force_unstake(Origin::root(), 11, 2));
		// No longer bonded.
		assert_eq!(Staking::bonded(&11), None);
		// Transfer works.
		assert_ok!(Balances::transfer(Origin::signed(11), 1, 10));
	});
}

#[test]
fn kill_stash_works() {
	ExtBuilder::default().build_and_execute(|| {
		// Account 11 is stashed and locked, and account 10 is the controller
		assert_eq!(Staking::bonded(&11), Some(10));
		// Adds 2 slashing spans
		add_slash(&11);
		// Only can kill a stash account
		assert_noop!(Staking::kill_stash(&12, 0), Error::<Test>::NotStash);
		// Respects slashing span count
		assert_noop!(Staking::kill_stash(&11, 0), Error::<Test>::IncorrectSlashingSpans);
		// Correct inputs, everything works
		assert_ok!(Staking::kill_stash(&11, 2));
		// No longer bonded.
		assert_eq!(Staking::bonded(&11), None);
	});
}

#[test]
fn basic_setup_works() {
	// Verifies initial conditions of mock
	ExtBuilder::default().build_and_execute(|| {
		// Account 11 is stashed and locked, and account 10 is the controller
		assert_eq!(Staking::bonded(&11), Some(10));
		// Account 21 is stashed and locked, and account 20 is the controller
		assert_eq!(Staking::bonded(&21), Some(20));
		// Account 1 is not a stashed
		assert_eq!(Staking::bonded(&1), None);

		// Account 10 controls the stash from account 11, which is 100 * balance_factor units
		assert_eq!(
			Staking::ledger(&10),
			Some(StakingLedger {
				stash: 11,
				total: 1000,
				active: 1000,
<<<<<<< HEAD
				unlocking: vec![],
				claimed_rewards: vec![],
				cmix_id: cmix_id(11u8)
=======
				unlocking: Default::default(),
				claimed_rewards: vec![]
>>>>>>> 292c66c0
			})
		);
		// Account 20 controls the stash from account 21, which is 200 * balance_factor units
		assert_eq!(
			Staking::ledger(&20),
			Some(StakingLedger {
				stash: 21,
				total: 1000,
				active: 1000,
<<<<<<< HEAD
				unlocking: vec![],
				claimed_rewards: vec![],
				cmix_id: cmix_id(21u8)
=======
				unlocking: Default::default(),
				claimed_rewards: vec![]
>>>>>>> 292c66c0
			})
		);
		// Account 1 does not control any stash
		assert_eq!(Staking::ledger(&1), None);

		// ValidatorPrefs are default
		assert_eq_uvec!(
			<Validators<Test>>::iter().collect::<Vec<_>>(),
			vec![
				(31, ValidatorPrefs::default()),
				(21, ValidatorPrefs::default()),
				(11, ValidatorPrefs::default())
			]
		);

		assert_eq!(
			Staking::ledger(100),
			Some(StakingLedger {
				stash: 101,
				total: 500,
				active: 500,
<<<<<<< HEAD
				unlocking: vec![],
				claimed_rewards: vec![],
				cmix_id: None
=======
				unlocking: Default::default(),
				claimed_rewards: vec![]
>>>>>>> 292c66c0
			})
		);
		assert_eq!(Staking::nominators(101).unwrap().targets, vec![11, 21]);

		assert_eq!(
			Staking::eras_stakers(active_era(), 11),
			Exposure {
				total: 1125,
				own: 1000,
				others: vec![IndividualExposure { who: 101, value: 125 }]
			},
		);
		assert_eq!(
			Staking::eras_stakers(active_era(), 21),
			Exposure {
				total: 1375,
				own: 1000,
				others: vec![IndividualExposure { who: 101, value: 375 }]
			},
		);

		// initial total stake = 1125 + 1375
		assert_eq!(Staking::eras_total_stake(active_era()), 2500);

		// The number of validators required.
		assert_eq!(Staking::validator_count(), 2);

		// Initial Era and session
		assert_eq!(active_era(), 0);

		// Account 10 has `balance_factor` free balance
		assert_eq!(Balances::free_balance(10), 1);
		assert_eq!(Balances::free_balance(10), 1);

		// New era is not being forced
		assert_eq!(Staking::force_era(), Forcing::NotForcing);
	});
}

#[test]
fn change_controller_works() {
	ExtBuilder::default().build_and_execute(|| {
		// 10 and 11 are bonded as stash controller.
		assert_eq!(Staking::bonded(&11), Some(10));

		// 10 can control 11 who is initially a validator.
		assert_ok!(Staking::chill(Origin::signed(10)));

		// change controller
		assert_ok!(Staking::set_controller(Origin::signed(11), 5));
		assert_eq!(Staking::bonded(&11), Some(5));
		mock::start_active_era(1);

		// 10 is no longer in control.
		assert_noop!(
			Staking::validate(Origin::signed(10), ValidatorPrefs::default()),
			Error::<Test>::NotController,
		);
		assert_ok!(Staking::validate(Origin::signed(5), ValidatorPrefs::default()));
	})
}

#[test]
fn rewards_should_work() {
	ExtBuilder::default().nominate(true).session_per_era(3).build_and_execute(|| {
		let init_balance_10 = Balances::total_balance(&10);
		let init_balance_11 = Balances::total_balance(&11);
		let init_balance_20 = Balances::total_balance(&20);
		let init_balance_21 = Balances::total_balance(&21);
		let init_balance_100 = Balances::total_balance(&100);
		let init_balance_101 = Balances::total_balance(&101);

<<<<<<< HEAD
		<Pallet<Test>>::reward_by_ids(vec![(11, 50)]);
		<Pallet<Test>>::reward_by_ids(vec![(11, 50)]);
=======
		// Set payees
		Payee::<Test>::insert(11, RewardDestination::Controller);
		Payee::<Test>::insert(21, RewardDestination::Controller);
		Payee::<Test>::insert(101, RewardDestination::Controller);

		Pallet::<Test>::reward_by_ids(vec![(11, 50)]);
		Pallet::<Test>::reward_by_ids(vec![(11, 50)]);
>>>>>>> 292c66c0
		// This is the second validator of the current elected set.
		Pallet::<Test>::reward_by_ids(vec![(21, 50)]);

		// Compute total payout now for whole duration of the session.
		let total_payout_0 = current_total_payout_for_duration(reward_time_per_era());
		let maximum_payout = maximum_payout_for_duration(reward_time_per_era());

		start_session(1);
		assert_eq_uvec!(Session::validators(), vec![11, 21]);

		assert_eq!(Balances::total_balance(&10), init_balance_10);
		assert_eq!(Balances::total_balance(&11), init_balance_11);
		assert_eq!(Balances::total_balance(&20), init_balance_20);
		assert_eq!(Balances::total_balance(&21), init_balance_21);
		assert_eq!(Balances::total_balance(&100), init_balance_100);
		assert_eq!(Balances::total_balance(&101), init_balance_101);
		assert_eq!(
			Staking::eras_reward_points(active_era()),
			EraRewardPoints {
				total: 50 * 3 + 2,
				individual: vec![(11, 100 + 1), (21, 50 + 1)].into_iter().collect(),
			}
		);
		let part_for_11 = Perbill::from_rational::<u32>(1000, 1125);
		let part_for_21 = Perbill::from_rational::<u32>(1000, 1375);
		let part_for_101_from_11 = Perbill::from_rational::<u32>(125, 1125);
		let part_for_101_from_21 = Perbill::from_rational::<u32>(375, 1375);

		start_session(2);
		start_session(3);

		assert_eq!(active_era(), 1);
		assert_eq!(
			mock::REWARD_REMAINDER_UNBALANCED.with(|v| *v.borrow()),
			maximum_payout - total_payout_0,
		);
		assert_eq!(
			*mock::staking_events().last().unwrap(),
			Event::EraPaid(0, total_payout_0, maximum_payout - total_payout_0)
		);
		mock::make_all_reward_payment(0);

		assert_eq_error_rate!(
			Balances::total_balance(&11),
			init_balance_11 + part_for_11 * total_payout_0 * 101 / 152,
			2,
		);
		assert_eq!(Balances::total_balance(&10), init_balance_10);
		assert_eq_error_rate!(
			Balances::total_balance(&21),
			init_balance_21 + part_for_21 * total_payout_0 * 51 / 152,
			2,
		);
		assert_eq!(Balances::total_balance(&20), init_balance_20);
		assert_eq_error_rate!(
			Balances::total_balance(&101),
			init_balance_101 +
				part_for_101_from_11 * total_payout_0 * 101 / 152 +
				part_for_101_from_21 * total_payout_0 * 51 / 152,
			2
		);
		assert_eq_error_rate!(Balances::total_balance(&100), init_balance_100, 2);

		assert_eq_uvec!(Session::validators(), vec![11, 21]);
		Pallet::<Test>::reward_by_ids(vec![(11, 1)]);

		// Compute total payout now for whole duration as other parameter won't change
		let total_payout_1 = current_total_payout_for_duration(reward_time_per_era());

		mock::start_active_era(2);
		assert_eq!(
			mock::REWARD_REMAINDER_UNBALANCED.with(|v| *v.borrow()),
			maximum_payout * 2 - total_payout_0 - total_payout_1,
		);
		assert_eq!(
			*mock::staking_events().last().unwrap(),
			Event::EraPaid(1, total_payout_1, maximum_payout - total_payout_1)
		);
		mock::make_all_reward_payment(1);

		assert_eq_error_rate!(
			Balances::total_balance(&11),
			init_balance_11 + part_for_11 * (total_payout_0 * 101 / 152 + total_payout_1),
			2,
		);
		assert_eq!(Balances::total_balance(&10), init_balance_10);
		assert_eq_error_rate!(
			Balances::total_balance(&21),
			init_balance_21 + part_for_21 * total_payout_0 * 51 / 152,
			2,
		);
		assert_eq!(Balances::total_balance(&20), init_balance_20);
		assert_eq_error_rate!(
			Balances::total_balance(&101),
			init_balance_101 +
				part_for_101_from_11 * (total_payout_0 * 101 / 152 + total_payout_1) +
				part_for_101_from_21 * total_payout_0 * 51 / 152,
			2
		);
		assert_eq_error_rate!(Balances::total_balance(&100), init_balance_100, 2);
	});
}

#[test]
fn staking_should_work() {
	ExtBuilder::default().nominate(false).build_and_execute(|| {
		// remember + compare this along with the test.
		assert_eq_uvec!(validator_controllers(), vec![20, 10]);

		// put some money in account that we'll use.
		for i in 1..5 {
			let _ = Balances::make_free_balance_be(&i, 2000);
		}

		// --- Block 2:
		start_session(2);
		// add a new candidate for being a validator. account 3 controlled by 4.
		assert_ok!(Staking::bond(Origin::signed(3), 4, 1500, cmix_id(3u8)));
		assert_ok!(Staking::validate(Origin::signed(4), ValidatorPrefs::default()));
		assert_ok!(Session::set_keys(Origin::signed(4), SessionKeys { other: 4.into() }, vec![]));

		// No effects will be seen so far.
		assert_eq_uvec!(validator_controllers(), vec![20, 10]);

		// --- Block 3:
		start_session(3);

		// No effects will be seen so far. Era has not been yet triggered.
		assert_eq_uvec!(validator_controllers(), vec![20, 10]);

		// --- Block 4: the validators will now be queued.
		start_session(4);
		assert_eq!(active_era(), 1);

		// --- Block 5: the validators are still in queue.
		start_session(5);

		// --- Block 6: the validators will now be changed.
		start_session(6);

		assert_eq_uvec!(validator_controllers(), vec![20, 4]);
		// --- Block 6: Unstake 4 as a validator, freeing up the balance stashed in 3
		// 4 will chill
		Staking::chill(Origin::signed(4)).unwrap();

		// --- Block 7: nothing. 4 is still there.
		start_session(7);
		assert_eq_uvec!(validator_controllers(), vec![20, 4]);

		// --- Block 8:
		start_session(8);

		// --- Block 9: 4 will not be a validator.
		start_session(9);
		assert_eq_uvec!(validator_controllers(), vec![20, 10]);

		// Note: the stashed value of 4 is still lock
		assert_eq!(
			Staking::ledger(&4),
			Some(StakingLedger {
				stash: 3,
				total: 1500,
				active: 1500,
				unlocking: Default::default(),
				claimed_rewards: vec![0],
				cmix_id: cmix_id(3u8)
			})
		);
		// e.g. it cannot reserve more than 500 that it has free from the total 2000
		assert_noop!(Balances::reserve(&3, 501), BalancesError::<Test, _>::LiquidityRestrictions);
		assert_ok!(Balances::reserve(&3, 409));
	});
}

#[test]
fn blocking_and_kicking_works() {
	ExtBuilder::default()
		.minimum_validator_count(1)
		.validator_count(4)
		.nominate(true)
		.build_and_execute(|| {
			// block validator 10/11
			assert_ok!(Staking::validate(
				Origin::signed(10),
				ValidatorPrefs { blocked: true, ..Default::default() }
			));
			// attempt to nominate from 100/101...
			assert_ok!(Staking::nominate(Origin::signed(100), vec![11]));
			// should have worked since we're already nominated them
			assert_eq!(Nominators::<Test>::get(&101).unwrap().targets, vec![11]);
			// kick the nominator
			assert_ok!(Staking::kick(Origin::signed(10), vec![101]));
			// should have been kicked now
			assert!(Nominators::<Test>::get(&101).unwrap().targets.is_empty());
			// attempt to nominate from 100/101...
			assert_noop!(
				Staking::nominate(Origin::signed(100), vec![11]),
				Error::<Test>::BadTarget
			);
		});
}

#[test]
fn less_than_needed_candidates_works() {
	ExtBuilder::default()
		.minimum_validator_count(1)
		.validator_count(4)
		.nominate(false)
		.build_and_execute(|| {
			assert_eq!(Staking::validator_count(), 4);
			assert_eq!(Staking::minimum_validator_count(), 1);
			assert_eq_uvec!(validator_controllers(), vec![30, 20, 10]);

			mock::start_active_era(1);

			// Previous set is selected. NO election algorithm is even executed.
			assert_eq_uvec!(validator_controllers(), vec![30, 20, 10]);

			// But the exposure is updated in a simple way. No external votes exists.
			// This is purely self-vote.
			assert!(ErasStakers::<Test>::iter_prefix_values(active_era())
				.all(|exposure| exposure.others.is_empty()));
		});
}

#[test]
fn no_candidate_emergency_condition() {
	ExtBuilder::default()
		.minimum_validator_count(1)
		.validator_count(15)
		.set_status(41, StakerStatus::Validator(cmix_id(41u8)))
		.nominate(false)
		.build_and_execute(|| {
			// initial validators
			assert_eq_uvec!(validator_controllers(), vec![10, 20, 30, 40]);
			let prefs = ValidatorPrefs { commission: Perbill::one(), ..Default::default() };
			<Staking as crate::Store>::Validators::insert(11, prefs.clone());

			// set the minimum validator count.
			<Staking as crate::Store>::MinimumValidatorCount::put(10);

			// try to chill
			let res = Staking::chill(Origin::signed(10));
			assert_ok!(res);

			let current_era = CurrentEra::<Test>::get();

			// try trigger new era
			mock::run_to_block(20);
			assert_eq!(*staking_events().last().unwrap(), Event::StakingElectionFailed);
			// No new era is created
			assert_eq!(current_era, CurrentEra::<Test>::get());

			// Go to far further session to see if validator have changed
			mock::run_to_block(100);

			// Previous ones are elected. chill is not effective in active era (as era hasn't
			// changed)
			assert_eq_uvec!(validator_controllers(), vec![10, 20, 30, 40]);
			// The chill is still pending.
			assert!(!<Staking as crate::Store>::Validators::contains_key(11));
			// No new era is created.
			assert_eq!(current_era, CurrentEra::<Test>::get());
		});
}

#[test]
fn nominating_and_rewards_should_work() {
	ExtBuilder::default()
		.nominate(false)
		.set_status(41, StakerStatus::Validator(cmix_id(41u8)))
		.build_and_execute(|| {
			// initial validators.
			assert_eq_uvec!(validator_controllers(), vec![40, 20]);

			// re-validate with 11 and 31.
			assert_ok!(Staking::validate(Origin::signed(10), Default::default()));
			assert_ok!(Staking::validate(Origin::signed(30), Default::default()));

			// give the man some money
			let initial_balance = 1000;
			for i in [1, 2, 3, 4, 5, 10, 11, 20, 21].iter() {
				let _ = Balances::make_free_balance_be(i, initial_balance);
			}

			// bond two account pairs and state interest in nomination.
			assert_ok!(Staking::bond(Origin::signed(1), 2, 1000, None));
			assert_ok!(Staking::nominate(Origin::signed(2), vec![11, 21, 31]));

			assert_ok!(Staking::bond(Origin::signed(3), 4, 1000, None));
			assert_ok!(Staking::nominate(Origin::signed(4), vec![11, 21, 41]));

			// the total reward for era 0
			let total_payout_0 = current_total_payout_for_duration(reward_time_per_era());
			Pallet::<Test>::reward_by_ids(vec![(41, 1)]);
			Pallet::<Test>::reward_by_ids(vec![(21, 1)]);

			mock::start_active_era(1);

			// 10 and 20 have more votes, they will be chosen.
			assert_eq_uvec!(validator_controllers(), vec![20, 10]);

			// old validators must have already received some rewards.
			let initial_balance_41 = Balances::total_balance(&41);
			let mut initial_balance_21 = Balances::total_balance(&21);
			mock::make_all_reward_payment(0);
			assert_eq!(Balances::total_balance(&41), initial_balance_41 + total_payout_0 / 2);
			assert_eq!(Balances::total_balance(&21), initial_balance_21 + total_payout_0 / 2);
			initial_balance_21 = Balances::total_balance(&21);

			assert_eq!(ErasStakers::<Test>::iter_prefix_values(active_era()).count(), 2);
			assert_eq!(
				Staking::eras_stakers(active_era(), 11),
				Exposure {
					total: 1000 + 800,
					own: 1000,
					others: vec![
						IndividualExposure { who: 1, value: 400 },
						IndividualExposure { who: 3, value: 400 },
					]
				},
			);
			assert_eq!(
				Staking::eras_stakers(active_era(), 21),
				Exposure {
					total: 1000 + 1200,
					own: 1000,
					others: vec![
						IndividualExposure { who: 1, value: 600 },
						IndividualExposure { who: 3, value: 600 },
					]
				},
			);

			// the total reward for era 1
			let total_payout_1 = current_total_payout_for_duration(reward_time_per_era());
			Pallet::<Test>::reward_by_ids(vec![(21, 2)]);
			Pallet::<Test>::reward_by_ids(vec![(11, 1)]);

			mock::start_active_era(2);

			// nothing else will happen, era ends and rewards are paid again, it is expected that
			// nominators will also be paid. See below

			mock::make_all_reward_payment(1);
			let payout_for_11 = 2 * total_payout_1  / 5;
			let payout_for_21 = 3 * total_payout_1 / 5;
			// Nominator 2: has [400/1800 ~ 2/9 from 10] + [600/2200 ~ 3/11 from 20]'s reward. ==>
			// 2/9 + 3/11
			assert_eq_error_rate!(
				Balances::total_balance(&1),
				initial_balance + (2 * payout_for_11 / 9 + 3 * payout_for_21 / 11),
				2,
			);
			// Nominator 4: has [400/1800 ~ 2/9 from 10] + [600/2200 ~ 3/11 from 20]'s reward. ==>
			// 2/9 + 3/11
			assert_eq_error_rate!(
				Balances::total_balance(&3),
				initial_balance + (2 * payout_for_11 / 9 + 3 * payout_for_21 / 11),
				2,
			);

			// Validator 10: got 800 / 1800 external stake => 8/18 =? 4/9 => Validator's share = 5/9
			assert_eq_error_rate!(
				Balances::total_balance(&11),
				initial_balance + 5 * payout_for_11 / 9,
				2,
			);
			// Validator 20: got 1200 / 2200 external stake => 12/22 =? 6/11 => Validator's share =
			// 5/11
			assert_eq_error_rate!(
				Balances::total_balance(&21),
				initial_balance_21 + 5 * payout_for_21 / 11,
				2,
			);
		});
}

#[test]
fn nominators_also_get_slashed_pro_rata() {
	ExtBuilder::default().build_and_execute(|| {
		mock::start_active_era(1);
		let slash_percent = Perbill::from_percent(5);
		let initial_exposure = Staking::eras_stakers(active_era(), 11);
		// 101 is a nominator for 11
		assert_eq!(initial_exposure.others.first().unwrap().who, 101);

		// staked values;
		let nominator_stake = Staking::ledger(100).unwrap().active;
		let nominator_balance = balances(&101).0;
		let validator_stake = Staking::ledger(10).unwrap().active;
		let validator_balance = balances(&11).0;
		let exposed_stake = initial_exposure.total;
		let exposed_validator = initial_exposure.own;
		let exposed_nominator = initial_exposure.others.first().unwrap().value;

		// 11 goes offline
		on_offence_now(
			&[OffenceDetails { offender: (11, initial_exposure.clone()), reporters: vec![] }],
			&[slash_percent],
		);

		// both stakes must have been decreased.
		assert!(Staking::ledger(100).unwrap().active < nominator_stake);
		assert!(Staking::ledger(10).unwrap().active < validator_stake);

		let slash_amount = slash_percent * exposed_stake;
		let validator_share =
			Perbill::from_rational(exposed_validator, exposed_stake) * slash_amount;
		let nominator_share =
			Perbill::from_rational(exposed_nominator, exposed_stake) * slash_amount;

		// both slash amounts need to be positive for the test to make sense.
		assert!(validator_share > 0);
		assert!(nominator_share > 0);

		// both stakes must have been decreased pro-rata.
		assert_eq!(Staking::ledger(100).unwrap().active, nominator_stake - nominator_share);
		assert_eq!(Staking::ledger(10).unwrap().active, validator_stake - validator_share);
		assert_eq!(
			balances(&101).0, // free balance
			nominator_balance - nominator_share,
		);
		assert_eq!(
			balances(&11).0, // free balance
			validator_balance - validator_share,
		);
		// Because slashing happened.
		assert!(is_disabled(10));
	});
}

#[test]
fn double_staking_should_fail() {
	// should test (in the same order):
	// * an account already bonded as stash cannot be be stashed again.
	// * an account already bonded as stash cannot nominate.
	// * an account already bonded as controller can nominate.
	ExtBuilder::default().build_and_execute(|| {
		let arbitrary_value = 5;
		// 2 = controller, 1 stashed => ok
		assert_ok!(Staking::bond(
			Origin::signed(1),
			2,
			arbitrary_value,
			None,
		));
		// 4 = not used so far, 1 stashed => not allowed.
		assert_noop!(
			Staking::bond(Origin::signed(1), 4, arbitrary_value, None),
			Error::<Test>::AlreadyBonded,
		);
		// 1 = stashed => attempting to nominate should fail.
		assert_noop!(Staking::nominate(Origin::signed(1), vec![1]), Error::<Test>::NotController);
		// 2 = controller  => nominating should work.
		assert_ok!(Staking::nominate(Origin::signed(2), vec![1]));
	});
}

#[test]
fn double_controlling_should_fail() {
	// should test (in the same order):
	// * an account already bonded as controller CANNOT be reused as the controller of another
	//   account.
	ExtBuilder::default().build_and_execute(|| {
		let arbitrary_value = 5;
		// 2 = controller, 1 stashed => ok
		assert_ok!(Staking::bond(
			Origin::signed(1),
			2,
			arbitrary_value,
			None,
		));
		// 2 = controller, 3 stashed (Note that 2 is reused.) => no-op
		assert_noop!(
			Staking::bond(Origin::signed(3), 2, arbitrary_value, None),
			Error::<Test>::AlreadyPaired,
		);
	});
}

#[test]
fn session_and_eras_work_simple() {
	ExtBuilder::default().period(1).build_and_execute(|| {
		assert_eq!(active_era(), 0);
		assert_eq!(current_era(), 0);
		assert_eq!(Session::current_index(), 1);
		assert_eq!(System::block_number(), 1);

		// Session 1: this is basically a noop. This has already been started.
		start_session(1);
		assert_eq!(Session::current_index(), 1);
		assert_eq!(active_era(), 0);
		assert_eq!(System::block_number(), 1);

		// Session 2: No change.
		start_session(2);
		assert_eq!(Session::current_index(), 2);
		assert_eq!(active_era(), 0);
		assert_eq!(System::block_number(), 2);

		// Session 3: Era increment.
		start_session(3);
		assert_eq!(Session::current_index(), 3);
		assert_eq!(active_era(), 1);
		assert_eq!(System::block_number(), 3);

		// Session 4: No change.
		start_session(4);
		assert_eq!(Session::current_index(), 4);
		assert_eq!(active_era(), 1);
		assert_eq!(System::block_number(), 4);

		// Session 5: No change.
		start_session(5);
		assert_eq!(Session::current_index(), 5);
		assert_eq!(active_era(), 1);
		assert_eq!(System::block_number(), 5);

		// Session 6: Era increment.
		start_session(6);
		assert_eq!(Session::current_index(), 6);
		assert_eq!(active_era(), 2);
		assert_eq!(System::block_number(), 6);
	});
}

#[test]
fn session_and_eras_work_complex() {
	ExtBuilder::default().period(5).build_and_execute(|| {
		assert_eq!(active_era(), 0);
		assert_eq!(Session::current_index(), 0);
		assert_eq!(System::block_number(), 1);

		start_session(1);
		assert_eq!(Session::current_index(), 1);
		assert_eq!(active_era(), 0);
		assert_eq!(System::block_number(), 5);

		start_session(2);
		assert_eq!(Session::current_index(), 2);
		assert_eq!(active_era(), 0);
		assert_eq!(System::block_number(), 10);

		start_session(3);
		assert_eq!(Session::current_index(), 3);
		assert_eq!(active_era(), 1);
		assert_eq!(System::block_number(), 15);

		start_session(4);
		assert_eq!(Session::current_index(), 4);
		assert_eq!(active_era(), 1);
		assert_eq!(System::block_number(), 20);

		start_session(5);
		assert_eq!(Session::current_index(), 5);
		assert_eq!(active_era(), 1);
		assert_eq!(System::block_number(), 25);

		start_session(6);
		assert_eq!(Session::current_index(), 6);
		assert_eq!(active_era(), 2);
		assert_eq!(System::block_number(), 30);
	});
}

#[test]
fn forcing_new_era_works() {
	ExtBuilder::default().build_and_execute(|| {
		// normal flow of session.
		start_session(1);
		assert_eq!(active_era(), 0);

		start_session(2);
		assert_eq!(active_era(), 0);

		start_session(3);
		assert_eq!(active_era(), 1);

		// no era change.
		ForceEra::<Test>::put(Forcing::ForceNone);

		start_session(4);
		assert_eq!(active_era(), 1);

		start_session(5);
		assert_eq!(active_era(), 1);

		start_session(6);
		assert_eq!(active_era(), 1);

		start_session(7);
		assert_eq!(active_era(), 1);

		// back to normal.
		// this immediately starts a new session.
		ForceEra::<Test>::put(Forcing::NotForcing);

		start_session(8);
		assert_eq!(active_era(), 1);

		start_session(9);
		assert_eq!(active_era(), 2);
		// forceful change
		ForceEra::<Test>::put(Forcing::ForceAlways);

		start_session(10);
		assert_eq!(active_era(), 2);

		start_session(11);
		assert_eq!(active_era(), 3);

		start_session(12);
		assert_eq!(active_era(), 4);

		// just one forceful change
		ForceEra::<Test>::put(Forcing::ForceNew);
		start_session(13);
		assert_eq!(active_era(), 5);
		assert_eq!(ForceEra::<Test>::get(), Forcing::NotForcing);

		start_session(14);
		assert_eq!(active_era(), 6);

		start_session(15);
		assert_eq!(active_era(), 6);
	});
}

#[test]
fn cannot_transfer_staked_balance() {
	// Tests that a stash account cannot transfer funds
	ExtBuilder::default().nominate(false).build_and_execute(|| {
		// Confirm account 11 is stashed
		assert_eq!(Staking::bonded(&11), Some(10));
		// Confirm account 11 has some free balance
		assert_eq!(Balances::free_balance(11), 1000);
		// Confirm account 11 (via controller 10) is totally staked
		assert_eq!(Staking::eras_stakers(active_era(), 11).total, 1000);
		// Confirm account 11 cannot transfer as a result
		assert_noop!(
			Balances::transfer(Origin::signed(11), 20, 1),
			BalancesError::<Test, _>::LiquidityRestrictions
		);

		// Give account 11 extra free balance
		let _ = Balances::make_free_balance_be(&11, 10000);
		// Confirm that account 11 can now transfer some balance
		assert_ok!(Balances::transfer(Origin::signed(11), 20, 1));
	});
}

#[test]
fn cannot_transfer_staked_balance_2() {
	// Tests that a stash account cannot transfer funds
	// Same test as above but with 20, and more accurate.
	// 21 has 2000 free balance but 1000 at stake
	ExtBuilder::default().nominate(false).build_and_execute(|| {
		// Confirm account 21 is stashed
		assert_eq!(Staking::bonded(&21), Some(20));
		// Confirm account 21 has some free balance
		assert_eq!(Balances::free_balance(21), 2000);
		// Confirm account 21 (via controller 20) is totally staked
		assert_eq!(Staking::eras_stakers(active_era(), 21).total, 1000);
		// Confirm account 21 can transfer at most 1000
		assert_noop!(
			Balances::transfer(Origin::signed(21), 20, 1001),
			BalancesError::<Test, _>::LiquidityRestrictions
		);
		assert_ok!(Balances::transfer(Origin::signed(21), 20, 1000));
	});
}

#[test]
fn cannot_reserve_staked_balance() {
	// Checks that a bonded account cannot reserve balance from free balance
	ExtBuilder::default().build_and_execute(|| {
		// Confirm account 11 is stashed
		assert_eq!(Staking::bonded(&11), Some(10));
		// Confirm account 11 has some free balance
		assert_eq!(Balances::free_balance(11), 1000);
		// Confirm account 11 (via controller 10) is totally staked
		assert_eq!(Staking::eras_stakers(active_era(), 11).own, 1000);
		// Confirm account 11 cannot reserve as a result
		assert_noop!(Balances::reserve(&11, 1), BalancesError::<Test, _>::LiquidityRestrictions);

		// Give account 11 extra free balance
		let _ = Balances::make_free_balance_be(&11, 10000);
		// Confirm account 11 can now reserve balance
		assert_ok!(Balances::reserve(&11, 1));
	});
}

#[test]
<<<<<<< HEAD
=======
fn reward_destination_works() {
	// Rewards go to the correct destination as determined in Payee
	ExtBuilder::default().nominate(false).build_and_execute(|| {
		// Check that account 11 is a validator
		assert!(Session::validators().contains(&11));
		// Check the balance of the validator account
		assert_eq!(Balances::free_balance(10), 1);
		// Check the balance of the stash account
		assert_eq!(Balances::free_balance(11), 1000);
		// Check how much is at stake
		assert_eq!(
			Staking::ledger(&10),
			Some(StakingLedger {
				stash: 11,
				total: 1000,
				active: 1000,
				unlocking: Default::default(),
				claimed_rewards: vec![],
			})
		);

		// Compute total payout now for whole duration as other parameter won't change
		let total_payout_0 = current_total_payout_for_duration(reward_time_per_era());
		Pallet::<Test>::reward_by_ids(vec![(11, 1)]);

		mock::start_active_era(1);
		mock::make_all_reward_payment(0);

		// Check that RewardDestination is Staked (default)
		assert_eq!(Staking::payee(&11), RewardDestination::Staked);
		// Check that reward went to the stash account of validator
		assert_eq!(Balances::free_balance(11), 1000 + total_payout_0);
		// Check that amount at stake increased accordingly
		assert_eq!(
			Staking::ledger(&10),
			Some(StakingLedger {
				stash: 11,
				total: 1000 + total_payout_0,
				active: 1000 + total_payout_0,
				unlocking: Default::default(),
				claimed_rewards: vec![0],
			})
		);

		// Change RewardDestination to Stash
		<Payee<Test>>::insert(&11, RewardDestination::Stash);

		// Compute total payout now for whole duration as other parameter won't change
		let total_payout_1 = current_total_payout_for_duration(reward_time_per_era());
		Pallet::<Test>::reward_by_ids(vec![(11, 1)]);

		mock::start_active_era(2);
		mock::make_all_reward_payment(1);

		// Check that RewardDestination is Stash
		assert_eq!(Staking::payee(&11), RewardDestination::Stash);
		// Check that reward went to the stash account
		assert_eq!(Balances::free_balance(11), 1000 + total_payout_0 + total_payout_1);
		// Record this value
		let recorded_stash_balance = 1000 + total_payout_0 + total_payout_1;
		// Check that amount at stake is NOT increased
		assert_eq!(
			Staking::ledger(&10),
			Some(StakingLedger {
				stash: 11,
				total: 1000 + total_payout_0,
				active: 1000 + total_payout_0,
				unlocking: Default::default(),
				claimed_rewards: vec![0, 1],
			})
		);

		// Change RewardDestination to Controller
		<Payee<Test>>::insert(&11, RewardDestination::Controller);

		// Check controller balance
		assert_eq!(Balances::free_balance(10), 1);

		// Compute total payout now for whole duration as other parameter won't change
		let total_payout_2 = current_total_payout_for_duration(reward_time_per_era());
		Pallet::<Test>::reward_by_ids(vec![(11, 1)]);

		mock::start_active_era(3);
		mock::make_all_reward_payment(2);

		// Check that RewardDestination is Controller
		assert_eq!(Staking::payee(&11), RewardDestination::Controller);
		// Check that reward went to the controller account
		assert_eq!(Balances::free_balance(10), 1 + total_payout_2);
		// Check that amount at stake is NOT increased
		assert_eq!(
			Staking::ledger(&10),
			Some(StakingLedger {
				stash: 11,
				total: 1000 + total_payout_0,
				active: 1000 + total_payout_0,
				unlocking: Default::default(),
				claimed_rewards: vec![0, 1, 2],
			})
		);
		// Check that amount in staked account is NOT increased.
		assert_eq!(Balances::free_balance(11), recorded_stash_balance);
	});
}

#[test]
>>>>>>> 292c66c0
fn validator_payment_prefs_work() {
	// Test that validator preferences are correctly honored
	// Note: unstake threshold is being directly tested in slashing tests.
	// This test will focus on validator payment.
	ExtBuilder::default().build_and_execute(|| {
		let commission = Perbill::from_percent(40);
		<Validators<Test>>::insert(
			&11,
			ValidatorPrefs { commission: commission.clone(), ..Default::default() },
		);

		mock::start_active_era(1);
		mock::make_all_reward_payment(0);

		let balance_era_1_11 = Balances::total_balance(&11);
		let balance_era_1_101 = Balances::total_balance(&101);

		// Compute total payout now for whole duration as other parameter won't change
		let total_payout_1 = current_total_payout_for_duration(reward_time_per_era());
		let exposure_1 = Staking::eras_stakers(active_era(), 11);
		Pallet::<Test>::reward_by_ids(vec![(11, 1)]);

		mock::start_active_era(2);
		mock::make_all_reward_payment(1);

		let taken_cut = commission * total_payout_1;
		let shared_cut = total_payout_1 - taken_cut;
		let reward_of_11 = shared_cut * exposure_1.own / exposure_1.total + taken_cut;
		let reward_of_101 = shared_cut * exposure_1.others[0].value / exposure_1.total;
		assert_eq_error_rate!(Balances::total_balance(&11), balance_era_1_11 + reward_of_11, 2);
		assert_eq_error_rate!(Balances::total_balance(&101), balance_era_1_101 + reward_of_101, 2);
	});
}

#[test]
fn bond_extra_works() {
	// Tests that extra `free_balance` in the stash can be added to stake
	// NOTE: this tests only verifies `StakingLedger` for correct updates
	// See `bond_extra_and_withdraw_unbonded_works` for more details and updates on `Exposure`.
	ExtBuilder::default().build_and_execute(|| {
		// Check that account 10 is a validator
		assert!(<Validators<Test>>::contains_key(11));
		// Check that account 10 is bonded to account 11
		assert_eq!(Staking::bonded(&11), Some(10));
		// Check how much is at stake
		assert_eq!(
			Staking::ledger(&10),
			Some(StakingLedger {
				stash: 11,
				total: 1000,
				active: 1000,
				unlocking: Default::default(),
				claimed_rewards: vec![],
				cmix_id: cmix_id(11u8)
			})
		);

		// Give account 11 some large free balance greater than total
		let _ = Balances::make_free_balance_be(&11, 1000000);

		// Call the bond_extra function from controller, add only 100
		assert_ok!(Staking::bond_extra(Origin::signed(11), 100));
		// There should be 100 more `total` and `active` in the ledger
		assert_eq!(
			Staking::ledger(&10),
			Some(StakingLedger {
				stash: 11,
				total: 1000 + 100,
				active: 1000 + 100,
				unlocking: Default::default(),
				claimed_rewards: vec![],
				cmix_id: cmix_id(11u8)
			})
		);

		// Call the bond_extra function with a large number, should handle it
		assert_ok!(Staking::bond_extra(Origin::signed(11), Balance::max_value()));
		// The full amount of the funds should now be in the total and active
		assert_eq!(
			Staking::ledger(&10),
			Some(StakingLedger {
				stash: 11,
				total: 1000000,
				active: 1000000,
				unlocking: Default::default(),
				claimed_rewards: vec![],
				cmix_id: cmix_id(11u8)
			})
		);
	});
}

#[test]
fn bond_extra_and_withdraw_unbonded_works() {
	// * Should test
	// * Given an account being bonded [and chosen as a validator](not mandatory)
	// * It can add extra funds to the bonded account.
	// * it can unbond a portion of its funds from the stash account.
	// * Once the unbonding period is done, it can actually take the funds out of the stash.
	ExtBuilder::default().nominate(false).build_and_execute(|| {
		// Give account 11 some large free balance greater than total
		let _ = Balances::make_free_balance_be(&11, 1000000);

		// Initial config should be correct
		assert_eq!(active_era(), 0);

		// check the balance of a validator accounts.
		assert_eq!(Balances::total_balance(&10), 1);

		// confirm that 10 is a normal validator and gets paid at the end of the era.
		mock::start_active_era(1);

		// Initial state of 10
		assert_eq!(
			Staking::ledger(&10),
			Some(StakingLedger {
				stash: 11,
				total: 1000,
				active: 1000,
				unlocking: Default::default(),
				claimed_rewards: vec![],
				cmix_id: cmix_id(11u8)
			})
		);
		assert_eq!(
			Staking::eras_stakers(active_era(), 11),
			Exposure { total: 1000, own: 1000, others: vec![] }
		);

		// deposit the extra 100 units
		Staking::bond_extra(Origin::signed(11), 100).unwrap();

		assert_eq!(
			Staking::ledger(&10),
			Some(StakingLedger {
				stash: 11,
				total: 1000 + 100,
				active: 1000 + 100,
				unlocking: Default::default(),
				claimed_rewards: vec![],
				cmix_id: cmix_id(11u8)
			})
		);
		// Exposure is a snapshot! only updated after the next era update.
		assert_ne!(
			Staking::eras_stakers(active_era(), 11),
			Exposure { total: 1000 + 100, own: 1000 + 100, others: vec![] }
		);

		// trigger next era.
		mock::start_active_era(2);
		assert_eq!(active_era(), 2);

		// ledger should be the same.
		assert_eq!(
			Staking::ledger(&10),
			Some(StakingLedger {
				stash: 11,
				total: 1000 + 100,
				active: 1000 + 100,
				unlocking: Default::default(),
				claimed_rewards: vec![],
				cmix_id: cmix_id(11u8)
			})
		);
		// Exposure is now updated.
		assert_eq!(
			Staking::eras_stakers(active_era(), 11),
			Exposure { total: 1000 + 100, own: 1000 + 100, others: vec![] }
		);

		// Unbond almost all of the funds in stash.
		Staking::unbond(Origin::signed(10), 1000).unwrap();
		assert_eq!(
			Staking::ledger(&10),
			Some(StakingLedger {
				stash: 11,
				total: 1000 + 100,
				active: 100,
<<<<<<< HEAD
				unlocking: vec![UnlockChunk { value: 1000, era: 2 + 3 }],
				claimed_rewards: vec![],
				cmix_id: cmix_id(11u8)
=======
				unlocking: bounded_vec![UnlockChunk { value: 1000, era: 2 + 3 }],
				claimed_rewards: vec![]
>>>>>>> 292c66c0
			}),
		);

		// Attempting to free the balances now will fail. 2 eras need to pass.
		assert_ok!(Staking::withdraw_unbonded(Origin::signed(10), 0));
		assert_eq!(
			Staking::ledger(&10),
			Some(StakingLedger {
				stash: 11,
				total: 1000 + 100,
				active: 100,
<<<<<<< HEAD
				unlocking: vec![UnlockChunk { value: 1000, era: 2 + 3 }],
				claimed_rewards: vec![],
				cmix_id: cmix_id(11u8)
=======
				unlocking: bounded_vec![UnlockChunk { value: 1000, era: 2 + 3 }],
				claimed_rewards: vec![]
>>>>>>> 292c66c0
			}),
		);

		// trigger next era.
		mock::start_active_era(3);

		// nothing yet
		assert_ok!(Staking::withdraw_unbonded(Origin::signed(10), 0));
		assert_eq!(
			Staking::ledger(&10),
			Some(StakingLedger {
				stash: 11,
				total: 1000 + 100,
				active: 100,
<<<<<<< HEAD
				unlocking: vec![UnlockChunk { value: 1000, era: 2 + 3 }],
				claimed_rewards: vec![],
				cmix_id: cmix_id(11u8)
=======
				unlocking: bounded_vec![UnlockChunk { value: 1000, era: 2 + 3 }],
				claimed_rewards: vec![]
>>>>>>> 292c66c0
			}),
		);

		// trigger next era.
		mock::start_active_era(5);

		assert_ok!(Staking::withdraw_unbonded(Origin::signed(10), 0));
		// Now the value is free and the staking ledger is updated.
		assert_eq!(
			Staking::ledger(&10),
			Some(StakingLedger {
				stash: 11,
				total: 100,
				active: 100,
<<<<<<< HEAD
				unlocking: vec![],
				claimed_rewards: vec![],
				cmix_id: cmix_id(11u8)
=======
				unlocking: Default::default(),
				claimed_rewards: vec![]
>>>>>>> 292c66c0
			}),
		);
	})
}

#[test]
fn too_many_unbond_calls_should_not_work() {
	ExtBuilder::default().build_and_execute(|| {
		let mut current_era = 0;
		// locked at era MaxUnlockingChunks - 1 until 3
		for i in 0..MaxUnlockingChunks::get() - 1 {
			// There is only 1 chunk per era, so we need to be in a new era to create a chunk.
			current_era = i as u32;
			mock::start_active_era(current_era);
			assert_ok!(Staking::unbond(Origin::signed(10), 1));
		}

		current_era += 1;
		mock::start_active_era(current_era);

		// This chunk is locked at `current_era` through `current_era + 2` (because BondingDuration
		// == 3).
		assert_ok!(Staking::unbond(Origin::signed(10), 1));
		assert_eq!(
			Staking::ledger(&10).unwrap().unlocking.len(),
			MaxUnlockingChunks::get() as usize
		);
		// can't do more.
		assert_noop!(Staking::unbond(Origin::signed(10), 1), Error::<Test>::NoMoreChunks);

		current_era += 2;
		mock::start_active_era(current_era);

		assert_noop!(Staking::unbond(Origin::signed(10), 1), Error::<Test>::NoMoreChunks);
		// free up everything except the most recently added chunk.
		assert_ok!(Staking::withdraw_unbonded(Origin::signed(10), 0));
		assert_eq!(Staking::ledger(&10).unwrap().unlocking.len(), 1);

		// Can add again.
		assert_ok!(Staking::unbond(Origin::signed(10), 1));
		assert_eq!(Staking::ledger(&10).unwrap().unlocking.len(), 2);
	})
}

#[test]
fn rebond_works() {
	// * Should test
	// * Given an account being bonded [and chosen as a validator](not mandatory)
	// * it can unbond a portion of its funds from the stash account.
	// * it can re-bond a portion of the funds scheduled to unlock.
	ExtBuilder::default().nominate(false).build_and_execute(|| {
		// Give account 11 some large free balance greater than total
		let _ = Balances::make_free_balance_be(&11, 1000000);

		// confirm that 10 is a normal validator and gets paid at the end of the era.
		mock::start_active_era(1);

		// Initial state of 10
		assert_eq!(
			Staking::ledger(&10),
			Some(StakingLedger {
				stash: 11,
				total: 1000,
				active: 1000,
				unlocking: Default::default(),
				claimed_rewards: vec![],
				cmix_id: cmix_id(11u8)
			})
		);

		mock::start_active_era(2);
		assert_eq!(active_era(), 2);

		// Try to rebond some funds. We get an error since no fund is unbonded.
		assert_noop!(Staking::rebond(Origin::signed(10), 500), Error::<Test>::NoUnlockChunk);

		// Unbond almost all of the funds in stash.
		Staking::unbond(Origin::signed(10), 900).unwrap();
		assert_eq!(
			Staking::ledger(&10),
			Some(StakingLedger {
				stash: 11,
				total: 1000,
				active: 100,
				unlocking: bounded_vec![UnlockChunk { value: 900, era: 2 + 3 }],
				claimed_rewards: vec![],
				cmix_id: cmix_id(11u8)
			})
		);

		// Re-bond all the funds unbonded.
		Staking::rebond(Origin::signed(10), 900).unwrap();
		assert_eq!(
			Staking::ledger(&10),
			Some(StakingLedger {
				stash: 11,
				total: 1000,
				active: 1000,
				unlocking: Default::default(),
				claimed_rewards: vec![],
				cmix_id: cmix_id(11u8)
			})
		);

		// Unbond almost all of the funds in stash.
		Staking::unbond(Origin::signed(10), 900).unwrap();
		assert_eq!(
			Staking::ledger(&10),
			Some(StakingLedger {
				stash: 11,
				total: 1000,
				active: 100,
				unlocking: bounded_vec![UnlockChunk { value: 900, era: 5 }],
				claimed_rewards: vec![],
				cmix_id: cmix_id(11u8)
			})
		);

		// Re-bond part of the funds unbonded.
		Staking::rebond(Origin::signed(10), 500).unwrap();
		assert_eq!(
			Staking::ledger(&10),
			Some(StakingLedger {
				stash: 11,
				total: 1000,
				active: 600,
				unlocking: bounded_vec![UnlockChunk { value: 400, era: 5 }],
				claimed_rewards: vec![],
				cmix_id: cmix_id(11u8)
			})
		);

		// Re-bond the remainder of the funds unbonded.
		Staking::rebond(Origin::signed(10), 500).unwrap();
		assert_eq!(
			Staking::ledger(&10),
			Some(StakingLedger {
				stash: 11,
				total: 1000,
				active: 1000,
				unlocking: Default::default(),
				claimed_rewards: vec![],
				cmix_id: cmix_id(11u8)
			})
		);

		// Unbond parts of the funds in stash.
		Staking::unbond(Origin::signed(10), 300).unwrap();
		Staking::unbond(Origin::signed(10), 300).unwrap();
		Staking::unbond(Origin::signed(10), 300).unwrap();
		assert_eq!(
			Staking::ledger(&10),
			Some(StakingLedger {
				stash: 11,
				total: 1000,
				active: 100,
				unlocking: bounded_vec![UnlockChunk { value: 900, era: 5 }],
				claimed_rewards: vec![],
				cmix_id: cmix_id(11u8)
			})
		);

		// Re-bond part of the funds unbonded.
		Staking::rebond(Origin::signed(10), 500).unwrap();
		assert_eq!(
			Staking::ledger(&10),
			Some(StakingLedger {
				stash: 11,
				total: 1000,
				active: 600,
				unlocking: bounded_vec![UnlockChunk { value: 400, era: 5 }],
				claimed_rewards: vec![],
				cmix_id: cmix_id(11u8)
			})
		);
	})
}

#[test]
fn rebond_is_fifo() {
	// Rebond should proceed by reversing the most recent bond operations.
	ExtBuilder::default().nominate(false).build_and_execute(|| {
		// Give account 11 some large free balance greater than total
		let _ = Balances::make_free_balance_be(&11, 1000000);

		// confirm that 10 is a normal validator and gets paid at the end of the era.
		mock::start_active_era(1);

		// Initial state of 10
		assert_eq!(
			Staking::ledger(&10),
			Some(StakingLedger {
				stash: 11,
				total: 1000,
				active: 1000,
				unlocking: Default::default(),
				claimed_rewards: vec![],
				cmix_id: cmix_id(11u8)
			})
		);

		mock::start_active_era(2);

		// Unbond some of the funds in stash.
		Staking::unbond(Origin::signed(10), 400).unwrap();
		assert_eq!(
			Staking::ledger(&10),
			Some(StakingLedger {
				stash: 11,
				total: 1000,
				active: 600,
				unlocking: bounded_vec![UnlockChunk { value: 400, era: 2 + 3 }],
				claimed_rewards: vec![],
				cmix_id: cmix_id(11u8)
			})
		);

		mock::start_active_era(3);

		// Unbond more of the funds in stash.
		Staking::unbond(Origin::signed(10), 300).unwrap();
		assert_eq!(
			Staking::ledger(&10),
			Some(StakingLedger {
				stash: 11,
				total: 1000,
				active: 300,
				unlocking: bounded_vec![
					UnlockChunk { value: 400, era: 2 + 3 },
					UnlockChunk { value: 300, era: 3 + 3 },
				],
				claimed_rewards: vec![],
				cmix_id: cmix_id(11u8)
			})
		);

		mock::start_active_era(4);

		// Unbond yet more of the funds in stash.
		Staking::unbond(Origin::signed(10), 200).unwrap();
		assert_eq!(
			Staking::ledger(&10),
			Some(StakingLedger {
				stash: 11,
				total: 1000,
				active: 100,
				unlocking: bounded_vec![
					UnlockChunk { value: 400, era: 2 + 3 },
					UnlockChunk { value: 300, era: 3 + 3 },
					UnlockChunk { value: 200, era: 4 + 3 },
				],
				claimed_rewards: vec![],
				cmix_id: cmix_id(11u8)
			})
		);

		// Re-bond half of the unbonding funds.
		Staking::rebond(Origin::signed(10), 400).unwrap();
		assert_eq!(
			Staking::ledger(&10),
			Some(StakingLedger {
				stash: 11,
				total: 1000,
				active: 500,
				unlocking: bounded_vec![
					UnlockChunk { value: 400, era: 2 + 3 },
					UnlockChunk { value: 100, era: 3 + 3 },
				],
				claimed_rewards: vec![],
				cmix_id: cmix_id(11u8)
			})
		);
	})
}

#[test]
fn rebond_emits_right_value_in_event() {
	// When a user calls rebond with more than can be rebonded, things succeed,
	// and the rebond event emits the actual value rebonded.
	ExtBuilder::default().nominate(false).build_and_execute(|| {
		// Give account 11 some large free balance greater than total
		let _ = Balances::make_free_balance_be(&11, 1000000);

		// confirm that 10 is a normal validator and gets paid at the end of the era.
		mock::start_active_era(1);

		// Unbond almost all of the funds in stash.
		Staking::unbond(Origin::signed(10), 900).unwrap();
		assert_eq!(
			Staking::ledger(&10),
			Some(StakingLedger {
				stash: 11,
				total: 1000,
				active: 100,
				unlocking: bounded_vec![UnlockChunk { value: 900, era: 1 + 3 }],
				claimed_rewards: vec![],
				cmix_id: cmix_id(11u8)
			})
		);

		// Re-bond less than the total
		Staking::rebond(Origin::signed(10), 100).unwrap();
		assert_eq!(
			Staking::ledger(&10),
			Some(StakingLedger {
				stash: 11,
				total: 1000,
				active: 200,
				unlocking: bounded_vec![UnlockChunk { value: 800, era: 1 + 3 }],
				claimed_rewards: vec![],
				cmix_id: cmix_id(11u8)
			})
		);
		// Event emitted should be correct
		assert_eq!(*staking_events().last().unwrap(), Event::Bonded(11, 100));

		// Re-bond way more than available
		Staking::rebond(Origin::signed(10), 100_000).unwrap();
		assert_eq!(
			Staking::ledger(&10),
			Some(StakingLedger {
				stash: 11,
				total: 1000,
				active: 1000,
				unlocking: Default::default(),
				claimed_rewards: vec![],
				cmix_id: cmix_id(11u8)
			})
		);
		// Event emitted should be correct, only 800
		assert_eq!(*staking_events().last().unwrap(), Event::Bonded(11, 800));
	});
}

#[test]
fn reward_to_stake_works() {
	ExtBuilder::default()
		.nominate(false)
		.set_status(31, StakerStatus::Idle)
		.set_status(41, StakerStatus::Idle)
		.set_stake(21, 2000)
		.build_and_execute(|| {
			assert_eq!(Staking::validator_count(), 2);
			// Confirm account 10 and 20 are validators
			assert!(<Validators<Test>>::contains_key(&11) && <Validators<Test>>::contains_key(&21));

			assert_eq!(Staking::eras_stakers(active_era(), 11).total, 1000);
			assert_eq!(Staking::eras_stakers(active_era(), 21).total, 2000);

			// Give the man some money.
			let _ = Balances::make_free_balance_be(&10, 1000);
			let _ = Balances::make_free_balance_be(&20, 1000);

			// Bypass logic and change current exposure
			ErasStakers::<Test>::insert(0, 21, Exposure { total: 69, own: 69, others: vec![] });
			<Ledger<Test>>::insert(
				&20,
				StakingLedger {
					stash: 21,
					total: 69,
					active: 69,
					unlocking: Default::default(),
					claimed_rewards: vec![],
					cmix_id: cmix_id(21u8)
				},
			);

			// Compute total payout now for whole duration as other parameter won't change
			let total_payout_0 = current_total_payout_for_duration(reward_time_per_era());
			Pallet::<Test>::reward_by_ids(vec![(11, 1)]);
			Pallet::<Test>::reward_by_ids(vec![(21, 1)]);

			// New era --> rewards are paid --> stakes are changed
			mock::start_active_era(1);
			mock::make_all_reward_payment(0);

			assert_eq!(Staking::eras_stakers(active_era(), 11).total, 1000);
			assert_eq!(Staking::eras_stakers(active_era(), 21).total, 69);

			let _11_balance = Balances::free_balance(&11);
			assert_eq!(_11_balance, 1000 + total_payout_0 / 2);

			// Trigger another new era as the info are frozen before the era start.
			mock::start_active_era(2);

			// -- new infos
			assert_eq!(Staking::eras_stakers(active_era(), 11).total, 1000 + total_payout_0 / 2);
			assert_eq!(Staking::eras_stakers(active_era(), 21).total, 69 + total_payout_0 / 2);
		});
}

#[test]
fn reap_stash_works() {
	ExtBuilder::default()
		.existential_deposit(10)
		.balance_factor(10)
		.build_and_execute(|| {
			// given
			assert_eq!(Balances::free_balance(10), 10);
			assert_eq!(Balances::free_balance(11), 10 * 1000);
			assert_eq!(Staking::bonded(&11), Some(10));

<<<<<<< HEAD
			// Check storage items that should be cleaned up
=======
>>>>>>> 292c66c0
			assert!(<Ledger<Test>>::contains_key(&10));
			assert!(<Bonded<Test>>::contains_key(&11));
			assert!(<Validators<Test>>::contains_key(&11));

<<<<<<< HEAD
			// Reduce free_balance of controller to 0
			let _ = Balances::slash(&10, Balance::max_value());

			// Check the balance of the stash account has not been touched
			assert_eq!(Balances::free_balance(11), 10 * 1000);
			// Check these two accounts are still bonded
			assert_eq!(Staking::bonded(&11), Some(10));

			// Check storage items have not changed
			assert!(<Ledger<Test>>::contains_key(&10));
			assert!(<Bonded<Test>>::contains_key(&11));
			assert!(<Validators<Test>>::contains_key(&11));

			// Reduce free_balance of stash to 0
			let _ = Balances::slash(&11, Balance::max_value());
			// Check total balance of stash
			assert_eq!(Balances::total_balance(&11), 10);

			// Reap the stash
			assert_ok!(Staking::reap_stash(Origin::none(), 11, 0));

			// Check storage items do not exist
			assert!(!<Ledger<Test>>::contains_key(&10));
			assert!(!<Bonded<Test>>::contains_key(&11));
			assert!(!<Validators<Test>>::contains_key(&11));
			assert!(!<Nominators<Test>>::contains_key(&11));
		});
}

#[test]
fn on_free_balance_zero_stash_removes_nominator() {
	// Tests that nominator storage items are cleaned up when stash is empty
	// Tests that storage items are untouched when controller is empty
	ExtBuilder::default()
		.existential_deposit(10)
		.balance_factor(10)
		.build_and_execute(|| {
			// Make 10 a nominator
			assert_ok!(Staking::nominate(Origin::signed(10), vec![20]));
			// Check that account 10 is a nominator
			assert!(<Nominators<Test>>::contains_key(11));
			// Check the balance of the nominator account
			assert_eq!(Balances::free_balance(10), 10);
			// Check the balance of the stash account
			assert_eq!(Balances::free_balance(11), 10_000);

			// Check storage items that should be cleaned up
			assert!(<Ledger<Test>>::contains_key(&10));
			assert!(<Bonded<Test>>::contains_key(&11));
			assert!(<Nominators<Test>>::contains_key(&11));

			// Reduce free_balance of controller to 0
			let _ = Balances::slash(&10, Balance::max_value());
			// Check total balance of account 10
			assert_eq!(Balances::total_balance(&10), 0);

			// Check the balance of the stash account has not been touched
			assert_eq!(Balances::free_balance(11), 10_000);
			// Check these two accounts are still bonded
			assert_eq!(Staking::bonded(&11), Some(10));

			// Check storage items have not changed
			assert!(<Ledger<Test>>::contains_key(&10));
			assert!(<Bonded<Test>>::contains_key(&11));
			assert!(<Nominators<Test>>::contains_key(&11));
=======
			// stash is not reapable
			assert_noop!(
				Staking::reap_stash(Origin::signed(20), 11, 0),
				Error::<Test>::FundedTarget
			);
			// controller or any other account is not reapable
			assert_noop!(Staking::reap_stash(Origin::signed(20), 10, 0), Error::<Test>::NotStash);
>>>>>>> 292c66c0

			// no easy way to cause an account to go below ED, we tweak their staking ledger
			// instead.
			Ledger::<Test>::insert(
				10,
				StakingLedger {
					stash: 11,
					total: 5,
					active: 5,
					unlocking: Default::default(),
					claimed_rewards: vec![],
				},
			);

			// reap-able
			assert_ok!(Staking::reap_stash(Origin::signed(20), 11, 0));

			// then
			assert!(!<Ledger<Test>>::contains_key(&10));
			assert!(!<Bonded<Test>>::contains_key(&11));
			assert!(!<Validators<Test>>::contains_key(&11));
<<<<<<< HEAD
			assert!(!<Nominators<Test>>::contains_key(&11));
=======
			assert!(!<Payee<Test>>::contains_key(&11));
>>>>>>> 292c66c0
		});
}

#[test]
fn switching_roles() {
	// Test that it should be possible to switch between roles (nominator, validator, idle) with
	// minimal overhead.
	ExtBuilder::default().nominate(false).build_and_execute(|| {
		assert_eq_uvec!(validator_controllers(), vec![20, 10]);

		// put some money in account that we'll use.
		for i in 1..7 {
			let _ = Balances::deposit_creating(&i, 5000);
		}

		// add 2 nominators
		assert_ok!(Staking::bond(Origin::signed(1), 2, 2000, cmix_id(1u8)));
		assert_ok!(Staking::nominate(Origin::signed(2), vec![11, 5]));

		assert_ok!(Staking::bond(Origin::signed(3), 4, 500, None));
		assert_ok!(Staking::nominate(Origin::signed(4), vec![21, 1]));

		// add a new validator candidate
		assert_ok!(Staking::bond(Origin::signed(5), 6, 1000, cmix_id(5u8)));
		assert_ok!(Staking::validate(Origin::signed(6), ValidatorPrefs::default()));
		assert_ok!(Session::set_keys(Origin::signed(6), SessionKeys { other: 6.into() }, vec![]));

		mock::start_active_era(1);

		// with current nominators 10 and 5 have the most stake
		assert_eq_uvec!(validator_controllers(), vec![6, 10]);

		// 2 decides to be a validator. Consequences:
		assert_ok!(Staking::validate(Origin::signed(2), ValidatorPrefs::default()));
		assert_ok!(Session::set_keys(Origin::signed(2), SessionKeys { other: 2.into() }, vec![]));
		// new stakes:
		// 10: 1000 self vote
		// 20: 1000 self vote + 250 vote
		// 6 : 1000 self vote
		// 2 : 2000 self vote + 250 vote.
		// Winners: 20 and 2

		mock::start_active_era(2);

		assert_eq_uvec!(validator_controllers(), vec![2, 20]);
	});
}

#[test]
fn wrong_vote_is_moot() {
	ExtBuilder::default()
		.add_staker(
			61,
			60,
			500,
			StakerStatus::Nominator(vec![
				11, 21, // good votes
				1, 2, 15, 1000, 25, // crap votes. No effect.
			]),
		)
		.build_and_execute(|| {
			// the genesis validators already reflect the above vote, nonetheless start a new era.
			mock::start_active_era(1);

			// new validators
			assert_eq_uvec!(validator_controllers(), vec![20, 10]);

			// our new voter is taken into account
			assert!(Staking::eras_stakers(active_era(), 11).others.iter().any(|i| i.who == 61));
			assert!(Staking::eras_stakers(active_era(), 21).others.iter().any(|i| i.who == 61));
		});
}

#[test]
fn bond_with_no_staked_value() {
	// Behavior when someone bonds with no staked value.
	// Particularly when she votes and the candidate is elected.
	ExtBuilder::default()
		.validator_count(3)
		.existential_deposit(5)
		.balance_factor(5)
		.nominate(false)
		.minimum_validator_count(1)
		.build_and_execute(|| {
			// Can't bond with 1
			assert_noop!(
				Staking::bond(Origin::signed(1), 2, 1, cmix_id(1u8)),
				Error::<Test>::InsufficientBond,
			);
			// bonded with absolute minimum value possible.
			assert_ok!(Staking::bond(Origin::signed(1), 2, 5, cmix_id(1u8)));
			assert_eq!(Balances::locks(&1)[0].amount, 5);

			// unbonding even 1 will cause all to be unbonded.
			assert_ok!(Staking::unbond(Origin::signed(2), 1));
			assert_eq!(
				Staking::ledger(2),
				Some(StakingLedger {
					stash: 1,
					active: 0,
					total: 5,
					unlocking: bounded_vec![UnlockChunk { value: 5, era: 3 }],
					claimed_rewards: vec![],
					cmix_id: cmix_id(1u8)
				})
			);

			mock::start_active_era(1);
			mock::start_active_era(2);

			// not yet removed.
			assert_ok!(Staking::withdraw_unbonded(Origin::signed(2), 0));
			assert!(Staking::ledger(2).is_some());
			assert_eq!(Balances::locks(&1)[0].amount, 5);

			mock::start_active_era(3);

			// poof. Account 1 is removed from the staking system.
			assert_ok!(Staking::withdraw_unbonded(Origin::signed(2), 0));
			assert!(Staking::ledger(2).is_none());
			assert_eq!(Balances::locks(&1).len(), 0);
		});
}

#[test]
fn bond_with_little_staked_value_bounded() {
	ExtBuilder::default()
		.validator_count(3)
		.nominate(false)
		.minimum_validator_count(1)
		.build_and_execute(|| {
			// setup
			assert_ok!(Staking::chill(Origin::signed(30)));
			let init_balance_1 = Balances::free_balance(&1);
			let init_balance_11 = Balances::free_balance(&11);

			// Stingy validator.
			assert_ok!(Staking::bond(Origin::signed(1), 2, 1, cmix_id(1u8)));
			assert_ok!(Staking::validate(Origin::signed(2), ValidatorPrefs::default()));
			assert_ok!(Session::set_keys(
				Origin::signed(2),
				SessionKeys { other: 2.into() },
				vec![]
			));

			// 1 era worth of reward. BUT, we set the timestamp after on_initialize, so outdated by
			// one block.
			let total_payout_0 = current_total_payout_for_duration(reward_time_per_era());

			reward_all_elected();
			mock::start_active_era(1);
			mock::make_all_reward_payment(0);

			// 2 is elected.
			assert_eq_uvec!(validator_controllers(), vec![20, 10, 2]);
			assert_eq!(Staking::eras_stakers(active_era(), 2).total, 0);

			// Old ones are rewarded.
			assert_eq_error_rate!(
				Balances::free_balance(11),
				init_balance_11 + total_payout_0 / 3,
				1
			);
			// no rewards paid to 2. This was initial election.
			assert_eq!(Balances::free_balance(1), init_balance_1);

			// reward era 2
			let total_payout_1 = current_total_payout_for_duration(reward_time_per_era());
			reward_all_elected();
			mock::start_active_era(2);
			mock::make_all_reward_payment(1);

			assert_eq_uvec!(validator_controllers(), vec![20, 10, 2]);
			assert_eq!(Staking::eras_stakers(active_era(), 2).total, 0);

			// 2 is now rewarded.
			assert_eq_error_rate!(
				Balances::free_balance(1),
				init_balance_1 + total_payout_1 / 3,
				1
			);
			assert_eq_error_rate!(
				Balances::free_balance(&11),
				init_balance_11 + total_payout_0 / 3 + total_payout_1 / 3,
				2,
			);
		});
}

#[test]
fn bond_with_duplicate_vote_should_be_ignored_by_election_provider() {
	ExtBuilder::default()
		.validator_count(2)
		.nominate(false)
		.minimum_validator_count(1)
		.set_stake(31, 1000)
		.build_and_execute(|| {
			// ensure all have equal stake.
			assert_eq!(
				<Validators<Test>>::iter()
					.map(|(v, _)| (v, Staking::ledger(v - 1).unwrap().total))
					.collect::<Vec<_>>(),
				vec![(31, 1000), (21, 1000), (11, 1000)],
			);
			// no nominators shall exist.
			assert!(<Nominators<Test>>::iter().map(|(n, _)| n).collect::<Vec<_>>().is_empty());

			// give the man some money.
			let initial_balance = 1000;
			for i in [1, 2, 3, 4].iter() {
				let _ = Balances::make_free_balance_be(i, initial_balance);
			}

			assert_ok!(Staking::bond(Origin::signed(1), 2, 1000, None));
			assert_ok!(Staking::nominate(Origin::signed(2), vec![11, 11, 11, 21, 31]));

			assert_ok!(Staking::bond(Origin::signed(3), 4, 1000, None));
			assert_ok!(Staking::nominate(Origin::signed(4), vec![21, 31]));

			// winners should be 21 and 31. Otherwise this election is taking duplicates into
			// account.
			let supports = <Test as Config>::ElectionProvider::elect().unwrap();
			assert_eq!(
				supports,
				vec![
					(21, Support { total: 1800, voters: vec![(21, 1000), (1, 400), (3, 400)] }),
					(31, Support { total: 2200, voters: vec![(31, 1000), (1, 600), (3, 600)] })
				],
			);
		});
}

#[test]
fn bond_with_duplicate_vote_should_be_ignored_by_election_provider_elected() {
	// same as above but ensures that even when the dupe is being elected, everything is sane.
	ExtBuilder::default()
		.validator_count(2)
		.nominate(false)
		.set_stake(31, 1000)
		.minimum_validator_count(1)
		.build_and_execute(|| {
			// ensure all have equal stake.
			assert_eq!(
				<Validators<Test>>::iter()
					.map(|(v, _)| (v, Staking::ledger(v - 1).unwrap().total))
					.collect::<Vec<_>>(),
				vec![(31, 1000), (21, 1000), (11, 1000)],
			);

			// no nominators shall exist.
			assert!(<Nominators<Test>>::iter().collect::<Vec<_>>().is_empty());

			// give the man some money.
			let initial_balance = 1000;
			for i in [1, 2, 3, 4].iter() {
				let _ = Balances::make_free_balance_be(i, initial_balance);
			}

			assert_ok!(Staking::bond(Origin::signed(1), 2, 1000, None));
			assert_ok!(Staking::nominate(Origin::signed(2), vec![11, 11, 11, 21]));

			assert_ok!(Staking::bond(Origin::signed(3), 4, 1000, None));
			assert_ok!(Staking::nominate(Origin::signed(4), vec![21]));

			// winners should be 21 and 11.
			let supports = <Test as Config>::ElectionProvider::elect().unwrap();
			assert_eq!(
				supports,
				vec![
					(11, Support { total: 1500, voters: vec![(11, 1000), (1, 500)] }),
					(21, Support { total: 2500, voters: vec![(21, 1000), (1, 500), (3, 1000)] })
				],
			);
		});
}

#[test]
fn new_era_elects_correct_number_of_validators() {
	ExtBuilder::default().nominate(true).validator_count(1).build_and_execute(|| {
		assert_eq!(Staking::validator_count(), 1);
		assert_eq!(validator_controllers().len(), 1);

		Session::on_initialize(System::block_number());

		assert_eq!(validator_controllers().len(), 1);
	})
}

#[test]
fn phragmen_should_not_overflow() {
	ExtBuilder::default().nominate(false).build_and_execute(|| {
		// This is the maximum value that we can have as the outcome of CurrencyToVote.
		type Votes = u64;

		let _ = Staking::chill(Origin::signed(10));
		let _ = Staking::chill(Origin::signed(20));

		bond_validator(3, 2, Votes::max_value() as Balance, cmix_id(3u8));
		bond_validator(5, 4, Votes::max_value() as Balance, cmix_id(5u8));

		bond_nominator(7, 6, Votes::max_value() as Balance, vec![3, 5]);
		bond_nominator(9, 8, Votes::max_value() as Balance, vec![3, 5]);

		mock::start_active_era(1);

		assert_eq_uvec!(validator_controllers(), vec![4, 2]);

		// We can safely convert back to values within [u64, u128].
		assert!(Staking::eras_stakers(active_era(), 3).total > Votes::max_value() as Balance);
		assert!(Staking::eras_stakers(active_era(), 5).total > Votes::max_value() as Balance);
	})
}

#[test]
fn reward_validator_slashing_validator_does_not_overflow() {
	ExtBuilder::default().build_and_execute(|| {
		let stake = u64::MAX as Balance * 2;
		let reward_slash = u64::MAX as Balance * 2;

		// Assert multiplication overflows in balance arithmetic.
		assert!(stake.checked_mul(reward_slash).is_none());

		// Set staker
		let _ = Balances::make_free_balance_be(&11, stake);

		let exposure = Exposure::<AccountId, Balance> { total: stake, own: stake, others: vec![] };
		let reward = EraRewardPoints::<AccountId> {
			total: 1,
			individual: vec![(11, 1)].into_iter().collect(),
		};

		// Check reward
		ErasRewardPoints::<Test>::insert(0, reward);
		ErasStakers::<Test>::insert(0, 11, &exposure);
		ErasStakersClipped::<Test>::insert(0, 11, exposure);
		ErasValidatorReward::<Test>::insert(0, stake);
		assert_ok!(Staking::payout_stakers(Origin::signed(1337), 11, 0));
		assert_eq!(Balances::total_balance(&11), stake * 2);

		// Set staker
		let _ = Balances::make_free_balance_be(&11, stake);
		let _ = Balances::make_free_balance_be(&2, stake);

		// only slashes out of bonded stake are applied. without this line,
		// it is 0.
		Staking::bond(Origin::signed(2), 20000, stake - 1, None).unwrap();
		// Override exposure of 11
		ErasStakers::<Test>::insert(
			0,
			11,
			Exposure {
				total: stake,
				own: 1,
				others: vec![IndividualExposure { who: 2, value: stake - 1 }],
			},
		);

		// Check slashing
		on_offence_now(
			&[OffenceDetails {
				offender: (11, Staking::eras_stakers(active_era(), 11)),
				reporters: vec![],
			}],
			&[Perbill::from_percent(100)],
		);

		assert_eq!(Balances::total_balance(&11), stake);
		assert_eq!(Balances::total_balance(&2), 1);
	})
}

#[test]
fn reward_from_authorship_event_handler_works() {
	ExtBuilder::default().build_and_execute(|| {
		use pallet_authorship::EventHandler;

		assert_eq!(<pallet_authorship::Pallet<Test>>::author(), Some(11));

		Pallet::<Test>::note_author(11);
		Pallet::<Test>::note_uncle(21, 1);
		// Rewarding the same two times works.
		Pallet::<Test>::note_uncle(11, 1);

		// Not mandatory but must be coherent with rewards
		assert_eq_uvec!(Session::validators(), vec![11, 21]);

		// No rewards for producing uncles
		// 20 is rewarded as a block producer plus 1 point for initialzing
		// 	- no points for referencing uncles
		assert_eq!(
			ErasRewardPoints::<Test>::get(active_era()),
			EraRewardPoints {
				individual: vec![(11, 20 + 1)].into_iter().collect(),
				total: 21,
			},
		);
	})
}

#[test]
fn add_reward_points_fns_works() {
	ExtBuilder::default().build_and_execute(|| {
		// Not mandatory but must be coherent with rewards
		assert_eq_uvec!(Session::validators(), vec![21, 11]);

		Pallet::<Test>::reward_by_ids(vec![(21, 1), (11, 1), (11, 1)]);

		Pallet::<Test>::reward_by_ids(vec![(21, 1), (11, 1), (11, 1)]);

		assert_eq!(
			ErasRewardPoints::<Test>::get(active_era()),
			EraRewardPoints { individual: vec![(11, 5), (21, 3)].into_iter().collect(), total: 8 },
		);
	})
}

#[test]
fn unbonded_balance_is_not_slashable() {
	ExtBuilder::default().build_and_execute(|| {
		// total amount staked is slashable.
		assert_eq!(Staking::slashable_balance_of(&11), 1000);

		assert_ok!(Staking::unbond(Origin::signed(10), 800));

		// only the active portion.
		assert_eq!(Staking::slashable_balance_of(&11), 200);
	})
}

#[test]
fn era_is_always_same_length() {
	// This ensures that the sessions is always of the same length if there is no forcing no
	// session changes.
	ExtBuilder::default().build_and_execute(|| {
		let session_per_era = <SessionsPerEra as Get<SessionIndex>>::get();

		mock::start_active_era(1);
		assert_eq!(Staking::eras_start_session_index(current_era()).unwrap(), session_per_era);

		mock::start_active_era(2);
		assert_eq!(
			Staking::eras_start_session_index(current_era()).unwrap(),
			session_per_era * 2u32
		);

		let session = Session::current_index();
		ForceEra::<Test>::put(Forcing::ForceNew);
		advance_session();
		advance_session();
		assert_eq!(current_era(), 3);
		assert_eq!(Staking::eras_start_session_index(current_era()).unwrap(), session + 2);

		mock::start_active_era(4);
		assert_eq!(
			Staking::eras_start_session_index(current_era()).unwrap(),
			session + 2u32 + session_per_era
		);
	});
}

#[test]
fn offence_forces_new_era() {
	ExtBuilder::default().build_and_execute(|| {
		on_offence_now(
			&[OffenceDetails {
				offender: (11, Staking::eras_stakers(active_era(), 11)),
				reporters: vec![],
			}],
			&[Perbill::from_percent(5)],
		);

		assert_eq!(Staking::force_era(), Forcing::ForceNew);
	});
}

#[test]
fn offence_ensures_new_era_without_clobbering() {
	ExtBuilder::default().build_and_execute(|| {
		assert_ok!(Staking::force_new_era_always(Origin::root()));
		assert_eq!(Staking::force_era(), Forcing::ForceAlways);

		on_offence_now(
			&[OffenceDetails {
				offender: (11, Staking::eras_stakers(active_era(), 11)),
				reporters: vec![],
			}],
			&[Perbill::from_percent(5)],
		);

		assert_eq!(Staking::force_era(), Forcing::ForceAlways);
	});
}

#[test]
fn offence_deselects_validator_even_when_slash_is_zero() {
	ExtBuilder::default().build_and_execute(|| {
		assert!(Session::validators().contains(&11));
		assert!(<Validators<Test>>::contains_key(11));

		on_offence_now(
			&[OffenceDetails {
				offender: (11, Staking::eras_stakers(active_era(), 11)),
				reporters: vec![],
			}],
			&[Perbill::from_percent(0)],
		);

		assert_eq!(Staking::force_era(), Forcing::ForceNew);
		assert!(!<Validators<Test>>::contains_key(11));

		mock::start_active_era(1);

		assert!(!Session::validators().contains(&11));
		assert!(!<Validators<Test>>::contains_key(11));
	});
}

#[test]
fn slashing_performed_according_exposure() {
	// This test checks that slashing is performed according the exposure (or more precisely,
	// historical exposure), not the current balance.
	ExtBuilder::default().build_and_execute(|| {
		assert_eq!(Staking::eras_stakers(active_era(), 11).own, 1000);

		// Handle an offence with a historical exposure.
		on_offence_now(
			&[OffenceDetails {
				offender: (11, Exposure { total: 500, own: 500, others: vec![] }),
				reporters: vec![],
			}],
			&[Perbill::from_percent(50)],
		);

		// The stash account should be slashed for 250 (50% of 500).
		assert_eq!(Balances::free_balance(11), 1000 - 250);
	});
}

#[test]
fn slash_in_old_span_does_not_deselect() {
	ExtBuilder::default().build_and_execute(|| {
		mock::start_active_era(1);

		assert!(<Validators<Test>>::contains_key(11));
		assert!(Session::validators().contains(&11));

		on_offence_now(
			&[OffenceDetails {
				offender: (11, Staking::eras_stakers(active_era(), 11)),
				reporters: vec![],
			}],
			&[Perbill::from_percent(0)],
		);

		assert_eq!(Staking::force_era(), Forcing::ForceNew);
		assert!(!<Validators<Test>>::contains_key(11));

		mock::start_active_era(2);

		Staking::validate(Origin::signed(10), Default::default()).unwrap();
		assert_eq!(Staking::force_era(), Forcing::NotForcing);
		assert!(<Validators<Test>>::contains_key(11));
		assert!(!Session::validators().contains(&11));

		mock::start_active_era(3);

		// this staker is in a new slashing span now, having re-registered after
		// their prior slash.

		on_offence_in_era(
			&[OffenceDetails {
				offender: (11, Staking::eras_stakers(active_era(), 11)),
				reporters: vec![],
			}],
			&[Perbill::from_percent(0)],
			1,
			DisableStrategy::WhenSlashed,
		);

		// the validator doesn't get chilled again
		assert!(<Staking as Store>::Validators::iter().any(|(stash, _)| stash == 11));

		// but we are still forcing a new era
		assert_eq!(Staking::force_era(), Forcing::ForceNew);

		on_offence_in_era(
			&[OffenceDetails {
				offender: (11, Staking::eras_stakers(active_era(), 11)),
				reporters: vec![],
			}],
			// NOTE: A 100% slash here would clean up the account, causing de-registration.
			&[Perbill::from_percent(95)],
			1,
			DisableStrategy::WhenSlashed,
		);

		// the validator doesn't get chilled again
		assert!(<Staking as Store>::Validators::iter().any(|(stash, _)| stash == 11));

		// but it's disabled
		assert!(is_disabled(10));
		// and we are still forcing a new era
		assert_eq!(Staking::force_era(), Forcing::ForceNew);
	});
}

#[test]
fn reporters_receive_their_slice() {
	// This test verifies that the reporters of the offence receive their slice from the slashed
	// amount.
	ExtBuilder::default().build_and_execute(|| {
		// The reporters' reward is calculated from the total exposure.
		let initial_balance = 1125;

		assert_eq!(Staking::eras_stakers(active_era(), 11).total, initial_balance);

		on_offence_now(
			&[OffenceDetails {
				offender: (11, Staking::eras_stakers(active_era(), 11)),
				reporters: vec![1, 2],
			}],
			&[Perbill::from_percent(50)],
		);

		// F1 * (reward_proportion * slash - 0)
		// 50% * (10% * initial_balance / 2)
		let reward = (initial_balance / 20) / 2;
		let reward_each = reward / 2; // split into two pieces.
		assert_eq!(Balances::free_balance(1), 10 + reward_each);
		assert_eq!(Balances::free_balance(2), 20 + reward_each);
	});
}

#[test]
fn subsequent_reports_in_same_span_pay_out_less() {
	// This test verifies that the reporters of the offence receive their slice from the slashed
	// amount, but less and less if they submit multiple reports in one span.
	ExtBuilder::default().build_and_execute(|| {
		// The reporters' reward is calculated from the total exposure.
		let initial_balance = 1125;

		assert_eq!(Staking::eras_stakers(active_era(), 11).total, initial_balance);

		on_offence_now(
			&[OffenceDetails {
				offender: (11, Staking::eras_stakers(active_era(), 11)),
				reporters: vec![1],
			}],
			&[Perbill::from_percent(20)],
		);

		// F1 * (reward_proportion * slash - 0)
		// 50% * (10% * initial_balance * 20%)
		let reward = (initial_balance / 5) / 20;
		assert_eq!(Balances::free_balance(1), 10 + reward);

		on_offence_now(
			&[OffenceDetails {
				offender: (11, Staking::eras_stakers(active_era(), 11)),
				reporters: vec![1],
			}],
			&[Perbill::from_percent(50)],
		);

		let prior_payout = reward;

		// F1 * (reward_proportion * slash - prior_payout)
		// 50% * (10% * (initial_balance / 2) - prior_payout)
		let reward = ((initial_balance / 20) - prior_payout) / 2;
		assert_eq!(Balances::free_balance(1), 10 + prior_payout + reward);
	});
}

#[test]
fn invulnerables_are_not_slashed() {
	// For invulnerable validators no slashing is performed.
	ExtBuilder::default().invulnerables(vec![11]).build_and_execute(|| {
		assert_eq!(Balances::free_balance(11), 1000);
		assert_eq!(Balances::free_balance(21), 2000);

		let exposure = Staking::eras_stakers(active_era(), 21);
		let initial_balance = Staking::slashable_balance_of(&21);

		let nominator_balances: Vec<_> =
			exposure.others.iter().map(|o| Balances::free_balance(&o.who)).collect();

		on_offence_now(
			&[
				OffenceDetails {
					offender: (11, Staking::eras_stakers(active_era(), 11)),
					reporters: vec![],
				},
				OffenceDetails {
					offender: (21, Staking::eras_stakers(active_era(), 21)),
					reporters: vec![],
				},
			],
			&[Perbill::from_percent(50), Perbill::from_percent(20)],
		);

		// The validator 11 hasn't been slashed, but 21 has been.
		assert_eq!(Balances::free_balance(11), 1000);
		// 2000 - (0.2 * initial_balance)
		assert_eq!(Balances::free_balance(21), 2000 - (2 * initial_balance / 10));

		// ensure that nominators were slashed as well.
		for (initial_balance, other) in nominator_balances.into_iter().zip(exposure.others) {
			assert_eq!(
				Balances::free_balance(&other.who),
				initial_balance - (2 * other.value / 10),
			);
		}
	});
}

#[test]
fn dont_slash_if_fraction_is_zero() {
	// Don't slash if the fraction is zero.
	ExtBuilder::default().build_and_execute(|| {
		assert_eq!(Balances::free_balance(11), 1000);

		on_offence_now(
			&[OffenceDetails {
				offender: (11, Staking::eras_stakers(active_era(), 11)),
				reporters: vec![],
			}],
			&[Perbill::from_percent(0)],
		);

		// The validator hasn't been slashed. The new era is not forced.
		assert_eq!(Balances::free_balance(11), 1000);
		assert_eq!(Staking::force_era(), Forcing::ForceNew);
	});
}

#[test]
fn only_slash_for_max_in_era() {
	// multiple slashes within one era are only applied if it is more than any previous slash in the
	// same era.
	ExtBuilder::default().build_and_execute(|| {
		assert_eq!(Balances::free_balance(11), 1000);

		on_offence_now(
			&[OffenceDetails {
				offender: (11, Staking::eras_stakers(active_era(), 11)),
				reporters: vec![],
			}],
			&[Perbill::from_percent(50)],
		);

		// The validator has been slashed and has been force-chilled.
		assert_eq!(Balances::free_balance(11), 500);
		assert_eq!(Staking::force_era(), Forcing::ForceNew);

		on_offence_now(
			&[OffenceDetails {
				offender: (11, Staking::eras_stakers(active_era(), 11)),
				reporters: vec![],
			}],
			&[Perbill::from_percent(25)],
		);

		// The validator has not been slashed additionally.
		assert_eq!(Balances::free_balance(11), 500);

		on_offence_now(
			&[OffenceDetails {
				offender: (11, Staking::eras_stakers(active_era(), 11)),
				reporters: vec![],
			}],
			&[Perbill::from_percent(60)],
		);

		// The validator got slashed 10% more.
		assert_eq!(Balances::free_balance(11), 400);
	})
}

#[test]
fn garbage_collection_after_slashing() {
	// ensures that `SlashingSpans` and `SpanSlash` of an account is removed after reaping.
	ExtBuilder::default()
		.existential_deposit(2)
		.balance_factor(2)
		.build_and_execute(|| {
			assert_eq!(Balances::free_balance(11), 2000);

			on_offence_now(
				&[OffenceDetails {
					offender: (11, Staking::eras_stakers(active_era(), 11)),
					reporters: vec![],
				}],
				&[Perbill::from_percent(10)],
			);

			assert_eq!(Balances::free_balance(11), 2000 - 200);
			assert!(<Staking as crate::Store>::SlashingSpans::get(&11).is_some());
			assert_eq!(<Staking as crate::Store>::SpanSlash::get(&(11, 0)).amount(), &200);

			on_offence_now(
				&[OffenceDetails {
					offender: (11, Staking::eras_stakers(active_era(), 11)),
					reporters: vec![],
				}],
				&[Perbill::from_percent(100)],
			);

			// validator and nominator slash in era are garbage-collected by era change,
			// so we don't test those here.

			assert_eq!(Balances::free_balance(11), 2);
			assert_eq!(Balances::total_balance(&11), 2);

			let slashing_spans = <Staking as crate::Store>::SlashingSpans::get(&11).unwrap();
			assert_eq!(slashing_spans.iter().count(), 2);

			// reap_stash respects num_slashing_spans so that weight is accurate
			assert_noop!(
				Staking::reap_stash(Origin::signed(20), 11, 0),
				Error::<Test>::IncorrectSlashingSpans
			);
			assert_ok!(Staking::reap_stash(Origin::signed(20), 11, 2));

			assert!(<Staking as crate::Store>::SlashingSpans::get(&11).is_none());
			assert_eq!(<Staking as crate::Store>::SpanSlash::get(&(11, 0)).amount(), &0);
		})
}

#[test]
fn garbage_collection_on_window_pruning() {
	// ensures that `ValidatorSlashInEra` and `NominatorSlashInEra` are cleared after
	// `BondingDuration`.
	ExtBuilder::default().build_and_execute(|| {
		mock::start_active_era(1);

		assert_eq!(Balances::free_balance(11), 1000);
		let now = active_era();

		let exposure = Staking::eras_stakers(now, 11);
		assert_eq!(Balances::free_balance(101), 2000);
		let nominated_value = exposure.others.iter().find(|o| o.who == 101).unwrap().value;

		on_offence_now(
			&[OffenceDetails { offender: (11, Staking::eras_stakers(now, 11)), reporters: vec![] }],
			&[Perbill::from_percent(10)],
		);

		assert_eq!(Balances::free_balance(11), 900);
		assert_eq!(Balances::free_balance(101), 2000 - (nominated_value / 10));

		assert!(<Staking as crate::Store>::ValidatorSlashInEra::get(&now, &11).is_some());
		assert!(<Staking as crate::Store>::NominatorSlashInEra::get(&now, &101).is_some());

		// + 1 because we have to exit the bonding window.
		for era in (0..(BondingDuration::get() + 1)).map(|offset| offset + now + 1) {
			assert!(<Staking as crate::Store>::ValidatorSlashInEra::get(&now, &11).is_some());
			assert!(<Staking as crate::Store>::NominatorSlashInEra::get(&now, &101).is_some());

			mock::start_active_era(era);
		}

		assert!(<Staking as crate::Store>::ValidatorSlashInEra::get(&now, &11).is_none());
		assert!(<Staking as crate::Store>::NominatorSlashInEra::get(&now, &101).is_none());
	})
}

#[test]
fn slashing_nominators_by_span_max() {
	ExtBuilder::default().build_and_execute(|| {
		mock::start_active_era(1);
		mock::start_active_era(2);
		mock::start_active_era(3);

		assert_eq!(Balances::free_balance(11), 1000);
		assert_eq!(Balances::free_balance(21), 2000);
		assert_eq!(Balances::free_balance(101), 2000);
		assert_eq!(Staking::slashable_balance_of(&21), 1000);

		let exposure_11 = Staking::eras_stakers(active_era(), 11);
		let exposure_21 = Staking::eras_stakers(active_era(), 21);
		let nominated_value_11 = exposure_11.others.iter().find(|o| o.who == 101).unwrap().value;
		let nominated_value_21 = exposure_21.others.iter().find(|o| o.who == 101).unwrap().value;

		on_offence_in_era(
			&[OffenceDetails {
				offender: (11, Staking::eras_stakers(active_era(), 11)),
				reporters: vec![],
			}],
			&[Perbill::from_percent(10)],
			2,
			DisableStrategy::WhenSlashed,
		);

		assert_eq!(Balances::free_balance(11), 900);

		let slash_1_amount = Perbill::from_percent(10) * nominated_value_11;
		assert_eq!(Balances::free_balance(101), 2000 - slash_1_amount);

		let expected_spans = vec![
			slashing::SlashingSpan { index: 1, start: 4, length: None },
			slashing::SlashingSpan { index: 0, start: 0, length: Some(4) },
		];

		let get_span = |account| <Staking as crate::Store>::SlashingSpans::get(&account).unwrap();

		assert_eq!(get_span(11).iter().collect::<Vec<_>>(), expected_spans);

		assert_eq!(get_span(101).iter().collect::<Vec<_>>(), expected_spans);

		// second slash: higher era, higher value, same span.
		on_offence_in_era(
			&[OffenceDetails {
				offender: (21, Staking::eras_stakers(active_era(), 21)),
				reporters: vec![],
			}],
			&[Perbill::from_percent(30)],
			3,
			DisableStrategy::WhenSlashed,
		);

		// 11 was not further slashed, but 21 and 101 were.
		assert_eq!(Balances::free_balance(11), 900);
		assert_eq!(Balances::free_balance(21), 1700);

		let slash_2_amount = Perbill::from_percent(30) * nominated_value_21;
		assert!(slash_2_amount > slash_1_amount);

		// only the maximum slash in a single span is taken.
		assert_eq!(Balances::free_balance(101), 2000 - slash_2_amount);

		// third slash: in same era and on same validator as first, higher
		// in-era value, but lower slash value than slash 2.
		on_offence_in_era(
			&[OffenceDetails {
				offender: (11, Staking::eras_stakers(active_era(), 11)),
				reporters: vec![],
			}],
			&[Perbill::from_percent(20)],
			2,
			DisableStrategy::WhenSlashed,
		);

		// 11 was further slashed, but 21 and 101 were not.
		assert_eq!(Balances::free_balance(11), 800);
		assert_eq!(Balances::free_balance(21), 1700);

		let slash_3_amount = Perbill::from_percent(20) * nominated_value_21;
		assert!(slash_3_amount < slash_2_amount);
		assert!(slash_3_amount > slash_1_amount);

		// only the maximum slash in a single span is taken.
		assert_eq!(Balances::free_balance(101), 2000 - slash_2_amount);
	});
}

#[test]
fn slashes_are_summed_across_spans() {
	ExtBuilder::default().build_and_execute(|| {
		mock::start_active_era(1);
		mock::start_active_era(2);
		mock::start_active_era(3);

		assert_eq!(Balances::free_balance(21), 2000);
		assert_eq!(Staking::slashable_balance_of(&21), 1000);

		let get_span = |account| <Staking as crate::Store>::SlashingSpans::get(&account).unwrap();

		on_offence_now(
			&[OffenceDetails {
				offender: (21, Staking::eras_stakers(active_era(), 21)),
				reporters: vec![],
			}],
			&[Perbill::from_percent(10)],
		);

		let expected_spans = vec![
			slashing::SlashingSpan { index: 1, start: 4, length: None },
			slashing::SlashingSpan { index: 0, start: 0, length: Some(4) },
		];

		assert_eq!(get_span(21).iter().collect::<Vec<_>>(), expected_spans);
		assert_eq!(Balances::free_balance(21), 1900);

		// 21 has been force-chilled. re-signal intent to validate.
		Staking::validate(Origin::signed(20), Default::default()).unwrap();

		mock::start_active_era(4);

		assert_eq!(Staking::slashable_balance_of(&21), 900);

		on_offence_now(
			&[OffenceDetails {
				offender: (21, Staking::eras_stakers(active_era(), 21)),
				reporters: vec![],
			}],
			&[Perbill::from_percent(10)],
		);

		let expected_spans = vec![
			slashing::SlashingSpan { index: 2, start: 5, length: None },
			slashing::SlashingSpan { index: 1, start: 4, length: Some(1) },
			slashing::SlashingSpan { index: 0, start: 0, length: Some(4) },
		];

		assert_eq!(get_span(21).iter().collect::<Vec<_>>(), expected_spans);
		assert_eq!(Balances::free_balance(21), 1810);
	});
}

#[test]
fn deferred_slashes_are_deferred() {
	ExtBuilder::default().slash_defer_duration(2).build_and_execute(|| {
		mock::start_active_era(1);

		assert_eq!(Balances::free_balance(11), 1000);

		let exposure = Staking::eras_stakers(active_era(), 11);
		assert_eq!(Balances::free_balance(101), 2000);
		let nominated_value = exposure.others.iter().find(|o| o.who == 101).unwrap().value;

		on_offence_now(
			&[OffenceDetails {
				offender: (11, Staking::eras_stakers(active_era(), 11)),
				reporters: vec![],
			}],
			&[Perbill::from_percent(10)],
		);

		assert_eq!(Balances::free_balance(11), 1000);
		assert_eq!(Balances::free_balance(101), 2000);

		mock::start_active_era(2);

		assert_eq!(Balances::free_balance(11), 1000);
		assert_eq!(Balances::free_balance(101), 2000);

		mock::start_active_era(3);

		assert_eq!(Balances::free_balance(11), 1000);
		assert_eq!(Balances::free_balance(101), 2000);

		// at the start of era 4, slashes from era 1 are processed,
		// after being deferred for at least 2 full eras.
		mock::start_active_era(4);

		assert_eq!(Balances::free_balance(11), 900);
		assert_eq!(Balances::free_balance(101), 2000 - (nominated_value / 10));
	})
}

#[test]
fn staker_cannot_bail_deferred_slash() {
	// as long as SlashDeferDuration is less than BondingDuration, this should not be possible.
	ExtBuilder::default().slash_defer_duration(2).build_and_execute(|| {
		mock::start_active_era(1);

		assert_eq!(Balances::free_balance(11), 1000);
		assert_eq!(Balances::free_balance(101), 2000);

		let exposure = Staking::eras_stakers(active_era(), 11);
		let nominated_value = exposure.others.iter().find(|o| o.who == 101).unwrap().value;

		on_offence_now(
			&[OffenceDetails {
				offender: (11, Staking::eras_stakers(active_era(), 11)),
				reporters: vec![],
			}],
			&[Perbill::from_percent(10)],
		);

		// now we chill
		assert_ok!(Staking::chill(Origin::signed(100)));
		assert_ok!(Staking::unbond(Origin::signed(100), 500));

		assert_eq!(Staking::current_era().unwrap(), 1);
		assert_eq!(active_era(), 1);

		assert_eq!(
			Ledger::<Test>::get(100).unwrap(),
			StakingLedger {
				active: 0,
				total: 500,
				stash: 101,
				claimed_rewards: Default::default(),
				unlocking: bounded_vec![UnlockChunk { era: 4u32, value: 500 }],
			}
		);

		// no slash yet.
		assert_eq!(Balances::free_balance(11), 1000);
		assert_eq!(Balances::free_balance(101), 2000);

		// no slash yet.
		mock::start_active_era(2);
		assert_eq!(Balances::free_balance(11), 1000);
		assert_eq!(Balances::free_balance(101), 2000);
		assert_eq!(Staking::current_era().unwrap(), 2);
		assert_eq!(active_era(), 2);

		// no slash yet.
		mock::start_active_era(3);
		assert_eq!(Balances::free_balance(11), 1000);
		assert_eq!(Balances::free_balance(101), 2000);
		assert_eq!(Staking::current_era().unwrap(), 3);
		assert_eq!(active_era(), 3);

		// and cannot yet unbond:
		assert_storage_noop!(assert!(Staking::withdraw_unbonded(Origin::signed(100), 0).is_ok()));
		assert_eq!(
			Ledger::<Test>::get(100).unwrap().unlocking.into_inner(),
			vec![UnlockChunk { era: 4u32, value: 500 as Balance }],
		);

		// at the start of era 4, slashes from era 1 are processed,
		// after being deferred for at least 2 full eras.
		mock::start_active_era(4);

		assert_eq!(Balances::free_balance(11), 900);
		assert_eq!(Balances::free_balance(101), 2000 - (nominated_value / 10));

		// and the leftover of the funds can now be unbonded.
	})
}

#[test]
fn remove_deferred() {
	ExtBuilder::default().slash_defer_duration(2).build_and_execute(|| {
		mock::start_active_era(1);

		assert_eq!(Balances::free_balance(11), 1000);

		let exposure = Staking::eras_stakers(active_era(), 11);
		assert_eq!(Balances::free_balance(101), 2000);
		let nominated_value = exposure.others.iter().find(|o| o.who == 101).unwrap().value;

		on_offence_now(
			&[OffenceDetails { offender: (11, exposure.clone()), reporters: vec![] }],
			&[Perbill::from_percent(10)],
		);

		assert_eq!(Balances::free_balance(11), 1000);
		assert_eq!(Balances::free_balance(101), 2000);

		mock::start_active_era(2);

		on_offence_in_era(
			&[OffenceDetails { offender: (11, exposure.clone()), reporters: vec![] }],
			&[Perbill::from_percent(15)],
			1,
			DisableStrategy::WhenSlashed,
		);

		// fails if empty
		assert_noop!(
			Staking::cancel_deferred_slash(Origin::root(), 1, vec![]),
			Error::<Test>::EmptyTargets
		);

		assert_ok!(Staking::cancel_deferred_slash(Origin::root(), 1, vec![0]));

		assert_eq!(Balances::free_balance(11), 1000);
		assert_eq!(Balances::free_balance(101), 2000);

		mock::start_active_era(3);

		assert_eq!(Balances::free_balance(11), 1000);
		assert_eq!(Balances::free_balance(101), 2000);

		// at the start of era 4, slashes from era 1 are processed,
		// after being deferred for at least 2 full eras.
		mock::start_active_era(4);

		// the first slash for 10% was cancelled, so no effect.
		assert_eq!(Balances::free_balance(11), 1000);
		assert_eq!(Balances::free_balance(101), 2000);

		mock::start_active_era(5);

		let slash_10 = Perbill::from_percent(10);
		let slash_15 = Perbill::from_percent(15);
		let initial_slash = slash_10 * nominated_value;

		let total_slash = slash_15 * nominated_value;
		let actual_slash = total_slash - initial_slash;

		// 5% slash (15 - 10) processed now.
		assert_eq!(Balances::free_balance(11), 950);
		assert_eq!(Balances::free_balance(101), 2000 - actual_slash);
	})
}

#[test]
fn remove_multi_deferred() {
	ExtBuilder::default().slash_defer_duration(2).build_and_execute(|| {
		mock::start_active_era(1);

		assert_eq!(Balances::free_balance(11), 1000);

		let exposure = Staking::eras_stakers(active_era(), 11);
		assert_eq!(Balances::free_balance(101), 2000);

		on_offence_now(
			&[OffenceDetails { offender: (11, exposure.clone()), reporters: vec![] }],
			&[Perbill::from_percent(10)],
		);

		on_offence_now(
			&[OffenceDetails {
				offender: (21, Staking::eras_stakers(active_era(), 21)),
				reporters: vec![],
			}],
			&[Perbill::from_percent(10)],
		);

		on_offence_now(
			&[OffenceDetails { offender: (11, exposure.clone()), reporters: vec![] }],
			&[Perbill::from_percent(25)],
		);

		on_offence_now(
			&[OffenceDetails { offender: (42, exposure.clone()), reporters: vec![] }],
			&[Perbill::from_percent(25)],
		);

		on_offence_now(
			&[OffenceDetails { offender: (69, exposure.clone()), reporters: vec![] }],
			&[Perbill::from_percent(25)],
		);

		assert_eq!(<Staking as Store>::UnappliedSlashes::get(&1).len(), 5);

		// fails if list is not sorted
		assert_noop!(
			Staking::cancel_deferred_slash(Origin::root(), 1, vec![2, 0, 4]),
			Error::<Test>::NotSortedAndUnique
		);
		// fails if list is not unique
		assert_noop!(
			Staking::cancel_deferred_slash(Origin::root(), 1, vec![0, 2, 2]),
			Error::<Test>::NotSortedAndUnique
		);
		// fails if bad index
		assert_noop!(
			Staking::cancel_deferred_slash(Origin::root(), 1, vec![1, 2, 3, 4, 5]),
			Error::<Test>::InvalidSlashIndex
		);

		assert_ok!(Staking::cancel_deferred_slash(Origin::root(), 1, vec![0, 2, 4]));

		let slashes = <Staking as Store>::UnappliedSlashes::get(&1);
		assert_eq!(slashes.len(), 2);
		assert_eq!(slashes[0].validator, 21);
		assert_eq!(slashes[1].validator, 42);
	})
}

#[test]
fn slash_kicks_validators_not_nominators_and_disables_nominator_for_kicked_validator() {
	ExtBuilder::default().build_and_execute(|| {
		mock::start_active_era(1);
		assert_eq_uvec!(Session::validators(), vec![11, 21]);

		// pre-slash balance
		assert_eq!(Balances::free_balance(11), 1000);
		assert_eq!(Balances::free_balance(101), 2000);

		// 11 and 21 both have the support of 100
		let exposure_11 = Staking::eras_stakers(active_era(), &11);
		let exposure_21 = Staking::eras_stakers(active_era(), &21);

		assert_eq!(exposure_11.total, 1000 + 125);
		assert_eq!(exposure_21.total, 1000 + 375);

		on_offence_now(
			&[OffenceDetails { offender: (11, exposure_11.clone()), reporters: vec![] }],
			&[Perbill::from_percent(10)],
		);

		// post-slash balance
		let nominator_slash_amount_11 = 125 / 10;
		assert_eq!(Balances::free_balance(11), 900);
		assert_eq!(Balances::free_balance(101), 2000 - nominator_slash_amount_11);

		// This is the best way to check that the validator was chilled; `get` will
		// return default value.
		for (stash, _) in <Staking as Store>::Validators::iter() {
			assert!(stash != 11);
		}

		let nominations = <Staking as Store>::Nominators::get(&101).unwrap();

		// and make sure that the vote will be ignored even if the validator
		// re-registers.
		let last_slash = <Staking as Store>::SlashingSpans::get(&11).unwrap().last_nonzero_slash();
		assert!(nominations.submitted_in < last_slash);

		// actually re-bond the slashed validator
		assert_ok!(Staking::validate(Origin::signed(10), Default::default()));

		mock::start_active_era(2);
		let exposure_11 = Staking::eras_stakers(active_era(), &11);
		let exposure_21 = Staking::eras_stakers(active_era(), &21);

		// 10 is re-elected, but without the support of 100
		assert_eq!(exposure_11.total, 900);

		// 20 is re-elected, with the (almost) entire support of 100
		assert_eq!(exposure_21.total, 1000 + 500 - nominator_slash_amount_11);
	});
}

#[test]
fn non_slashable_offence_doesnt_disable_validator() {
	ExtBuilder::default().build_and_execute(|| {
		mock::start_active_era(1);
		assert_eq_uvec!(Session::validators(), vec![11, 21]);

		let exposure_11 = Staking::eras_stakers(Staking::active_era().unwrap().index, &11);
		let exposure_21 = Staking::eras_stakers(Staking::active_era().unwrap().index, &21);

		// offence with no slash associated
		on_offence_now(
			&[OffenceDetails { offender: (11, exposure_11.clone()), reporters: vec![] }],
			&[Perbill::zero()],
		);

		// offence that slashes 25% of the bond
		on_offence_now(
			&[OffenceDetails { offender: (21, exposure_21.clone()), reporters: vec![] }],
			&[Perbill::from_percent(25)],
		);

		// the offence for validator 10 wasn't slashable so it wasn't disabled
		assert!(!is_disabled(10));
		// whereas validator 20 gets disabled
		assert!(is_disabled(20));
	});
}

#[test]
fn slashing_independent_of_disabling_validator() {
	ExtBuilder::default().build_and_execute(|| {
		mock::start_active_era(1);
		assert_eq_uvec!(Session::validators(), vec![11, 21]);

		let exposure_11 = Staking::eras_stakers(Staking::active_era().unwrap().index, &11);
		let exposure_21 = Staking::eras_stakers(Staking::active_era().unwrap().index, &21);

		let now = Staking::active_era().unwrap().index;

		// offence with no slash associated, BUT disabling
		on_offence_in_era(
			&[OffenceDetails { offender: (11, exposure_11.clone()), reporters: vec![] }],
			&[Perbill::zero()],
			now,
			DisableStrategy::Always,
		);

		// offence that slashes 25% of the bond, BUT not disabling
		on_offence_in_era(
			&[OffenceDetails { offender: (21, exposure_21.clone()), reporters: vec![] }],
			&[Perbill::from_percent(25)],
			now,
			DisableStrategy::Never,
		);

		// the offence for validator 10 was explicitly disabled
		assert!(is_disabled(10));
		// whereas validator 20 is explicitly not disabled
		assert!(!is_disabled(20));
	});
}

#[test]
fn offence_threshold_triggers_new_era() {
	ExtBuilder::default()
		.validator_count(4)
		.set_status(41, StakerStatus::Validator(cmix_id(41u8)))
		.build_and_execute(|| {
			mock::start_active_era(1);
			assert_eq_uvec!(Session::validators(), vec![11, 21, 31, 41]);

			assert_eq!(
				<Test as Config>::OffendingValidatorsThreshold::get(),
				Perbill::from_percent(75),
			);

			// we have 4 validators and an offending validator threshold of 75%,
			// once the third validator commits an offence a new era should be forced

			let exposure_11 = Staking::eras_stakers(Staking::active_era().unwrap().index, &11);
			let exposure_21 = Staking::eras_stakers(Staking::active_era().unwrap().index, &21);
			let exposure_31 = Staking::eras_stakers(Staking::active_era().unwrap().index, &31);

			on_offence_now(
				&[OffenceDetails { offender: (11, exposure_11.clone()), reporters: vec![] }],
				&[Perbill::zero()],
			);

			assert_eq!(ForceEra::<Test>::get(), Forcing::NotForcing);

			on_offence_now(
				&[OffenceDetails { offender: (21, exposure_21.clone()), reporters: vec![] }],
				&[Perbill::zero()],
			);

			assert_eq!(ForceEra::<Test>::get(), Forcing::NotForcing);

			on_offence_now(
				&[OffenceDetails { offender: (31, exposure_31.clone()), reporters: vec![] }],
				&[Perbill::zero()],
			);

			assert_eq!(ForceEra::<Test>::get(), Forcing::ForceNew);
		});
}

#[test]
fn disabled_validators_are_kept_disabled_for_whole_era() {
	ExtBuilder::default()
		.validator_count(4)
		.set_status(41, StakerStatus::Validator(cmix_id(41u8)))
		.build_and_execute(|| {
			mock::start_active_era(1);
			assert_eq_uvec!(Session::validators(), vec![11, 21, 31, 41]);
			assert_eq!(<Test as Config>::SessionsPerEra::get(), 3);

			let exposure_11 = Staking::eras_stakers(Staking::active_era().unwrap().index, &11);
			let exposure_21 = Staking::eras_stakers(Staking::active_era().unwrap().index, &21);

			on_offence_now(
				&[OffenceDetails { offender: (11, exposure_11.clone()), reporters: vec![] }],
				&[Perbill::zero()],
			);

			on_offence_now(
				&[OffenceDetails { offender: (21, exposure_21.clone()), reporters: vec![] }],
				&[Perbill::from_percent(25)],
			);

			// validator 10 should not be disabled since the offence wasn't slashable
			assert!(!is_disabled(10));
			// validator 20 gets disabled since it got slashed
			assert!(is_disabled(20));

			advance_session();

			// disabled validators should carry-on through all sessions in the era
			assert!(!is_disabled(10));
			assert!(is_disabled(20));

			// validator 10 should now get disabled
			on_offence_now(
				&[OffenceDetails { offender: (11, exposure_11.clone()), reporters: vec![] }],
				&[Perbill::from_percent(25)],
			);

			advance_session();

			// and both are disabled in the last session of the era
			assert!(is_disabled(10));
			assert!(is_disabled(20));

			mock::start_active_era(2);

			// when a new era starts disabled validators get cleared
			assert!(!is_disabled(10));
			assert!(!is_disabled(20));
		});
}

#[test]
fn claim_reward_at_the_last_era_and_no_double_claim_and_invalid_claim() {
	// should check that:
	// * rewards get paid until history_depth for both validators and nominators
	// * an invalid era to claim doesn't update last_reward
	// * double claim of one era fails
	ExtBuilder::default().nominate(true).build_and_execute(|| {
		// Consumed weight for all payout_stakers dispatches that fail
		let err_weight = weights::SubstrateWeight::<Test>::payout_stakers_alive_staked(0);

        let init_balance_11 = Balances::total_balance(&11);
        let init_balance_101 = Balances::total_balance(&101);

        let part_for_11 = Perbill::from_rational::<u32>(1000, 1125);
        let part_for_101 = Perbill::from_rational::<u32>(125, 1125);

		Pallet::<Test>::reward_by_ids(vec![(11, 1)]);
		// Compute total payout now for whole duration as other parameter won't change
		let total_payout_0 = current_total_payout_for_duration(reward_time_per_era());

		mock::start_active_era(1);

		Pallet::<Test>::reward_by_ids(vec![(11, 1)]);
		// Change total issuance in order to modify total payout
		let _ = Balances::deposit_creating(&999, 1_000_000_000);
		// Compute total payout now for whole duration as other parameter won't change
		let total_payout_1 = current_total_payout_for_duration(reward_time_per_era());
		assert!(total_payout_1 != total_payout_0);

		mock::start_active_era(2);

		Pallet::<Test>::reward_by_ids(vec![(11, 1)]);
		// Change total issuance in order to modify total payout
		let _ = Balances::deposit_creating(&999, 1_000_000_000);
		// Compute total payout now for whole duration as other parameter won't change
		let total_payout_2 = current_total_payout_for_duration(reward_time_per_era());
		assert!(total_payout_2 != total_payout_0);
		assert!(total_payout_2 != total_payout_1);

		mock::start_active_era(Staking::history_depth() + 1);

		let active_era = active_era();

		// This is the latest planned era in staking, not the active era
		let current_era = Staking::current_era().unwrap();

		// Last kept is 1:
		assert!(current_era - Staking::history_depth() == 1);
		assert_noop!(
			Staking::payout_stakers(Origin::signed(1337), 11, 0),
			// Fail: Era out of history
			Error::<Test>::InvalidEraToReward.with_weight(err_weight)
		);
		assert_ok!(Staking::payout_stakers(Origin::signed(1337), 11, 1));
		assert_ok!(Staking::payout_stakers(Origin::signed(1337), 11, 2));
		assert_noop!(
			Staking::payout_stakers(Origin::signed(1337), 11, 2),
			// Fail: Double claim
			Error::<Test>::AlreadyClaimed.with_weight(err_weight)
		);
		assert_noop!(
			Staking::payout_stakers(Origin::signed(1337), 11, active_era),
			// Fail: Era not finished yet
			Error::<Test>::InvalidEraToReward.with_weight(err_weight)
		);

		// Era 0 can't be rewarded anymore and current era can't be rewarded yet
		// only era 1 and 2 can be rewarded.

		assert_eq!(
            Balances::total_balance(&11),
            init_balance_11 + part_for_11 * (total_payout_1 + total_payout_2),
		);
		assert_eq!(
            Balances::total_balance(&101),
            init_balance_101 + part_for_101 * (total_payout_1 + total_payout_2),
		);
	});
}

#[test]
fn zero_slash_keeps_nominators() {
	ExtBuilder::default().build_and_execute(|| {
		mock::start_active_era(1);

		assert_eq!(Balances::free_balance(11), 1000);

		let exposure = Staking::eras_stakers(active_era(), 11);
		assert_eq!(Balances::free_balance(101), 2000);

		on_offence_now(
			&[OffenceDetails { offender: (11, exposure.clone()), reporters: vec![] }],
			&[Perbill::from_percent(0)],
		);

		assert_eq!(Balances::free_balance(11), 1000);
		assert_eq!(Balances::free_balance(101), 2000);

		// This is the best way to check that the validator was chilled; `get` will
		// return default value.
		for (stash, _) in <Staking as Store>::Validators::iter() {
			assert!(stash != 11);
		}

		let nominations = <Staking as Store>::Nominators::get(&101).unwrap();

		// and make sure that the vote will not be ignored, because the slash was
		// zero.
		let last_slash = <Staking as Store>::SlashingSpans::get(&11).unwrap().last_nonzero_slash();
		assert!(nominations.submitted_in >= last_slash);
	});
}

#[test]
fn six_session_delay() {
	ExtBuilder::default().initialize_first_session(false).build_and_execute(|| {
		use pallet_session::SessionManager;

		let val_set = Session::validators();
		let init_session = Session::current_index();
		let init_active_era = active_era();

		// pallet-session is delaying session by one, thus the next session to plan is +2.
		assert_eq!(<Staking as SessionManager<_>>::new_session(init_session + 2), None);
		assert_eq!(
			<Staking as SessionManager<_>>::new_session(init_session + 3),
			Some(val_set.clone())
		);
		assert_eq!(<Staking as SessionManager<_>>::new_session(init_session + 4), None);
		assert_eq!(<Staking as SessionManager<_>>::new_session(init_session + 5), None);
		assert_eq!(
			<Staking as SessionManager<_>>::new_session(init_session + 6),
			Some(val_set.clone())
		);

		<Staking as SessionManager<_>>::end_session(init_session);
		<Staking as SessionManager<_>>::start_session(init_session + 1);
		assert_eq!(active_era(), init_active_era);

		<Staking as SessionManager<_>>::end_session(init_session + 1);
		<Staking as SessionManager<_>>::start_session(init_session + 2);
		assert_eq!(active_era(), init_active_era);

		// Reward current era
		Staking::reward_by_ids(vec![(11, 1)]);

		// New active era is triggered here.
		<Staking as SessionManager<_>>::end_session(init_session + 2);
		<Staking as SessionManager<_>>::start_session(init_session + 3);
		assert_eq!(active_era(), init_active_era + 1);

		<Staking as SessionManager<_>>::end_session(init_session + 3);
		<Staking as SessionManager<_>>::start_session(init_session + 4);
		assert_eq!(active_era(), init_active_era + 1);

		<Staking as SessionManager<_>>::end_session(init_session + 4);
		<Staking as SessionManager<_>>::start_session(init_session + 5);
		assert_eq!(active_era(), init_active_era + 1);

		// Reward current era
		Staking::reward_by_ids(vec![(21, 2)]);

		// New active era is triggered here.
		<Staking as SessionManager<_>>::end_session(init_session + 5);
		<Staking as SessionManager<_>>::start_session(init_session + 6);
		assert_eq!(active_era(), init_active_era + 2);

		// That reward are correct
		assert_eq!(Staking::eras_reward_points(init_active_era).total, 2);
		assert_eq!(Staking::eras_reward_points(init_active_era + 1).total, 3);
	});
}

#[test]
fn test_max_nominator_rewarded_per_validator_and_cant_steal_someone_else_reward() {
<<<<<<< HEAD
	ExtBuilder::default()
		// Override cmix ids to higher values that repeat(0-63)
		.set_status(11, StakerStatus::Validator(cmix_id(200u8)))
		.set_status(21, StakerStatus::Validator(cmix_id(201u8)))
		.set_status(31, StakerStatus::Validator(cmix_id(202u8)))
		.build_and_execute(|| {
		for i in 0..=<Test as Config>::MaxNominatorRewardedPerValidator::get() {
=======
	ExtBuilder::default().build_and_execute(|| {
		for i in 0..=<<Test as Config>::MaxNominatorRewardedPerValidator as Get<_>>::get() {
>>>>>>> 292c66c0
			let stash = 10_000 + i as AccountId;
			let controller = 20_000 + i as AccountId;
			let balance = 10_000 + i as Balance;
			Balances::make_free_balance_be(&stash, balance);
			assert_ok!(Staking::bond(
				Origin::signed(stash),
				controller,
				balance,
				cmix_id((stash % 10_000) as u8)
			));
			assert_ok!(Staking::nominate(Origin::signed(controller), vec![11]));
		}
		mock::start_active_era(1);

		Pallet::<Test>::reward_by_ids(vec![(11, 1)]);
		// compute and ensure the reward amount is greater than zero.
		let _ = current_total_payout_for_duration(reward_time_per_era());

		mock::start_active_era(2);
		mock::make_all_reward_payment(1);

		// Assert only nominators from 1 to Max are rewarded
		for i in 0..=<<Test as Config>::MaxNominatorRewardedPerValidator as Get<_>>::get() {
			let stash = 10_000 + i as AccountId;
			let balance = 10_000 + i as Balance;
			if stash == 10_000 {
				assert!(Balances::free_balance(&stash) == balance);
			} else {
				assert!(Balances::free_balance(&stash) > balance);
			}
		}
	});
}

#[test]
fn set_history_depth_works() {
	ExtBuilder::default().build_and_execute(|| {
		mock::start_active_era(10);
		Staking::set_history_depth(Origin::root(), 20, 0).unwrap();
		assert!(<Staking as Store>::ErasTotalStake::contains_key(10 - 4));
		assert!(<Staking as Store>::ErasTotalStake::contains_key(10 - 5));
		Staking::set_history_depth(Origin::root(), 4, 0).unwrap();
		assert!(<Staking as Store>::ErasTotalStake::contains_key(10 - 4));
		assert!(!<Staking as Store>::ErasTotalStake::contains_key(10 - 5));
		Staking::set_history_depth(Origin::root(), 3, 0).unwrap();
		assert!(!<Staking as Store>::ErasTotalStake::contains_key(10 - 4));
		assert!(!<Staking as Store>::ErasTotalStake::contains_key(10 - 5));
		Staking::set_history_depth(Origin::root(), 8, 0).unwrap();
		assert!(!<Staking as Store>::ErasTotalStake::contains_key(10 - 4));
		assert!(!<Staking as Store>::ErasTotalStake::contains_key(10 - 5));
	});
}

#[test]
fn test_payout_stakers() {
	// Test that payout_stakers work in general, including that only the top
	// `T::MaxNominatorRewardedPerValidator` nominators are rewarded.
	ExtBuilder::default().has_stakers(false).build_and_execute(|| {
		let balance = 1000;
		// Track the exposure of the validator and all nominators.
		let mut total_exposure = balance;
		// Track the exposure of the validator and the nominators that will get paid out.
		let mut payout_exposure = balance;
		// Create a validator:
<<<<<<< HEAD
		bond_validator(11, 10, balance, cmix_id(11u8)); // Default(64)
=======
		bond_validator(11, 10, balance); // Default(64)
		assert_eq!(Validators::<Test>::count(), 1);
>>>>>>> 292c66c0

		// Create nominators, targeting stash of validators
		for i in 0..100 {
			let bond_amount = balance + i as Balance;
			bond_nominator(1000 + i, 100 + i, bond_amount, vec![11]);
			total_exposure += bond_amount;
			if i >= 36 {
				payout_exposure += bond_amount;
			};
		}
		let payout_exposure_part = Perbill::from_rational(payout_exposure, total_exposure);

		mock::start_active_era(1);
		Staking::reward_by_ids(vec![(11, 1)]);

		// compute and ensure the reward amount is greater than zero.
		let payout = current_total_payout_for_duration(reward_time_per_era());
		let actual_paid_out = payout_exposure_part * payout;

		mock::start_active_era(2);

		let pre_payout_total_issuance = Balances::total_issuance();
		RewardOnUnbalanceWasCalled::set(false);
		assert_ok!(Staking::payout_stakers(Origin::signed(1337), 11, 1));
		assert_eq_error_rate!(
			Balances::total_issuance(),
			pre_payout_total_issuance + actual_paid_out,
			1
		);
		assert!(RewardOnUnbalanceWasCalled::get());

		// Top 64 nominators of validator 11 automatically paid out, including the validator
		// Validator payout goes to stash.
		assert!(Balances::free_balance(&11) > balance);
		for i in 36..100 {
			assert!(Balances::free_balance(&(1000 + i)) > balance + i as Balance);
		}
		// The bottom 36 do not
		for i in 0..36 {
			assert_eq!(Balances::free_balance(&(1000 + i)), balance + i as Balance);
		}

		// We track rewards in `claimed_rewards` vec
		// Note that active staking compounds (rewards are added to total and active amounts)
		assert_eq!(
<<<<<<< HEAD
                Staking::ledger(&10).unwrap().claimed_rewards,
 				vec![1]
=======
			Staking::ledger(&10),
			Some(StakingLedger {
				stash: 11,
				total: 1000,
				active: 1000,
				unlocking: Default::default(),
				claimed_rewards: vec![1]
			})
>>>>>>> 292c66c0
		);

		for i in 3..16 {
			Staking::reward_by_ids(vec![(11, 1)]);

			// compute and ensure the reward amount is greater than zero.
			let payout = current_total_payout_for_duration(reward_time_per_era());
			let actual_paid_out = payout_exposure_part * payout;
			let pre_payout_total_issuance = Balances::total_issuance();

			mock::start_active_era(i);
			RewardOnUnbalanceWasCalled::set(false);
			assert_ok!(Staking::payout_stakers(Origin::signed(1337), 11, i - 1));
			assert_eq_error_rate!(
				Balances::total_issuance(),
				pre_payout_total_issuance + actual_paid_out,
				1
			);
			assert!(RewardOnUnbalanceWasCalled::get());
		}

		// We track rewards in `claimed_rewards` vec
		assert_eq!(
<<<<<<< HEAD
                Staking::ledger(&10).unwrap().claimed_rewards,
				(1..=14).collect::<Vec<u32>>()
=======
			Staking::ledger(&10),
			Some(StakingLedger {
				stash: 11,
				total: 1000,
				active: 1000,
				unlocking: Default::default(),
				claimed_rewards: (1..=14).collect()
			})
>>>>>>> 292c66c0
		);

		for i in 16..100 {
			Staking::reward_by_ids(vec![(11, 1)]);
			// compute and ensure the reward amount is greater than zero.
			let _ = current_total_payout_for_duration(reward_time_per_era());
			mock::start_active_era(i);
		}

		// We clean it up as history passes
		assert_ok!(Staking::payout_stakers(Origin::signed(1337), 11, 15));
		assert_ok!(Staking::payout_stakers(Origin::signed(1337), 11, 98));
		assert_eq!(
<<<<<<< HEAD
                Staking::ledger(&10).unwrap().claimed_rewards,
                vec![15, 98]
=======
			Staking::ledger(&10),
			Some(StakingLedger {
				stash: 11,
				total: 1000,
				active: 1000,
				unlocking: Default::default(),
				claimed_rewards: vec![15, 98]
			})
>>>>>>> 292c66c0
		);

		// Out of order claims works.
		assert_ok!(Staking::payout_stakers(Origin::signed(1337), 11, 69));
		assert_ok!(Staking::payout_stakers(Origin::signed(1337), 11, 23));
		assert_ok!(Staking::payout_stakers(Origin::signed(1337), 11, 42));
		assert_eq!(
<<<<<<< HEAD
                Staking::ledger(&10).unwrap().claimed_rewards,
                vec![15, 23, 42, 69, 98]
=======
			Staking::ledger(&10),
			Some(StakingLedger {
				stash: 11,
				total: 1000,
				active: 1000,
				unlocking: Default::default(),
				claimed_rewards: vec![15, 23, 42, 69, 98]
			})
>>>>>>> 292c66c0
		);
	});
}

#[test]
fn payout_stakers_handles_basic_errors() {
	// Here we will test payouts handle all errors.
	ExtBuilder::default().has_stakers(false).build_and_execute(|| {
		// Consumed weight for all payout_stakers dispatches that fail
		let err_weight = weights::SubstrateWeight::<Test>::payout_stakers_alive_staked(0);

		// Same setup as the test above
		let balance = 1000;
		bond_validator(11, 10, balance, cmix_id(11u8)); // Default(64)

		// Create nominators, targeting stash
		for i in 0..100 {
			bond_nominator(1000 + i, 100 + i, balance + i as Balance, vec![11]);
		}

		mock::start_active_era(1);
		Staking::reward_by_ids(vec![(11, 1)]);

		// compute and ensure the reward amount is greater than zero.
		let _ = current_total_payout_for_duration(reward_time_per_era());

		mock::start_active_era(2);

		// Wrong Era, too big
		assert_noop!(
			Staking::payout_stakers(Origin::signed(1337), 11, 2),
			Error::<Test>::InvalidEraToReward.with_weight(err_weight)
		);
		// Wrong Staker
		assert_noop!(
			Staking::payout_stakers(Origin::signed(1337), 10, 1),
			Error::<Test>::NotStash.with_weight(err_weight)
		);

		for i in 3..100 {
			Staking::reward_by_ids(vec![(11, 1)]);
			// compute and ensure the reward amount is greater than zero.
			let _ = current_total_payout_for_duration(reward_time_per_era());
			mock::start_active_era(i);
		}
		// We are at era 99, with history depth of 84
		// We should be able to payout era 15 through 98 (84 total eras), but not 14 or 99.
		assert_noop!(
			Staking::payout_stakers(Origin::signed(1337), 11, 14),
			Error::<Test>::InvalidEraToReward.with_weight(err_weight)
		);
		assert_noop!(
			Staking::payout_stakers(Origin::signed(1337), 11, 99),
			Error::<Test>::InvalidEraToReward.with_weight(err_weight)
		);
		assert_ok!(Staking::payout_stakers(Origin::signed(1337), 11, 15));
		assert_ok!(Staking::payout_stakers(Origin::signed(1337), 11, 98));

		// Can't claim again
		assert_noop!(
			Staking::payout_stakers(Origin::signed(1337), 11, 15),
			Error::<Test>::AlreadyClaimed.with_weight(err_weight)
		);
		assert_noop!(
			Staking::payout_stakers(Origin::signed(1337), 11, 98),
			Error::<Test>::AlreadyClaimed.with_weight(err_weight)
		);
	});
}

#[test]
fn payout_stakers_handles_weight_refund() {
	// Note: this test relies on the assumption that `payout_stakers_alive_staked` is solely used by
	// `payout_stakers` to calculate the weight of each payout op.
	ExtBuilder::default().has_stakers(false).build_and_execute(|| {
		let max_nom_rewarded =
			<<Test as Config>::MaxNominatorRewardedPerValidator as Get<_>>::get();
		// Make sure the configured value is meaningful for our use.
		assert!(max_nom_rewarded >= 4);
		let half_max_nom_rewarded = max_nom_rewarded / 2;
		// Sanity check our max and half max nominator quantities.
		assert!(half_max_nom_rewarded > 0);
		assert!(max_nom_rewarded > half_max_nom_rewarded);

		let max_nom_rewarded_weight =
			<Test as Config>::WeightInfo::payout_stakers_alive_staked(max_nom_rewarded);
		let half_max_nom_rewarded_weight =
			<Test as Config>::WeightInfo::payout_stakers_alive_staked(half_max_nom_rewarded);
		let zero_nom_payouts_weight = <Test as Config>::WeightInfo::payout_stakers_alive_staked(0);
		assert!(zero_nom_payouts_weight > 0);
		assert!(half_max_nom_rewarded_weight > zero_nom_payouts_weight);
		assert!(max_nom_rewarded_weight > half_max_nom_rewarded_weight);

		let balance = 1000;
		bond_validator(11, 10, balance, cmix_id(11u8));

		// Era 1
		start_active_era(1);

		// Reward just the validator.
		Staking::reward_by_ids(vec![(11, 1)]);

		// Add some `half_max_nom_rewarded` nominators who will start backing the validator in the
		// next era.
		for i in 0..half_max_nom_rewarded {
			bond_nominator((1000 + i).into(), (100 + i).into(), balance + i as Balance, vec![11]);
		}

		// Era 2
		start_active_era(2);

		// Collect payouts when there are no nominators
		let call =
			TestRuntimeCall::Staking(StakingCall::payout_stakers { validator_stash: 11, era: 1 });
		let info = call.get_dispatch_info();
		let result = call.dispatch(Origin::signed(20));
		assert_ok!(result);
		assert_eq!(extract_actual_weight(&result, &info), zero_nom_payouts_weight);

		// The validator is not rewarded in this era; so there will be zero payouts to claim for
		// this era.

		// Era 3
		start_active_era(3);

		// Collect payouts for an era where the validator did not receive any points.
		let call =
			TestRuntimeCall::Staking(StakingCall::payout_stakers { validator_stash: 11, era: 2 });
		let info = call.get_dispatch_info();
		let result = call.dispatch(Origin::signed(20));
		assert_ok!(result);
		assert_eq!(extract_actual_weight(&result, &info), zero_nom_payouts_weight);

		// Reward the validator and its nominators.
		Staking::reward_by_ids(vec![(11, 1)]);

		// Era 4
		start_active_era(4);

		// Collect payouts when the validator has `half_max_nom_rewarded` nominators.
		let call =
			TestRuntimeCall::Staking(StakingCall::payout_stakers { validator_stash: 11, era: 3 });
		let info = call.get_dispatch_info();
		let result = call.dispatch(Origin::signed(20));
		assert_ok!(result);
		assert_eq!(extract_actual_weight(&result, &info), half_max_nom_rewarded_weight);

		// Add enough nominators so that we are at the limit. They will be active nominators
		// in the next era.
		for i in half_max_nom_rewarded..max_nom_rewarded {
			bond_nominator((1000 + i).into(), (100 + i).into(), balance + i as Balance, vec![11]);
		}

		// Era 5
		start_active_era(5);
		// We now have `max_nom_rewarded` nominators actively nominating our validator.

		// Reward the validator so we can collect for everyone in the next era.
		Staking::reward_by_ids(vec![(11, 1)]);

		// Era 6
		start_active_era(6);

		// Collect payouts when the validator had `half_max_nom_rewarded` nominators.
		let call =
			TestRuntimeCall::Staking(StakingCall::payout_stakers { validator_stash: 11, era: 5 });
		let info = call.get_dispatch_info();
		let result = call.dispatch(Origin::signed(20));
		assert_ok!(result);
		assert_eq!(extract_actual_weight(&result, &info), max_nom_rewarded_weight);

		// Try and collect payouts for an era that has already been collected.
		let call =
			TestRuntimeCall::Staking(StakingCall::payout_stakers { validator_stash: 11, era: 5 });
		let info = call.get_dispatch_info();
		let result = call.dispatch(Origin::signed(20));
		assert!(result.is_err());
		// When there is an error the consumed weight == weight when there are 0 nominator payouts.
		assert_eq!(extract_actual_weight(&result, &info), zero_nom_payouts_weight);
	});
}

#[test]
fn bond_during_era_correctly_populates_claimed_rewards() {
	ExtBuilder::default().has_stakers(false).build_and_execute(|| {
		// Era = None
		bond_validator(9, 8, 1000, cmix_id(9u8));
		assert_eq!(
			Staking::ledger(&8),
			Some(StakingLedger {
				stash: 9,
				total: 1000,
				active: 1000,
				unlocking: Default::default(),
				claimed_rewards: vec![],
				cmix_id: cmix_id(9u8)
			})
		);
		mock::start_active_era(5);
		bond_validator(11, 10, 1000, cmix_id(11u8));
		assert_eq!(
			Staking::ledger(&10),
			Some(StakingLedger {
				stash: 11,
				total: 1000,
				active: 1000,
				unlocking: Default::default(),
				claimed_rewards: (0..5).collect(),
				cmix_id: cmix_id(11u8)
			})
		);
		mock::start_active_era(99);
		bond_validator(13, 12, 1000, cmix_id(13u8));
		assert_eq!(
			Staking::ledger(&12),
			Some(StakingLedger {
				stash: 13,
				total: 1000,
				active: 1000,
				unlocking: Default::default(),
				claimed_rewards: (15..99).collect(),
				cmix_id: cmix_id(13u8)
			})
		);
	});
}

#[test]
fn offences_weight_calculated_correctly() {
	ExtBuilder::default().nominate(true).build_and_execute(|| {
		// On offence with zero offenders: 4 Reads, 1 Write
		let zero_offence_weight = <Test as frame_system::Config>::DbWeight::get().reads_writes(4, 1);
		assert_eq!(Staking::on_offence(&[], &[Perbill::from_percent(50)], 0, DisableStrategy::WhenSlashed), zero_offence_weight);

		// On Offence with N offenders, Unapplied: 4 Reads, 1 Write + 4 Reads, 5 Writes
		let n_offence_unapplied_weight = <Test as frame_system::Config>::DbWeight::get().reads_writes(4, 1)
			+ <Test as frame_system::Config>::DbWeight::get().reads_writes(4, 5);

		let offenders: Vec<OffenceDetails<<Test as frame_system::Config>::AccountId, pallet_session::historical::IdentificationTuple<Test>>>
			= (1..10).map(|i|
				OffenceDetails {
					offender: (i, Staking::eras_stakers(active_era(), i)),
					reporters: vec![],
				}
			).collect();
		assert_eq!(Staking::on_offence(&offenders, &[Perbill::from_percent(50)], 0, DisableStrategy::WhenSlashed), n_offence_unapplied_weight);

		// On Offence with one offenders, Applied
		let one_offender = [
			OffenceDetails {
				offender: (11, Staking::eras_stakers(active_era(), 11)),
				reporters: vec![1],
			},
		];

		let n = 1; // Number of offenders
		let rw = 3 + 3 * n; // rw reads and writes
		let one_offence_unapplied_weight = <Test as frame_system::Config>::DbWeight::get().reads_writes(4, 1)
			+ <Test as frame_system::Config>::DbWeight::get().reads_writes(rw, rw)
			// One `slash_cost`
			+ <Test as frame_system::Config>::DbWeight::get().reads_writes(6, 5)
			// `slash_cost` * nominators (1)
			+ <Test as frame_system::Config>::DbWeight::get().reads_writes(6, 5)
			// `reward_cost` * reporters (1)
			+ <Test as frame_system::Config>::DbWeight::get().reads_writes(2, 2);

		assert_eq!(Staking::on_offence(&one_offender, &[Perbill::from_percent(50)], 0, DisableStrategy::WhenSlashed), one_offence_unapplied_weight);
	});
}

#[test]
fn session_buffering_with_offset() {
	// similar to live-chains, have some offset for the first session
	ExtBuilder::default()
		.offset(2)
		.period(5)
		.session_per_era(5)
		.build_and_execute(|| {
			assert_eq!(current_era(), 0);
			assert_eq!(active_era(), 0);
			assert_eq!(Session::current_index(), 0);

			start_session(1);
			assert_eq!(current_era(), 0);
			assert_eq!(active_era(), 0);
			assert_eq!(Session::current_index(), 1);
			assert_eq!(System::block_number(), 2);

			start_session(2);
			assert_eq!(current_era(), 0);
			assert_eq!(active_era(), 0);
			assert_eq!(Session::current_index(), 2);
			assert_eq!(System::block_number(), 7);

			start_session(3);
			assert_eq!(current_era(), 0);
			assert_eq!(active_era(), 0);
			assert_eq!(Session::current_index(), 3);
			assert_eq!(System::block_number(), 12);

			// active era is lagging behind by one session, because of how session module works.
			start_session(4);
			assert_eq!(current_era(), 1);
			assert_eq!(active_era(), 0);
			assert_eq!(Session::current_index(), 4);
			assert_eq!(System::block_number(), 17);

			start_session(5);
			assert_eq!(current_era(), 1);
			assert_eq!(active_era(), 1);
			assert_eq!(Session::current_index(), 5);
			assert_eq!(System::block_number(), 22);

			// go all the way to active 2.
			start_active_era(2);
			assert_eq!(current_era(), 2);
			assert_eq!(active_era(), 2);
			assert_eq!(Session::current_index(), 10);
		});
}

#[test]
fn session_buffering_no_offset() {
	// no offset, first session starts immediately
	ExtBuilder::default()
		.offset(0)
		.period(5)
		.session_per_era(5)
		.build_and_execute(|| {
			assert_eq!(current_era(), 0);
			assert_eq!(active_era(), 0);
			assert_eq!(Session::current_index(), 0);

			start_session(1);
			assert_eq!(current_era(), 0);
			assert_eq!(active_era(), 0);
			assert_eq!(Session::current_index(), 1);
			assert_eq!(System::block_number(), 5);

			start_session(2);
			assert_eq!(current_era(), 0);
			assert_eq!(active_era(), 0);
			assert_eq!(Session::current_index(), 2);
			assert_eq!(System::block_number(), 10);

			start_session(3);
			assert_eq!(current_era(), 0);
			assert_eq!(active_era(), 0);
			assert_eq!(Session::current_index(), 3);
			assert_eq!(System::block_number(), 15);

			// active era is lagging behind by one session, because of how session module works.
			start_session(4);
			assert_eq!(current_era(), 1);
			assert_eq!(active_era(), 0);
			assert_eq!(Session::current_index(), 4);
			assert_eq!(System::block_number(), 20);

			start_session(5);
			assert_eq!(current_era(), 1);
			assert_eq!(active_era(), 1);
			assert_eq!(Session::current_index(), 5);
			assert_eq!(System::block_number(), 25);

			// go all the way to active 2.
			start_active_era(2);
			assert_eq!(current_era(), 2);
			assert_eq!(active_era(), 2);
			assert_eq!(Session::current_index(), 10);
		});
}

#[test]
fn cannot_rebond_to_lower_than_ed() {
	ExtBuilder::default()
		.existential_deposit(10)
		.balance_factor(10)
		.build_and_execute(|| {
			// initial stuff.
			assert_eq!(
				Staking::ledger(&20).unwrap(),
				StakingLedger {
					stash: 21,
					total: 10 * 1000,
					active: 10 * 1000,
<<<<<<< HEAD
					unlocking: vec![],
					claimed_rewards: vec![],
					cmix_id: cmix_id(21u8)
=======
					unlocking: Default::default(),
					claimed_rewards: vec![]
>>>>>>> 292c66c0
				}
			);

			// unbond all of it. must be chilled first.
			assert_ok!(Staking::chill(Origin::signed(20)));
			assert_ok!(Staking::unbond(Origin::signed(20), 10 * 1000));
			assert_eq!(
				Staking::ledger(&20).unwrap(),
				StakingLedger {
					stash: 21,
					total: 10 * 1000,
					active: 0,
<<<<<<< HEAD
					unlocking: vec![UnlockChunk { value: 10 * 1000, era: 3 }],
					claimed_rewards: vec![],
					cmix_id: cmix_id(21u8)
=======
					unlocking: bounded_vec![UnlockChunk { value: 10 * 1000, era: 3 }],
					claimed_rewards: vec![]
>>>>>>> 292c66c0
				}
			);

			// now bond a wee bit more
			assert_noop!(Staking::rebond(Origin::signed(20), 5), Error::<Test>::InsufficientBond);
		})
}

#[test]
fn cannot_bond_extra_to_lower_than_ed() {
	ExtBuilder::default()
		.existential_deposit(10)
		.balance_factor(10)
		.build_and_execute(|| {
			// initial stuff.
			assert_eq!(
				Staking::ledger(&20).unwrap(),
				StakingLedger {
					stash: 21,
					total: 10 * 1000,
					active: 10 * 1000,
<<<<<<< HEAD
					unlocking: vec![],
					claimed_rewards: vec![],
					cmix_id: cmix_id(21u8)
=======
					unlocking: Default::default(),
					claimed_rewards: vec![]
>>>>>>> 292c66c0
				}
			);

			// unbond all of it. must be chilled first.
			assert_ok!(Staking::chill(Origin::signed(20)));
			assert_ok!(Staking::unbond(Origin::signed(20), 10 * 1000));
			assert_eq!(
				Staking::ledger(&20).unwrap(),
				StakingLedger {
					stash: 21,
					total: 10 * 1000,
					active: 0,
<<<<<<< HEAD
					unlocking: vec![UnlockChunk { value: 10 * 1000, era: 3 }],
					claimed_rewards: vec![],
					cmix_id: cmix_id(21u8)
=======
					unlocking: bounded_vec![UnlockChunk { value: 10 * 1000, era: 3 }],
					claimed_rewards: vec![]
>>>>>>> 292c66c0
				}
			);

			// now bond a wee bit more
			assert_noop!(
				Staking::bond_extra(Origin::signed(21), 5),
				Error::<Test>::InsufficientBond,
			);
		})
}

#[test]
fn do_not_die_when_active_is_ed() {
	let ed = 10;
	ExtBuilder::default()
		.existential_deposit(ed)
		.balance_factor(ed)
		.build_and_execute(|| {
			// given
			assert_eq!(
				Staking::ledger(&20).unwrap(),
				StakingLedger {
					stash: 21,
					total: 1000 * ed,
					active: 1000 * ed,
<<<<<<< HEAD
					unlocking: vec![],
					claimed_rewards: vec![],
					cmix_id: cmix_id(21u8)
=======
					unlocking: Default::default(),
					claimed_rewards: vec![]
>>>>>>> 292c66c0
				}
			);

			// when unbond all of it except ed.
			assert_ok!(Staking::unbond(Origin::signed(20), 999 * ed));
			start_active_era(3);
			assert_ok!(Staking::withdraw_unbonded(Origin::signed(20), 100));

			// then
			assert_eq!(
				Staking::ledger(&20).unwrap(),
				StakingLedger {
					stash: 21,
					total: ed,
					active: ed,
<<<<<<< HEAD
					unlocking: vec![],
					claimed_rewards: vec![],
					cmix_id: cmix_id(21u8)
=======
					unlocking: Default::default(),
					claimed_rewards: vec![]
>>>>>>> 292c66c0
				}
			);
		})
}

#[test]
fn on_finalize_weight_is_nonzero() {
	ExtBuilder::default().build_and_execute(|| {
		let on_finalize_weight = <Test as frame_system::Config>::DbWeight::get().reads(1);
		assert!(<Staking as Hooks<u64>>::on_initialize(1) >= on_finalize_weight);
	})
}

mod election_data_provider {
	use super::*;
	use frame_election_provider_support::ElectionDataProvider;

	#[test]
	fn targets_2sec_block() {
		let mut validators = 1000;
		while <Test as Config>::WeightInfo::get_npos_targets(validators) <
			2 * frame_support::weights::constants::WEIGHT_PER_SECOND
		{
			validators += 1;
		}

		println!("Can create a snapshot of {} validators in 2sec block", validators);
	}

	#[test]
	fn voters_2sec_block() {
		// we assume a network only wants up to 1000 validators in most cases, thus having 2000
		// candidates is as high as it gets.
		let validators = 2000;
		// we assume the worse case: each validator also has a slashing span.
		let slashing_spans = validators;
		let mut nominators = 1000;

		while <Test as Config>::WeightInfo::get_npos_voters(validators, nominators, slashing_spans) <
			2 * frame_support::weights::constants::WEIGHT_PER_SECOND
		{
			nominators += 1;
		}

		println!(
			"Can create a snapshot of {} nominators [{} validators, each 1 slashing] in 2sec block",
			nominators, validators
		);
	}

	#[test]
	fn voters_include_self_vote() {
		ExtBuilder::default().nominate(false).build_and_execute(|| {
			assert!(<Validators<Test>>::iter().map(|(x, _)| x).all(|v| Staking::electing_voters(
				None
			)
			.unwrap()
			.into_iter()
			.any(|(w, _, t)| { v == w && t[0] == w })))
		})
	}

	#[test]
	fn voters_exclude_slashed() {
		ExtBuilder::default().build_and_execute(|| {
			assert_eq!(Staking::nominators(101).unwrap().targets, vec![11, 21]);
			assert_eq!(
				<Staking as ElectionDataProvider>::electing_voters(None)
					.unwrap()
					.iter()
					.find(|x| x.0 == 101)
					.unwrap()
					.2,
				vec![11, 21]
			);

			start_active_era(1);
			add_slash(&11);

			// 11 is gone.
			start_active_era(2);
			assert_eq!(
				<Staking as ElectionDataProvider>::electing_voters(None)
					.unwrap()
					.iter()
					.find(|x| x.0 == 101)
					.unwrap()
					.2,
				vec![21]
			);

			// resubmit and it is back
			assert_ok!(Staking::nominate(Origin::signed(100), vec![11, 21]));
			assert_eq!(
				<Staking as ElectionDataProvider>::electing_voters(None)
					.unwrap()
					.iter()
					.find(|x| x.0 == 101)
					.unwrap()
					.2,
				vec![11, 21]
			);
		})
	}

	#[test]
	fn respects_snapshot_len_limits() {
		ExtBuilder::default()
			.set_status(41, StakerStatus::Validator(cmix_id(41u8)))
			.build_and_execute(|| {
				// sum of all nominators who'd be voters (1), plus the self-votes (4).
				assert_eq!(<Test as Config>::VoterList::count(), 5);

				// if limits is less..
				assert_eq!(Staking::electing_voters(Some(1)).unwrap().len(), 1);

				// if limit is equal..
				assert_eq!(Staking::electing_voters(Some(5)).unwrap().len(), 5);

				// if limit is more.
				assert_eq!(Staking::electing_voters(Some(55)).unwrap().len(), 5);

				// if target limit is more..
				assert_eq!(Staking::electable_targets(Some(6)).unwrap().len(), 4);
				assert_eq!(Staking::electable_targets(Some(4)).unwrap().len(), 4);

				// if target limit is less, then we return an error.
				assert_eq!(
					Staking::electable_targets(Some(1)).unwrap_err(),
					"Target snapshot too big"
				);
			});
	}

	// Tests the criteria that in `ElectionDataProvider::voters` function, we try to get at most
	// `maybe_max_len` voters, and if some of them end up being skipped, we iterate at most `2 *
	// maybe_max_len`.
	#[test]
	fn only_iterates_max_2_times_max_allowed_len() {
		ExtBuilder::default()
			.nominate(false)
			// the other nominators only nominate 21
			.add_staker(61, 60, 2_000, StakerStatus::<CmixId, AccountId>::Nominator(vec![21]))
			.add_staker(71, 70, 2_000, StakerStatus::<CmixId, AccountId>::Nominator(vec![21]))
			.add_staker(81, 80, 2_000, StakerStatus::<CmixId, AccountId>::Nominator(vec![21]))
			.build_and_execute(|| {
				// all voters ordered by stake,
				assert_eq!(
					<Test as Config>::VoterList::iter().collect::<Vec<_>>(),
					vec![61, 71, 81, 11, 21, 31]
				);

				run_to_block(25);

				// slash 21, the only validator nominated by our first 3 nominators
				add_slash(&21);

				// we want 2 voters now, and in maximum we allow 4 iterations. This is what happens:
				// 61 is pruned;
				// 71 is pruned;
				// 81 is pruned;
				// 11 is taken;
				// we finish since the 2x limit is reached.
				assert_eq!(
					Staking::electing_voters(Some(2))
						.unwrap()
						.iter()
						.map(|(stash, _, _)| stash)
						.copied()
						.collect::<Vec<_>>(),
					vec![11],
				);
			});
	}

	// Even if some of the higher staked nominators are slashed, we still get up to max len voters
	// by adding more lower staked nominators. In other words, we assert that we keep on adding
	// valid nominators until we reach max len voters; which is opposed to simply stopping after we
	// have iterated max len voters, but not adding all of them to voters due to some nominators not
	// having valid targets.
	#[test]
	fn get_max_len_voters_even_if_some_nominators_are_slashed() {
		ExtBuilder::default()
<<<<<<< HEAD
			.nominate(true) // add nominator 101, who nominates [11, 21]
			.add_staker(61, 60, 20, StakerStatus::<CmixId, AccountId>::Nominator(vec![21]))
			//                                 61 only nominates validator 21 ^^
			.add_staker(71, 70, 10, StakerStatus::<CmixId, AccountId>::Nominator(vec![11, 21]))
=======
			.nominate(false)
			.add_staker(61, 60, 20, StakerStatus::<AccountId>::Nominator(vec![21]))
			.add_staker(71, 70, 10, StakerStatus::<AccountId>::Nominator(vec![11, 21]))
			.add_staker(81, 80, 10, StakerStatus::<AccountId>::Nominator(vec![11, 21]))
>>>>>>> 292c66c0
			.build_and_execute(|| {
				// given our voters ordered by stake,
				assert_eq!(
					<Test as Config>::VoterList::iter().collect::<Vec<_>>(),
					vec![11, 21, 31, 61, 71, 81]
				);

				// we take 4 voters
				assert_eq!(
					Staking::electing_voters(Some(4))
						.unwrap()
						.iter()
						.map(|(stash, _, _)| stash)
						.copied()
						.collect::<Vec<_>>(),
					vec![11, 21, 31, 61],
				);

				// roll to session 5
				run_to_block(25);

				// slash 21, the only validator nominated by 61.
				add_slash(&21);

				// we take 4 voters; 71 and 81 are replacing the ejected ones.
				assert_eq!(
					Staking::electing_voters(Some(4))
						.unwrap()
						.iter()
						.map(|(stash, _, _)| stash)
						.copied()
						.collect::<Vec<_>>(),
					vec![11, 31, 71, 81],
				);
			});
	}

	#[test]
	fn estimate_next_election_works() {
		ExtBuilder::default().session_per_era(5).period(5).build_and_execute(|| {
			// first session is always length 0.
			for b in 1..20 {
				run_to_block(b);
				assert_eq!(Staking::next_election_prediction(System::block_number()), 20);
			}

			// election
			run_to_block(20);
			assert_eq!(Staking::next_election_prediction(System::block_number()), 45);
			assert_eq!(staking_events().len(), 1);
			assert_eq!(*staking_events().last().unwrap(), Event::StakersElected);

			for b in 21..45 {
				run_to_block(b);
				assert_eq!(Staking::next_election_prediction(System::block_number()), 45);
			}

			// election
			run_to_block(45);
			assert_eq!(Staking::next_election_prediction(System::block_number()), 70);
			assert_eq!(staking_events().len(), 3);
			assert_eq!(*staking_events().last().unwrap(), Event::StakersElected);

			Staking::force_no_eras(Origin::root()).unwrap();
			assert_eq!(Staking::next_election_prediction(System::block_number()), u64::MAX);

			Staking::force_new_era_always(Origin::root()).unwrap();
			assert_eq!(Staking::next_election_prediction(System::block_number()), 45 + 5);

			Staking::force_new_era(Origin::root()).unwrap();
			assert_eq!(Staking::next_election_prediction(System::block_number()), 45 + 5);

			// Do a fail election
			MinimumValidatorCount::<Test>::put(1000);
			run_to_block(50);
			// Election: failed, next session is a new election
			assert_eq!(Staking::next_election_prediction(System::block_number()), 50 + 5);
			// The new era is still forced until a new era is planned.
			assert_eq!(ForceEra::<Test>::get(), Forcing::ForceNew);

			MinimumValidatorCount::<Test>::put(2);
			run_to_block(55);
			assert_eq!(Staking::next_election_prediction(System::block_number()), 55 + 25);
			assert_eq!(staking_events().len(), 6);
			assert_eq!(*staking_events().last().unwrap(), Event::StakersElected);
			// The new era has been planned, forcing is changed from `ForceNew` to `NotForcing`.
			assert_eq!(ForceEra::<Test>::get(), Forcing::NotForcing);
		})
	}
}

#[test]
#[should_panic]
fn count_check_works() {
	ExtBuilder::default().build_and_execute(|| {
		// We should never insert into the validators or nominators map directly as this will
		// not keep track of the count. This test should panic as we verify the count is accurate
		// after every test using the `post_checks` in `mock`.
		Validators::<Test>::insert(987654321, ValidatorPrefs::default());
		Nominators::<Test>::insert(
			987654321,
			Nominations {
				targets: Default::default(),
				submitted_in: Default::default(),
				suppressed: false,
			},
		);
	})
}

#[test]
fn min_bond_checks_work() {
	ExtBuilder::default()
		.existential_deposit(100)
		.balance_factor(100)
		.min_nominator_bond(1_000)
		.min_validator_bond(1_500)
		.build_and_execute(|| {
			// 500 is not enough for any role
			assert_ok!(Staking::bond(Origin::signed(3), 4, 500, cmix_id(3u8)));
			assert_noop!(
				Staking::nominate(Origin::signed(4), vec![1]),
				Error::<Test>::InsufficientBond
			);
			assert_noop!(
				Staking::validate(Origin::signed(4), ValidatorPrefs::default()),
				Error::<Test>::InsufficientBond,
			);

			// 1000 is enough for nominator
			assert_ok!(Staking::bond_extra(Origin::signed(3), 500));
			assert_ok!(Staking::nominate(Origin::signed(4), vec![1]));
			assert_noop!(
				Staking::validate(Origin::signed(4), ValidatorPrefs::default()),
				Error::<Test>::InsufficientBond,
			);

			// 1500 is enough for validator
			assert_ok!(Staking::bond_extra(Origin::signed(3), 500));
			assert_ok!(Staking::nominate(Origin::signed(4), vec![1]));
			assert_ok!(Staking::validate(Origin::signed(4), ValidatorPrefs::default()));

			// Can't unbond anything as validator
			assert_noop!(Staking::unbond(Origin::signed(4), 500), Error::<Test>::InsufficientBond);

			// Once they are a nominator, they can unbond 500
			assert_ok!(Staking::nominate(Origin::signed(4), vec![1]));
			assert_ok!(Staking::unbond(Origin::signed(4), 500));
			assert_noop!(Staking::unbond(Origin::signed(4), 500), Error::<Test>::InsufficientBond);

			// Once they are chilled they can unbond everything
			assert_ok!(Staking::chill(Origin::signed(4)));
			assert_ok!(Staking::unbond(Origin::signed(4), 1000));
		})
}

#[test]
fn chill_other_works() {
	ExtBuilder::default()
		.existential_deposit(100)
		.balance_factor(100)
		.min_nominator_bond(1_000)
		.min_validator_bond(1_500)
		.build_and_execute(|| {
			let initial_validators = Validators::<Test>::count();
			let initial_nominators = Nominators::<Test>::count();
			for i in 0..15 {
				let a = 4 * i;
				let b = 4 * i + 1;
				let c = 4 * i + 2;
				let d = 4 * i + 3;
				Balances::make_free_balance_be(&a, 100_000);
				Balances::make_free_balance_be(&b, 100_000);
				Balances::make_free_balance_be(&c, 100_000);
				Balances::make_free_balance_be(&d, 100_000);

				// Nominator
				assert_ok!(Staking::bond(
					Origin::signed(a),
					b,
					1000,
					None
				));
				assert_ok!(Staking::nominate(Origin::signed(b), vec![1]));

				// Validator
				assert_ok!(Staking::bond(
					Origin::signed(c),
					d,
					1500,
					cmix_id(c as u8)
				));
				assert_ok!(Staking::validate(Origin::signed(d), ValidatorPrefs::default()));
			}

			// To chill other users, we need to:
			// * Set a minimum bond amount
			// * Set a limit
			// * Set a threshold
			//
			// If any of these are missing, we do not have enough information to allow the
			// `chill_other` to succeed from one user to another.

			// Can't chill these users
			assert_noop!(
				Staking::chill_other(Origin::signed(1337), 1),
				Error::<Test>::CannotChillOther
			);
			assert_noop!(
				Staking::chill_other(Origin::signed(1337), 3),
				Error::<Test>::CannotChillOther
			);

			// Change the minimum bond... but no limits.
<<<<<<< HEAD
			assert_ok!(Staking::set_staking_limits(
				Origin::root(),
				1_500,
				2_000,
				None,
				None,
				None,
				Perbill::zero()
=======
			assert_ok!(Staking::set_staking_configs(
				Origin::root(),
				ConfigOp::Set(1_500),
				ConfigOp::Set(2_000),
				ConfigOp::Remove,
				ConfigOp::Remove,
				ConfigOp::Remove,
				ConfigOp::Remove
>>>>>>> 292c66c0
			));

			// Still can't chill these users
			assert_noop!(
				Staking::chill_other(Origin::signed(1337), 1),
				Error::<Test>::CannotChillOther
			);
			assert_noop!(
				Staking::chill_other(Origin::signed(1337), 3),
				Error::<Test>::CannotChillOther
			);

			// Add limits, but no threshold
			assert_ok!(Staking::set_staking_configs(
				Origin::root(),
<<<<<<< HEAD
				1_500,
				2_000,
				Some(10),
				Some(10),
				None,
				Perbill::zero()
=======
				ConfigOp::Noop,
				ConfigOp::Noop,
				ConfigOp::Set(10),
				ConfigOp::Set(10),
				ConfigOp::Noop,
				ConfigOp::Noop
>>>>>>> 292c66c0
			));

			// Still can't chill these users
			assert_noop!(
				Staking::chill_other(Origin::signed(1337), 1),
				Error::<Test>::CannotChillOther
			);
			assert_noop!(
				Staking::chill_other(Origin::signed(1337), 3),
				Error::<Test>::CannotChillOther
			);

			// Add threshold, but no limits
			assert_ok!(Staking::set_staking_configs(
				Origin::root(),
<<<<<<< HEAD
				1_500,
				2_000,
				None,
				None,
				Some(Percent::from_percent(0)),
				Perbill::zero()
=======
				ConfigOp::Noop,
				ConfigOp::Noop,
				ConfigOp::Remove,
				ConfigOp::Remove,
				ConfigOp::Noop,
				ConfigOp::Noop
>>>>>>> 292c66c0
			));

			// Still can't chill these users
			assert_noop!(
				Staking::chill_other(Origin::signed(1337), 1),
				Error::<Test>::CannotChillOther
			);
			assert_noop!(
				Staking::chill_other(Origin::signed(1337), 3),
				Error::<Test>::CannotChillOther
			);

			// Add threshold and limits
			assert_ok!(Staking::set_staking_configs(
				Origin::root(),
<<<<<<< HEAD
				1_500,
				2_000,
				Some(10),
				Some(10),
				Some(Percent::from_percent(75)),
				Perbill::zero()
=======
				ConfigOp::Noop,
				ConfigOp::Noop,
				ConfigOp::Set(10),
				ConfigOp::Set(10),
				ConfigOp::Set(Percent::from_percent(75)),
				ConfigOp::Noop
>>>>>>> 292c66c0
			));

			// 16 people total because tests start with 2 active one
			assert_eq!(Nominators::<Test>::count(), 15 + initial_nominators);
			assert_eq!(Validators::<Test>::count(), 15 + initial_validators);

			// Users can now be chilled down to 7 people, so we try to remove 9 of them (starting
			// with 16)
			for i in 6..15 {
				let b = 4 * i + 1;
				let d = 4 * i + 3;
				assert_ok!(Staking::chill_other(Origin::signed(1337), b));
				assert_ok!(Staking::chill_other(Origin::signed(1337), d));
			}

			// chill a nominator. Limit is not reached, not chill-able
			assert_eq!(Nominators::<Test>::count(), 7);
			assert_noop!(
				Staking::chill_other(Origin::signed(1337), 1),
				Error::<Test>::CannotChillOther
			);
			// chill a validator. Limit is reached, chill-able.
			assert_eq!(Validators::<Test>::count(), 9);
			assert_ok!(Staking::chill_other(Origin::signed(1337), 3));
		})
}

#[test]
fn capped_stakers_works() {
	ExtBuilder::default().build_and_execute(|| {
		let validator_count = Validators::<Test>::count();
		assert_eq!(validator_count, 3);
		let nominator_count = Nominators::<Test>::count();
		assert_eq!(nominator_count, 1);

		// Change the maximums
		let max = 10;
		assert_ok!(Staking::set_staking_configs(
			Origin::root(),
<<<<<<< HEAD
			10,
			10,
			Some(max),
			Some(max),
			Some(Percent::from_percent(0)),
			Perbill::zero()
=======
			ConfigOp::Set(10),
			ConfigOp::Set(10),
			ConfigOp::Set(max),
			ConfigOp::Set(max),
			ConfigOp::Remove,
			ConfigOp::Remove,
>>>>>>> 292c66c0
		));

		// can create `max - validator_count` validators
		let mut some_existing_validator = AccountId::default();
		for i in 0..max - validator_count {
			let (_, controller) = testing_utils::create_stash_controller::<Test>(
				i + 10_000_000,
				100,
				cmix_id(i as u8),
			)
			.unwrap();
			assert_ok!(Staking::validate(Origin::signed(controller), ValidatorPrefs::default()));
			some_existing_validator = controller;
		}

		// but no more
		let (_, last_validator) = testing_utils::create_stash_controller::<Test>(
			1337,
			100,
			cmix_id(200u8),
		)
		.unwrap();

		assert_noop!(
			Staking::validate(Origin::signed(last_validator), ValidatorPrefs::default()),
			Error::<Test>::TooManyValidators,
		);

		// same with nominators
		let mut some_existing_nominator = AccountId::default();
		for i in 0..max - nominator_count {
			let (_, controller) = testing_utils::create_stash_controller::<Test>(
				i + 20_000_000,
				100,
				None,
			)
			.unwrap();
			assert_ok!(Staking::nominate(Origin::signed(controller), vec![1]));
			some_existing_nominator = controller;
		}

		// one more is too many
		let (_, last_nominator) = testing_utils::create_stash_controller::<Test>(
			30_000_000,
			100,
			None,
		)
		.unwrap();
		assert_noop!(
			Staking::nominate(Origin::signed(last_nominator), vec![1]),
			Error::<Test>::TooManyNominators
		);

		// Re-nominate works fine
		assert_ok!(Staking::nominate(Origin::signed(some_existing_nominator), vec![1]));
		// Re-validate works fine
		assert_ok!(Staking::validate(
			Origin::signed(some_existing_validator),
			ValidatorPrefs::default()
		));

		// No problem when we set to `None` again
<<<<<<< HEAD
		assert_ok!(Staking::set_staking_limits(
			Origin::root(),
			10,
			10,
			None,
			None,
			None,
			Perbill::zero()
=======
		assert_ok!(Staking::set_staking_configs(
			Origin::root(),
			ConfigOp::Noop,
			ConfigOp::Noop,
			ConfigOp::Remove,
			ConfigOp::Remove,
			ConfigOp::Noop,
			ConfigOp::Noop,
>>>>>>> 292c66c0
		));
		assert_ok!(Staking::nominate(Origin::signed(last_nominator), vec![1]));
		assert_ok!(Staking::validate(Origin::signed(last_validator), ValidatorPrefs::default()));
	})
}

#[test]
fn min_commission_works() {
	ExtBuilder::default().build_and_execute(|| {
		// account 10 controls the stash from account 11
		assert_ok!(Staking::validate(
			Origin::signed(10),
			ValidatorPrefs { commission: Perbill::from_percent(5), blocked: false }
		));

		// event emitted should be correct
		assert_eq!(
			*staking_events().last().unwrap(),
			Event::ValidatorPrefsSet(
				11,
				ValidatorPrefs { commission: Perbill::from_percent(5), blocked: false }
			)
		);

		assert_ok!(Staking::set_staking_configs(
			Origin::root(),
			ConfigOp::Remove,
			ConfigOp::Remove,
			ConfigOp::Remove,
			ConfigOp::Remove,
			ConfigOp::Remove,
			ConfigOp::Set(Perbill::from_percent(10)),
		));

		// can't make it less than 10 now
		assert_noop!(
			Staking::validate(
				Origin::signed(10),
				ValidatorPrefs { commission: Perbill::from_percent(5), blocked: false }
			),
			Error::<Test>::CommissionTooLow
		);

		// can only change to higher.
		assert_ok!(Staking::validate(
			Origin::signed(10),
			ValidatorPrefs { commission: Perbill::from_percent(10), blocked: false }
		));

		assert_ok!(Staking::validate(
			Origin::signed(10),
			ValidatorPrefs { commission: Perbill::from_percent(15), blocked: false }
		));
	})
}

#[test]
fn change_of_max_nominations() {
	use frame_election_provider_support::ElectionDataProvider;
	ExtBuilder::default()
		.add_staker(60, 61, 10, StakerStatus::Nominator(vec![1]))
		.add_staker(70, 71, 10, StakerStatus::Nominator(vec![1, 2, 3]))
		.balance_factor(10)
		.build_and_execute(|| {
			// pre-condition
			assert_eq!(MaxNominations::get(), 16);

			assert_eq!(
				Nominators::<Test>::iter()
					.map(|(k, n)| (k, n.targets.len()))
					.collect::<Vec<_>>(),
				vec![(70, 3), (101, 2), (60, 1)]
			);
			// 3 validators and 3 nominators
			assert_eq!(Staking::electing_voters(None).unwrap().len(), 3 + 3);

			// abrupt change from 16 to 4, everyone should be fine.
			MaxNominations::set(4);

			assert_eq!(
				Nominators::<Test>::iter()
					.map(|(k, n)| (k, n.targets.len()))
					.collect::<Vec<_>>(),
				vec![(70, 3), (101, 2), (60, 1)]
			);
			assert_eq!(Staking::electing_voters(None).unwrap().len(), 3 + 3);

			// abrupt change from 4 to 3, everyone should be fine.
			MaxNominations::set(3);

			assert_eq!(
				Nominators::<Test>::iter()
					.map(|(k, n)| (k, n.targets.len()))
					.collect::<Vec<_>>(),
				vec![(70, 3), (101, 2), (60, 1)]
			);
			assert_eq!(Staking::electing_voters(None).unwrap().len(), 3 + 3);

			// abrupt change from 3 to 2, this should cause some nominators to be non-decodable, and
			// thus non-existent unless if they update.
			MaxNominations::set(2);

			assert_eq!(
				Nominators::<Test>::iter()
					.map(|(k, n)| (k, n.targets.len()))
					.collect::<Vec<_>>(),
				vec![(101, 2), (60, 1)]
			);
			// 70 is still in storage..
			assert!(Nominators::<Test>::contains_key(70));
			// but its value cannot be decoded and default is returned.
			assert!(Nominators::<Test>::get(70).is_none());

			assert_eq!(Staking::electing_voters(None).unwrap().len(), 3 + 2);
			assert!(Nominators::<Test>::contains_key(101));

			// abrupt change from 2 to 1, this should cause some nominators to be non-decodable, and
			// thus non-existent unless if they update.
			MaxNominations::set(1);

			assert_eq!(
				Nominators::<Test>::iter()
					.map(|(k, n)| (k, n.targets.len()))
					.collect::<Vec<_>>(),
				vec![(60, 1)]
			);
			assert!(Nominators::<Test>::contains_key(70));
			assert!(Nominators::<Test>::contains_key(60));
			assert!(Nominators::<Test>::get(70).is_none());
			assert!(Nominators::<Test>::get(60).is_some());
			assert_eq!(Staking::electing_voters(None).unwrap().len(), 3 + 1);

			// now one of them can revive themselves by re-nominating to a proper value.
			assert_ok!(Staking::nominate(Origin::signed(71), vec![1]));
			assert_eq!(
				Nominators::<Test>::iter()
					.map(|(k, n)| (k, n.targets.len()))
					.collect::<Vec<_>>(),
				vec![(70, 1), (60, 1)]
			);

			// or they can be chilled by any account.
			assert!(Nominators::<Test>::contains_key(101));
			assert!(Nominators::<Test>::get(101).is_none());
			assert_ok!(Staking::chill_other(Origin::signed(70), 100));
			assert!(!Nominators::<Test>::contains_key(101));
			assert!(Nominators::<Test>::get(101).is_none());
		})
}

mod sorted_list_provider {
	use super::*;
	use frame_election_provider_support::SortedListProvider;

	#[test]
	fn re_nominate_does_not_change_counters_or_list() {
		ExtBuilder::default().nominate(true).build_and_execute(|| {
			// given
			let pre_insert_voter_count =
				(Nominators::<Test>::count() + Validators::<Test>::count()) as u32;
			assert_eq!(<Test as Config>::VoterList::count(), pre_insert_voter_count);

			assert_eq!(
				<Test as Config>::VoterList::iter().collect::<Vec<_>>(),
				vec![11, 21, 31, 101]
			);

			// when account 101 renominates
			assert_ok!(Staking::nominate(Origin::signed(100), vec![41]));

			// then counts don't change
			assert_eq!(<Test as Config>::VoterList::count(), pre_insert_voter_count);
			// and the list is the same
			assert_eq!(
				<Test as Config>::VoterList::iter().collect::<Vec<_>>(),
				vec![11, 21, 31, 101]
			);
		});
	}

	#[test]
	fn re_validate_does_not_change_counters_or_list() {
		ExtBuilder::default().nominate(false).build_and_execute(|| {
			// given
			let pre_insert_voter_count =
				(Nominators::<Test>::count() + Validators::<Test>::count()) as u32;
			assert_eq!(<Test as Config>::VoterList::count(), pre_insert_voter_count);

			assert_eq!(<Test as Config>::VoterList::iter().collect::<Vec<_>>(), vec![11, 21, 31]);

			// when account 11 re-validates
			assert_ok!(Staking::validate(Origin::signed(10), Default::default()));

			// then counts don't change
			assert_eq!(<Test as Config>::VoterList::count(), pre_insert_voter_count);
			// and the list is the same
			assert_eq!(<Test as Config>::VoterList::iter().collect::<Vec<_>>(), vec![11, 21, 31]);
		});
	}
}

#[test]
fn force_apply_min_commission_works() {
	let prefs = |c| ValidatorPrefs { commission: Perbill::from_percent(c), blocked: false };
	let validators = || Validators::<Test>::iter().collect::<Vec<_>>();
	ExtBuilder::default().build_and_execute(|| {
		assert_ok!(Staking::validate(Origin::signed(30), prefs(10)));
		assert_ok!(Staking::validate(Origin::signed(20), prefs(5)));

		// Given
		assert_eq!(validators(), vec![(31, prefs(10)), (21, prefs(5)), (11, prefs(0))]);
		MinCommission::<Test>::set(Perbill::from_percent(5));

		// When applying to a commission greater than min
		assert_ok!(Staking::force_apply_min_commission(Origin::signed(1), 31));
		// Then the commission is not changed
		assert_eq!(validators(), vec![(31, prefs(10)), (21, prefs(5)), (11, prefs(0))]);

		// When applying to a commission that is equal to min
		assert_ok!(Staking::force_apply_min_commission(Origin::signed(1), 21));
		// Then the commission is not changed
		assert_eq!(validators(), vec![(31, prefs(10)), (21, prefs(5)), (11, prefs(0))]);

		// When applying to a commission that is less than the min
		assert_ok!(Staking::force_apply_min_commission(Origin::signed(1), 11));
		// Then the commission is bumped to the min
		assert_eq!(validators(), vec![(31, prefs(10)), (21, prefs(5)), (11, prefs(5))]);

		// When applying commission to a validator that doesn't exist then storage is not altered
		assert_noop!(
			Staking::force_apply_min_commission(Origin::signed(1), 420),
			Error::<Test>::NotStash
		);
	});
}

#[test]
fn proportional_slash_stop_slashing_if_remaining_zero() {
	let c = |era, value| UnlockChunk::<Balance> { era, value };
	// Given
	let mut ledger = StakingLedger::<Test> {
		stash: 123,
		total: 40,
		active: 20,
		// we have some chunks, but they are not affected.
		unlocking: bounded_vec![c(1, 10), c(2, 10)],
		claimed_rewards: vec![],
	};

	assert_eq!(BondingDuration::get(), 3);

	// should not slash more than the amount requested, by accidentally slashing the first chunk.
	assert_eq!(ledger.slash(18, 1, 0), 18);
}

#[test]
fn proportional_ledger_slash_works() {
	let c = |era, value| UnlockChunk::<Balance> { era, value };
	// Given
	let mut ledger = StakingLedger::<Test> {
		stash: 123,
		total: 10,
		active: 10,
		unlocking: bounded_vec![],
		claimed_rewards: vec![],
	};

	assert_eq!(BondingDuration::get(), 3);

	// When we slash a ledger with no unlocking chunks
	assert_eq!(ledger.slash(5, 1, 0), 5);
	// Then
	assert_eq!(ledger.total, 5);
	assert_eq!(ledger.active, 5);
	assert_eq!(LedgerSlashPerEra::get().0, 5);
	assert_eq!(LedgerSlashPerEra::get().1, Default::default());

	// When we slash a ledger with no unlocking chunks and the slash amount is greater then the
	// total
	assert_eq!(ledger.slash(11, 1, 0), 5);
	// Then
	assert_eq!(ledger.total, 0);
	assert_eq!(ledger.active, 0);
	assert_eq!(LedgerSlashPerEra::get().0, 0);
	assert_eq!(LedgerSlashPerEra::get().1, Default::default());

	// Given
	ledger.unlocking = bounded_vec![c(4, 10), c(5, 10)];
	ledger.total = 2 * 10;
	ledger.active = 0;
	// When all the chunks overlap with the slash eras
	assert_eq!(ledger.slash(20, 0, 0), 20);
	// Then
	assert_eq!(ledger.unlocking, vec![]);
	assert_eq!(ledger.total, 0);
	assert_eq!(LedgerSlashPerEra::get().0, 0);
	assert_eq!(LedgerSlashPerEra::get().1, BTreeMap::from([(4, 0), (5, 0)]));

	// Given
	ledger.unlocking = bounded_vec![c(4, 100), c(5, 100), c(6, 100), c(7, 100)];
	ledger.total = 4 * 100;
	ledger.active = 0;
	// When the first 2 chunks don't overlap with the affected range of unlock eras.
	assert_eq!(ledger.slash(140, 0, 2), 140);
	// Then
	assert_eq!(ledger.unlocking, vec![c(4, 100), c(5, 100), c(6, 30), c(7, 30)]);
	assert_eq!(ledger.total, 4 * 100 - 140);
	assert_eq!(LedgerSlashPerEra::get().0, 0);
	assert_eq!(LedgerSlashPerEra::get().1, BTreeMap::from([(6, 30), (7, 30)]));

	// Given
	ledger.unlocking = bounded_vec![c(4, 40), c(5, 100), c(6, 10), c(7, 250)];
	ledger.active = 500;
	// 900
	ledger.total = 40 + 10 + 100 + 250 + 500;
	// When we have a partial slash that touches all chunks
	assert_eq!(ledger.slash(900 / 2, 0, 0), 450);
	// Then
	assert_eq!(ledger.active, 500 / 2);
	assert_eq!(ledger.unlocking, vec![c(4, 40 / 2), c(5, 100 / 2), c(6, 10 / 2), c(7, 250 / 2)]);
	assert_eq!(ledger.total, 900 / 2);
	assert_eq!(LedgerSlashPerEra::get().0, 500 / 2);
	assert_eq!(
		LedgerSlashPerEra::get().1,
		BTreeMap::from([(4, 40 / 2), (5, 100 / 2), (6, 10 / 2), (7, 250 / 2)])
	);

	// slash 1/4th with not chunk.
	ledger.unlocking = bounded_vec![];
	ledger.active = 500;
	ledger.total = 500;
	// When we have a partial slash that touches all chunks
	assert_eq!(ledger.slash(500 / 4, 0, 0), 500 / 4);
	// Then
	assert_eq!(ledger.active, 3 * 500 / 4);
	assert_eq!(ledger.unlocking, vec![]);
	assert_eq!(ledger.total, ledger.active);
	assert_eq!(LedgerSlashPerEra::get().0, 3 * 500 / 4);
	assert_eq!(LedgerSlashPerEra::get().1, Default::default());

	// Given we have the same as above,
	ledger.unlocking = bounded_vec![c(4, 40), c(5, 100), c(6, 10), c(7, 250)];
	ledger.active = 500;
	ledger.total = 40 + 10 + 100 + 250 + 500; // 900
	assert_eq!(ledger.total, 900);
	// When  we have a higher min balance
	assert_eq!(
		ledger.slash(
			900 / 2,
			25, /* min balance - chunks with era 0 & 2 will be slashed to <=25, causing it to
			     * get swept */
			0
		),
		475
	);
	let dust = (10 / 2) + (40 / 2);
	assert_eq!(ledger.active, 500 / 2);
	assert_eq!(ledger.unlocking, vec![c(5, 100 / 2), c(7, 250 / 2)]);
	assert_eq!(ledger.total, 900 / 2 - dust);
	assert_eq!(LedgerSlashPerEra::get().0, 500 / 2);
	assert_eq!(
		LedgerSlashPerEra::get().1,
		BTreeMap::from([(4, 0), (5, 100 / 2), (6, 0), (7, 250 / 2)])
	);

	// Given
	// slash order --------------------NA--------2----------0----------1----
	ledger.unlocking = bounded_vec![c(4, 40), c(5, 100), c(6, 10), c(7, 250)];
	ledger.active = 500;
	ledger.total = 40 + 10 + 100 + 250 + 500; // 900
	assert_eq!(
		ledger.slash(
			500 + 10 + 250 + 100 / 2, // active + era 6 + era 7 + era 5 / 2
			0,
			2 /* slash era 2+4 first, so the affected parts are era 2+4, era 3+4 and
			   * ledge.active. This will cause the affected to go to zero, and then we will
			   * start slashing older chunks */
		),
		500 + 250 + 10 + 100 / 2
	);
	// Then
	assert_eq!(ledger.active, 0);
	assert_eq!(ledger.unlocking, vec![c(4, 40), c(5, 100 / 2)]);
	assert_eq!(ledger.total, 90);
	assert_eq!(LedgerSlashPerEra::get().0, 0);
	assert_eq!(LedgerSlashPerEra::get().1, BTreeMap::from([(5, 100 / 2), (6, 0), (7, 0)]));

	// Given
	// iteration order------------------NA---------2----------0----------1----
	ledger.unlocking = bounded_vec![c(4, 100), c(5, 100), c(6, 100), c(7, 100)];
	ledger.active = 100;
	ledger.total = 5 * 100;
	// When
	assert_eq!(
		ledger.slash(
			351, // active + era 6 + era 7 + era 5 / 2 + 1
			50,  // min balance - everything slashed below 50 will get dusted
			2    /* slash era 2+4 first, so the affected parts are era 2+4, era 3+4 and
			      * ledge.active. This will cause the affected to go to zero, and then we will
			      * start slashing older chunks */
		),
		400
	);
	// Then
	assert_eq!(ledger.active, 0);
	assert_eq!(ledger.unlocking, vec![c(4, 100)]);
	assert_eq!(ledger.total, 100);
	assert_eq!(LedgerSlashPerEra::get().0, 0);
	assert_eq!(LedgerSlashPerEra::get().1, BTreeMap::from([(5, 0), (6, 0), (7, 0)]));

	// Tests for saturating arithmetic

	// Given
	let slash = u64::MAX as Balance * 2;
	let value = slash
		- (9 * 4) // The value of the other parts of ledger that will get slashed
		+ 1;

	ledger.active = 10;
	ledger.unlocking = bounded_vec![c(4, 10), c(5, 10), c(6, 10), c(7, value)];
	ledger.total = value + 40;
	// When
	let slash_amount = ledger.slash(slash, 0, 0);
	assert_eq_error_rate!(slash_amount, slash, 5);
	// Then
	assert_eq!(ledger.active, 0); // slash of 9
	assert_eq!(ledger.unlocking, vec![]);
	assert_eq!(ledger.total, 0);
	assert_eq!(LedgerSlashPerEra::get().0, 0);
	assert_eq!(LedgerSlashPerEra::get().1, BTreeMap::from([(4, 0), (5, 0), (6, 0), (7, 0)]));

	// Given
	let slash = u64::MAX as Balance * 2;
	let value = u64::MAX as Balance * 2;
	let unit = 100;
	// slash * value that will saturate
	assert!(slash.checked_mul(value).is_none());
	// but slash * unit won't.
	assert!(slash.checked_mul(unit).is_some());
	ledger.unlocking = bounded_vec![c(4, unit), c(5, value), c(6, unit), c(7, unit)];
	//--------------------------------------note value^^^
	ledger.active = unit;
	ledger.total = unit * 4 + value;
	// When
	assert_eq!(ledger.slash(slash, 0, 0), slash - 43);
	// Then
	// The amount slashed out of `unit`
	let affected_balance = value + unit * 4;
	let ratio = Perquintill::from_rational(slash, affected_balance);
	// `unit` after the slash is applied
	let unit_slashed = {
		let unit_slash = ratio * unit;
		unit - unit_slash
	};
	let value_slashed = {
		let value_slash = ratio * value;
		value - value_slash
	};
	assert_eq!(ledger.active, unit_slashed);
	assert_eq!(ledger.unlocking, vec![c(5, value_slashed)]);
	assert_eq!(ledger.total, value_slashed);
	assert_eq!(LedgerSlashPerEra::get().0, 0);
	assert_eq!(
		LedgerSlashPerEra::get().1,
		BTreeMap::from([(4, 0), (5, value_slashed), (6, 0), (7, 0)])
	);
}<|MERGE_RESOLUTION|>--- conflicted
+++ resolved
@@ -58,7 +58,7 @@
 		assert_eq!(MaxNominatorsCount::<Test>::get(), Some(10));
 		assert_eq!(MaxValidatorsCount::<Test>::get(), Some(20));
 		assert_eq!(ChillThreshold::<Test>::get(), Some(Percent::from_percent(75)));
-		assert_eq!(MinCommission::<Test>::get(), Perbill::from_percent(0));
+		assert_eq!(MinValidatorCommission::<Test>::get(), Perbill::from_percent(0));
 
 		// noop does nothing
 		assert_storage_noop!(assert_ok!(Staking::set_staking_configs(
@@ -86,7 +86,7 @@
 		assert_eq!(MaxNominatorsCount::<Test>::get(), None);
 		assert_eq!(MaxValidatorsCount::<Test>::get(), None);
 		assert_eq!(ChillThreshold::<Test>::get(), None);
-		assert_eq!(MinCommission::<Test>::get(), Perbill::from_percent(0));
+		assert_eq!(MinValidatorCommission::<Test>::get(), Perbill::from_percent(0));
 	});
 }
 
@@ -154,14 +154,9 @@
 				stash: 11,
 				total: 1000,
 				active: 1000,
-<<<<<<< HEAD
-				unlocking: vec![],
+				unlocking: Default::default(),
 				claimed_rewards: vec![],
 				cmix_id: cmix_id(11u8)
-=======
-				unlocking: Default::default(),
-				claimed_rewards: vec![]
->>>>>>> 292c66c0
 			})
 		);
 		// Account 20 controls the stash from account 21, which is 200 * balance_factor units
@@ -171,14 +166,9 @@
 				stash: 21,
 				total: 1000,
 				active: 1000,
-<<<<<<< HEAD
-				unlocking: vec![],
+				unlocking: Default::default(),
 				claimed_rewards: vec![],
 				cmix_id: cmix_id(21u8)
-=======
-				unlocking: Default::default(),
-				claimed_rewards: vec![]
->>>>>>> 292c66c0
 			})
 		);
 		// Account 1 does not control any stash
@@ -200,14 +190,9 @@
 				stash: 101,
 				total: 500,
 				active: 500,
-<<<<<<< HEAD
-				unlocking: vec![],
+				unlocking: Default::default(),
 				claimed_rewards: vec![],
 				cmix_id: None
-=======
-				unlocking: Default::default(),
-				claimed_rewards: vec![]
->>>>>>> 292c66c0
 			})
 		);
 		assert_eq!(Staking::nominators(101).unwrap().targets, vec![11, 21]);
@@ -280,18 +265,8 @@
 		let init_balance_100 = Balances::total_balance(&100);
 		let init_balance_101 = Balances::total_balance(&101);
 
-<<<<<<< HEAD
-		<Pallet<Test>>::reward_by_ids(vec![(11, 50)]);
-		<Pallet<Test>>::reward_by_ids(vec![(11, 50)]);
-=======
-		// Set payees
-		Payee::<Test>::insert(11, RewardDestination::Controller);
-		Payee::<Test>::insert(21, RewardDestination::Controller);
-		Payee::<Test>::insert(101, RewardDestination::Controller);
-
 		Pallet::<Test>::reward_by_ids(vec![(11, 50)]);
 		Pallet::<Test>::reward_by_ids(vec![(11, 50)]);
->>>>>>> 292c66c0
 		// This is the second validator of the current elected set.
 		Pallet::<Test>::reward_by_ids(vec![(21, 50)]);
 
@@ -986,115 +961,6 @@
 }
 
 #[test]
-<<<<<<< HEAD
-=======
-fn reward_destination_works() {
-	// Rewards go to the correct destination as determined in Payee
-	ExtBuilder::default().nominate(false).build_and_execute(|| {
-		// Check that account 11 is a validator
-		assert!(Session::validators().contains(&11));
-		// Check the balance of the validator account
-		assert_eq!(Balances::free_balance(10), 1);
-		// Check the balance of the stash account
-		assert_eq!(Balances::free_balance(11), 1000);
-		// Check how much is at stake
-		assert_eq!(
-			Staking::ledger(&10),
-			Some(StakingLedger {
-				stash: 11,
-				total: 1000,
-				active: 1000,
-				unlocking: Default::default(),
-				claimed_rewards: vec![],
-			})
-		);
-
-		// Compute total payout now for whole duration as other parameter won't change
-		let total_payout_0 = current_total_payout_for_duration(reward_time_per_era());
-		Pallet::<Test>::reward_by_ids(vec![(11, 1)]);
-
-		mock::start_active_era(1);
-		mock::make_all_reward_payment(0);
-
-		// Check that RewardDestination is Staked (default)
-		assert_eq!(Staking::payee(&11), RewardDestination::Staked);
-		// Check that reward went to the stash account of validator
-		assert_eq!(Balances::free_balance(11), 1000 + total_payout_0);
-		// Check that amount at stake increased accordingly
-		assert_eq!(
-			Staking::ledger(&10),
-			Some(StakingLedger {
-				stash: 11,
-				total: 1000 + total_payout_0,
-				active: 1000 + total_payout_0,
-				unlocking: Default::default(),
-				claimed_rewards: vec![0],
-			})
-		);
-
-		// Change RewardDestination to Stash
-		<Payee<Test>>::insert(&11, RewardDestination::Stash);
-
-		// Compute total payout now for whole duration as other parameter won't change
-		let total_payout_1 = current_total_payout_for_duration(reward_time_per_era());
-		Pallet::<Test>::reward_by_ids(vec![(11, 1)]);
-
-		mock::start_active_era(2);
-		mock::make_all_reward_payment(1);
-
-		// Check that RewardDestination is Stash
-		assert_eq!(Staking::payee(&11), RewardDestination::Stash);
-		// Check that reward went to the stash account
-		assert_eq!(Balances::free_balance(11), 1000 + total_payout_0 + total_payout_1);
-		// Record this value
-		let recorded_stash_balance = 1000 + total_payout_0 + total_payout_1;
-		// Check that amount at stake is NOT increased
-		assert_eq!(
-			Staking::ledger(&10),
-			Some(StakingLedger {
-				stash: 11,
-				total: 1000 + total_payout_0,
-				active: 1000 + total_payout_0,
-				unlocking: Default::default(),
-				claimed_rewards: vec![0, 1],
-			})
-		);
-
-		// Change RewardDestination to Controller
-		<Payee<Test>>::insert(&11, RewardDestination::Controller);
-
-		// Check controller balance
-		assert_eq!(Balances::free_balance(10), 1);
-
-		// Compute total payout now for whole duration as other parameter won't change
-		let total_payout_2 = current_total_payout_for_duration(reward_time_per_era());
-		Pallet::<Test>::reward_by_ids(vec![(11, 1)]);
-
-		mock::start_active_era(3);
-		mock::make_all_reward_payment(2);
-
-		// Check that RewardDestination is Controller
-		assert_eq!(Staking::payee(&11), RewardDestination::Controller);
-		// Check that reward went to the controller account
-		assert_eq!(Balances::free_balance(10), 1 + total_payout_2);
-		// Check that amount at stake is NOT increased
-		assert_eq!(
-			Staking::ledger(&10),
-			Some(StakingLedger {
-				stash: 11,
-				total: 1000 + total_payout_0,
-				active: 1000 + total_payout_0,
-				unlocking: Default::default(),
-				claimed_rewards: vec![0, 1, 2],
-			})
-		);
-		// Check that amount in staked account is NOT increased.
-		assert_eq!(Balances::free_balance(11), recorded_stash_balance);
-	});
-}
-
-#[test]
->>>>>>> 292c66c0
 fn validator_payment_prefs_work() {
 	// Test that validator preferences are correctly honored
 	// Note: unstake threshold is being directly tested in slashing tests.
@@ -1274,14 +1140,9 @@
 				stash: 11,
 				total: 1000 + 100,
 				active: 100,
-<<<<<<< HEAD
-				unlocking: vec![UnlockChunk { value: 1000, era: 2 + 3 }],
+				unlocking: bounded_vec![UnlockChunk { value: 1000, era: 2 + 3 }],
 				claimed_rewards: vec![],
 				cmix_id: cmix_id(11u8)
-=======
-				unlocking: bounded_vec![UnlockChunk { value: 1000, era: 2 + 3 }],
-				claimed_rewards: vec![]
->>>>>>> 292c66c0
 			}),
 		);
 
@@ -1293,14 +1154,9 @@
 				stash: 11,
 				total: 1000 + 100,
 				active: 100,
-<<<<<<< HEAD
-				unlocking: vec![UnlockChunk { value: 1000, era: 2 + 3 }],
+				unlocking: bounded_vec![UnlockChunk { value: 1000, era: 2 + 3 }],
 				claimed_rewards: vec![],
 				cmix_id: cmix_id(11u8)
-=======
-				unlocking: bounded_vec![UnlockChunk { value: 1000, era: 2 + 3 }],
-				claimed_rewards: vec![]
->>>>>>> 292c66c0
 			}),
 		);
 
@@ -1315,14 +1171,9 @@
 				stash: 11,
 				total: 1000 + 100,
 				active: 100,
-<<<<<<< HEAD
-				unlocking: vec![UnlockChunk { value: 1000, era: 2 + 3 }],
+				unlocking: bounded_vec![UnlockChunk { value: 1000, era: 2 + 3 }],
 				claimed_rewards: vec![],
 				cmix_id: cmix_id(11u8)
-=======
-				unlocking: bounded_vec![UnlockChunk { value: 1000, era: 2 + 3 }],
-				claimed_rewards: vec![]
->>>>>>> 292c66c0
 			}),
 		);
 
@@ -1337,14 +1188,9 @@
 				stash: 11,
 				total: 100,
 				active: 100,
-<<<<<<< HEAD
-				unlocking: vec![],
+				unlocking: Default::default(),
 				claimed_rewards: vec![],
 				cmix_id: cmix_id(11u8)
-=======
-				unlocking: Default::default(),
-				claimed_rewards: vec![]
->>>>>>> 292c66c0
 			}),
 		);
 	})
@@ -1747,81 +1593,10 @@
 			assert_eq!(Balances::free_balance(11), 10 * 1000);
 			assert_eq!(Staking::bonded(&11), Some(10));
 
-<<<<<<< HEAD
-			// Check storage items that should be cleaned up
-=======
->>>>>>> 292c66c0
 			assert!(<Ledger<Test>>::contains_key(&10));
 			assert!(<Bonded<Test>>::contains_key(&11));
 			assert!(<Validators<Test>>::contains_key(&11));
 
-<<<<<<< HEAD
-			// Reduce free_balance of controller to 0
-			let _ = Balances::slash(&10, Balance::max_value());
-
-			// Check the balance of the stash account has not been touched
-			assert_eq!(Balances::free_balance(11), 10 * 1000);
-			// Check these two accounts are still bonded
-			assert_eq!(Staking::bonded(&11), Some(10));
-
-			// Check storage items have not changed
-			assert!(<Ledger<Test>>::contains_key(&10));
-			assert!(<Bonded<Test>>::contains_key(&11));
-			assert!(<Validators<Test>>::contains_key(&11));
-
-			// Reduce free_balance of stash to 0
-			let _ = Balances::slash(&11, Balance::max_value());
-			// Check total balance of stash
-			assert_eq!(Balances::total_balance(&11), 10);
-
-			// Reap the stash
-			assert_ok!(Staking::reap_stash(Origin::none(), 11, 0));
-
-			// Check storage items do not exist
-			assert!(!<Ledger<Test>>::contains_key(&10));
-			assert!(!<Bonded<Test>>::contains_key(&11));
-			assert!(!<Validators<Test>>::contains_key(&11));
-			assert!(!<Nominators<Test>>::contains_key(&11));
-		});
-}
-
-#[test]
-fn on_free_balance_zero_stash_removes_nominator() {
-	// Tests that nominator storage items are cleaned up when stash is empty
-	// Tests that storage items are untouched when controller is empty
-	ExtBuilder::default()
-		.existential_deposit(10)
-		.balance_factor(10)
-		.build_and_execute(|| {
-			// Make 10 a nominator
-			assert_ok!(Staking::nominate(Origin::signed(10), vec![20]));
-			// Check that account 10 is a nominator
-			assert!(<Nominators<Test>>::contains_key(11));
-			// Check the balance of the nominator account
-			assert_eq!(Balances::free_balance(10), 10);
-			// Check the balance of the stash account
-			assert_eq!(Balances::free_balance(11), 10_000);
-
-			// Check storage items that should be cleaned up
-			assert!(<Ledger<Test>>::contains_key(&10));
-			assert!(<Bonded<Test>>::contains_key(&11));
-			assert!(<Nominators<Test>>::contains_key(&11));
-
-			// Reduce free_balance of controller to 0
-			let _ = Balances::slash(&10, Balance::max_value());
-			// Check total balance of account 10
-			assert_eq!(Balances::total_balance(&10), 0);
-
-			// Check the balance of the stash account has not been touched
-			assert_eq!(Balances::free_balance(11), 10_000);
-			// Check these two accounts are still bonded
-			assert_eq!(Staking::bonded(&11), Some(10));
-
-			// Check storage items have not changed
-			assert!(<Ledger<Test>>::contains_key(&10));
-			assert!(<Bonded<Test>>::contains_key(&11));
-			assert!(<Nominators<Test>>::contains_key(&11));
-=======
 			// stash is not reapable
 			assert_noop!(
 				Staking::reap_stash(Origin::signed(20), 11, 0),
@@ -1829,7 +1604,6 @@
 			);
 			// controller or any other account is not reapable
 			assert_noop!(Staking::reap_stash(Origin::signed(20), 10, 0), Error::<Test>::NotStash);
->>>>>>> 292c66c0
 
 			// no easy way to cause an account to go below ED, we tweak their staking ledger
 			// instead.
@@ -1841,6 +1615,7 @@
 					active: 5,
 					unlocking: Default::default(),
 					claimed_rewards: vec![],
+					cmix_id: cmix_id(11u8)
 				},
 			);
 
@@ -1851,11 +1626,6 @@
 			assert!(!<Ledger<Test>>::contains_key(&10));
 			assert!(!<Bonded<Test>>::contains_key(&11));
 			assert!(!<Validators<Test>>::contains_key(&11));
-<<<<<<< HEAD
-			assert!(!<Nominators<Test>>::contains_key(&11));
-=======
-			assert!(!<Payee<Test>>::contains_key(&11));
->>>>>>> 292c66c0
 		});
 }
 
@@ -2941,6 +2711,7 @@
 				stash: 101,
 				claimed_rewards: Default::default(),
 				unlocking: bounded_vec![UnlockChunk { era: 4u32, value: 500 }],
+				cmix_id: None
 			}
 		);
 
@@ -3502,18 +3273,13 @@
 
 #[test]
 fn test_max_nominator_rewarded_per_validator_and_cant_steal_someone_else_reward() {
-<<<<<<< HEAD
 	ExtBuilder::default()
 		// Override cmix ids to higher values that repeat(0-63)
 		.set_status(11, StakerStatus::Validator(cmix_id(200u8)))
 		.set_status(21, StakerStatus::Validator(cmix_id(201u8)))
 		.set_status(31, StakerStatus::Validator(cmix_id(202u8)))
 		.build_and_execute(|| {
-		for i in 0..=<Test as Config>::MaxNominatorRewardedPerValidator::get() {
-=======
-	ExtBuilder::default().build_and_execute(|| {
 		for i in 0..=<<Test as Config>::MaxNominatorRewardedPerValidator as Get<_>>::get() {
->>>>>>> 292c66c0
 			let stash = 10_000 + i as AccountId;
 			let controller = 20_000 + i as AccountId;
 			let balance = 10_000 + i as Balance;
@@ -3578,12 +3344,8 @@
 		// Track the exposure of the validator and the nominators that will get paid out.
 		let mut payout_exposure = balance;
 		// Create a validator:
-<<<<<<< HEAD
 		bond_validator(11, 10, balance, cmix_id(11u8)); // Default(64)
-=======
-		bond_validator(11, 10, balance); // Default(64)
 		assert_eq!(Validators::<Test>::count(), 1);
->>>>>>> 292c66c0
 
 		// Create nominators, targeting stash of validators
 		for i in 0..100 {
@@ -3629,19 +3391,8 @@
 		// We track rewards in `claimed_rewards` vec
 		// Note that active staking compounds (rewards are added to total and active amounts)
 		assert_eq!(
-<<<<<<< HEAD
-                Staking::ledger(&10).unwrap().claimed_rewards,
- 				vec![1]
-=======
-			Staking::ledger(&10),
-			Some(StakingLedger {
-				stash: 11,
-				total: 1000,
-				active: 1000,
-				unlocking: Default::default(),
-				claimed_rewards: vec![1]
-			})
->>>>>>> 292c66c0
+			Staking::ledger(&10).unwrap().claimed_rewards,
+			vec![1]
 		);
 
 		for i in 3..16 {
@@ -3649,35 +3400,28 @@
 
 			// compute and ensure the reward amount is greater than zero.
 			let payout = current_total_payout_for_duration(reward_time_per_era());
-			let actual_paid_out = payout_exposure_part * payout;
+			// need to manually compute payout because values at stake increase due to rewards automatically being staked to stash accounts
+			let stakers = ErasStakersClipped::<Test>::get(i-1, &11);
+			let mut actual_paid_out = Perbill::from_rational(stakers.own, stakers.total) * payout;
+			stakers.others.iter().for_each(|x| {
+				actual_paid_out += Perbill::from_rational(x.value, stakers.total) * payout
+			});
 			let pre_payout_total_issuance = Balances::total_issuance();
 
 			mock::start_active_era(i);
 			RewardOnUnbalanceWasCalled::set(false);
 			assert_ok!(Staking::payout_stakers(Origin::signed(1337), 11, i - 1));
-			assert_eq_error_rate!(
+			assert_eq!(
 				Balances::total_issuance(),
-				pre_payout_total_issuance + actual_paid_out,
-				1
+				pre_payout_total_issuance + actual_paid_out
 			);
 			assert!(RewardOnUnbalanceWasCalled::get());
 		}
 
 		// We track rewards in `claimed_rewards` vec
 		assert_eq!(
-<<<<<<< HEAD
-                Staking::ledger(&10).unwrap().claimed_rewards,
-				(1..=14).collect::<Vec<u32>>()
-=======
-			Staking::ledger(&10),
-			Some(StakingLedger {
-				stash: 11,
-				total: 1000,
-				active: 1000,
-				unlocking: Default::default(),
-				claimed_rewards: (1..=14).collect()
-			})
->>>>>>> 292c66c0
+			Staking::ledger(&10).unwrap().claimed_rewards,
+			(1..=14).collect::<Vec<u32>>()
 		);
 
 		for i in 16..100 {
@@ -3691,19 +3435,8 @@
 		assert_ok!(Staking::payout_stakers(Origin::signed(1337), 11, 15));
 		assert_ok!(Staking::payout_stakers(Origin::signed(1337), 11, 98));
 		assert_eq!(
-<<<<<<< HEAD
-                Staking::ledger(&10).unwrap().claimed_rewards,
-                vec![15, 98]
-=======
-			Staking::ledger(&10),
-			Some(StakingLedger {
-				stash: 11,
-				total: 1000,
-				active: 1000,
-				unlocking: Default::default(),
-				claimed_rewards: vec![15, 98]
-			})
->>>>>>> 292c66c0
+			Staking::ledger(&10).unwrap().claimed_rewards,
+			vec![15, 98]
 		);
 
 		// Out of order claims works.
@@ -3711,19 +3444,8 @@
 		assert_ok!(Staking::payout_stakers(Origin::signed(1337), 11, 23));
 		assert_ok!(Staking::payout_stakers(Origin::signed(1337), 11, 42));
 		assert_eq!(
-<<<<<<< HEAD
-                Staking::ledger(&10).unwrap().claimed_rewards,
-                vec![15, 23, 42, 69, 98]
-=======
-			Staking::ledger(&10),
-			Some(StakingLedger {
-				stash: 11,
-				total: 1000,
-				active: 1000,
-				unlocking: Default::default(),
-				claimed_rewards: vec![15, 23, 42, 69, 98]
-			})
->>>>>>> 292c66c0
+			Staking::ledger(&10).unwrap().claimed_rewards,
+			vec![15, 23, 42, 69, 98]
 		);
 	});
 }
@@ -4109,14 +3831,9 @@
 					stash: 21,
 					total: 10 * 1000,
 					active: 10 * 1000,
-<<<<<<< HEAD
-					unlocking: vec![],
+					unlocking: Default::default(),
 					claimed_rewards: vec![],
 					cmix_id: cmix_id(21u8)
-=======
-					unlocking: Default::default(),
-					claimed_rewards: vec![]
->>>>>>> 292c66c0
 				}
 			);
 
@@ -4129,14 +3846,9 @@
 					stash: 21,
 					total: 10 * 1000,
 					active: 0,
-<<<<<<< HEAD
-					unlocking: vec![UnlockChunk { value: 10 * 1000, era: 3 }],
+					unlocking: bounded_vec![UnlockChunk { value: 10 * 1000, era: 3 }],
 					claimed_rewards: vec![],
 					cmix_id: cmix_id(21u8)
-=======
-					unlocking: bounded_vec![UnlockChunk { value: 10 * 1000, era: 3 }],
-					claimed_rewards: vec![]
->>>>>>> 292c66c0
 				}
 			);
 
@@ -4158,14 +3870,9 @@
 					stash: 21,
 					total: 10 * 1000,
 					active: 10 * 1000,
-<<<<<<< HEAD
-					unlocking: vec![],
+					unlocking: Default::default(),
 					claimed_rewards: vec![],
 					cmix_id: cmix_id(21u8)
-=======
-					unlocking: Default::default(),
-					claimed_rewards: vec![]
->>>>>>> 292c66c0
 				}
 			);
 
@@ -4178,14 +3885,9 @@
 					stash: 21,
 					total: 10 * 1000,
 					active: 0,
-<<<<<<< HEAD
-					unlocking: vec![UnlockChunk { value: 10 * 1000, era: 3 }],
+					unlocking: bounded_vec![UnlockChunk { value: 10 * 1000, era: 3 }],
 					claimed_rewards: vec![],
 					cmix_id: cmix_id(21u8)
-=======
-					unlocking: bounded_vec![UnlockChunk { value: 10 * 1000, era: 3 }],
-					claimed_rewards: vec![]
->>>>>>> 292c66c0
 				}
 			);
 
@@ -4211,14 +3913,9 @@
 					stash: 21,
 					total: 1000 * ed,
 					active: 1000 * ed,
-<<<<<<< HEAD
-					unlocking: vec![],
+					unlocking: Default::default(),
 					claimed_rewards: vec![],
 					cmix_id: cmix_id(21u8)
-=======
-					unlocking: Default::default(),
-					claimed_rewards: vec![]
->>>>>>> 292c66c0
 				}
 			);
 
@@ -4234,14 +3931,9 @@
 					stash: 21,
 					total: ed,
 					active: ed,
-<<<<<<< HEAD
-					unlocking: vec![],
+					unlocking: Default::default(),
 					claimed_rewards: vec![],
 					cmix_id: cmix_id(21u8)
-=======
-					unlocking: Default::default(),
-					claimed_rewards: vec![]
->>>>>>> 292c66c0
 				}
 			);
 		})
@@ -4425,17 +4117,10 @@
 	#[test]
 	fn get_max_len_voters_even_if_some_nominators_are_slashed() {
 		ExtBuilder::default()
-<<<<<<< HEAD
-			.nominate(true) // add nominator 101, who nominates [11, 21]
+			.nominate(false)
 			.add_staker(61, 60, 20, StakerStatus::<CmixId, AccountId>::Nominator(vec![21]))
-			//                                 61 only nominates validator 21 ^^
 			.add_staker(71, 70, 10, StakerStatus::<CmixId, AccountId>::Nominator(vec![11, 21]))
-=======
-			.nominate(false)
-			.add_staker(61, 60, 20, StakerStatus::<AccountId>::Nominator(vec![21]))
-			.add_staker(71, 70, 10, StakerStatus::<AccountId>::Nominator(vec![11, 21]))
-			.add_staker(81, 80, 10, StakerStatus::<AccountId>::Nominator(vec![11, 21]))
->>>>>>> 292c66c0
+			.add_staker(81, 80, 10, StakerStatus::<CmixId, AccountId>::Nominator(vec![11, 21]))
 			.build_and_execute(|| {
 				// given our voters ordered by stake,
 				assert_eq!(
@@ -4650,16 +4335,6 @@
 			);
 
 			// Change the minimum bond... but no limits.
-<<<<<<< HEAD
-			assert_ok!(Staking::set_staking_limits(
-				Origin::root(),
-				1_500,
-				2_000,
-				None,
-				None,
-				None,
-				Perbill::zero()
-=======
 			assert_ok!(Staking::set_staking_configs(
 				Origin::root(),
 				ConfigOp::Set(1_500),
@@ -4668,7 +4343,6 @@
 				ConfigOp::Remove,
 				ConfigOp::Remove,
 				ConfigOp::Remove
->>>>>>> 292c66c0
 			));
 
 			// Still can't chill these users
@@ -4684,21 +4358,12 @@
 			// Add limits, but no threshold
 			assert_ok!(Staking::set_staking_configs(
 				Origin::root(),
-<<<<<<< HEAD
-				1_500,
-				2_000,
-				Some(10),
-				Some(10),
-				None,
-				Perbill::zero()
-=======
 				ConfigOp::Noop,
 				ConfigOp::Noop,
 				ConfigOp::Set(10),
 				ConfigOp::Set(10),
 				ConfigOp::Noop,
 				ConfigOp::Noop
->>>>>>> 292c66c0
 			));
 
 			// Still can't chill these users
@@ -4714,21 +4379,12 @@
 			// Add threshold, but no limits
 			assert_ok!(Staking::set_staking_configs(
 				Origin::root(),
-<<<<<<< HEAD
-				1_500,
-				2_000,
-				None,
-				None,
-				Some(Percent::from_percent(0)),
-				Perbill::zero()
-=======
 				ConfigOp::Noop,
 				ConfigOp::Noop,
 				ConfigOp::Remove,
 				ConfigOp::Remove,
 				ConfigOp::Noop,
 				ConfigOp::Noop
->>>>>>> 292c66c0
 			));
 
 			// Still can't chill these users
@@ -4744,21 +4400,12 @@
 			// Add threshold and limits
 			assert_ok!(Staking::set_staking_configs(
 				Origin::root(),
-<<<<<<< HEAD
-				1_500,
-				2_000,
-				Some(10),
-				Some(10),
-				Some(Percent::from_percent(75)),
-				Perbill::zero()
-=======
 				ConfigOp::Noop,
 				ConfigOp::Noop,
 				ConfigOp::Set(10),
 				ConfigOp::Set(10),
 				ConfigOp::Set(Percent::from_percent(75)),
 				ConfigOp::Noop
->>>>>>> 292c66c0
 			));
 
 			// 16 people total because tests start with 2 active one
@@ -4798,21 +4445,12 @@
 		let max = 10;
 		assert_ok!(Staking::set_staking_configs(
 			Origin::root(),
-<<<<<<< HEAD
-			10,
-			10,
-			Some(max),
-			Some(max),
-			Some(Percent::from_percent(0)),
-			Perbill::zero()
-=======
 			ConfigOp::Set(10),
 			ConfigOp::Set(10),
 			ConfigOp::Set(max),
 			ConfigOp::Set(max),
 			ConfigOp::Remove,
 			ConfigOp::Remove,
->>>>>>> 292c66c0
 		));
 
 		// can create `max - validator_count` validators
@@ -4875,16 +4513,6 @@
 		));
 
 		// No problem when we set to `None` again
-<<<<<<< HEAD
-		assert_ok!(Staking::set_staking_limits(
-			Origin::root(),
-			10,
-			10,
-			None,
-			None,
-			None,
-			Perbill::zero()
-=======
 		assert_ok!(Staking::set_staking_configs(
 			Origin::root(),
 			ConfigOp::Noop,
@@ -4893,7 +4521,6 @@
 			ConfigOp::Remove,
 			ConfigOp::Noop,
 			ConfigOp::Noop,
->>>>>>> 292c66c0
 		));
 		assert_ok!(Staking::nominate(Origin::signed(last_nominator), vec![1]));
 		assert_ok!(Staking::validate(Origin::signed(last_validator), ValidatorPrefs::default()));
@@ -4934,7 +4561,7 @@
 				Origin::signed(10),
 				ValidatorPrefs { commission: Perbill::from_percent(5), blocked: false }
 			),
-			Error::<Test>::CommissionTooLow
+			Error::<Test>::ValidatorCommissionTooLow
 		);
 
 		// can only change to higher.
@@ -5105,7 +4732,7 @@
 
 		// Given
 		assert_eq!(validators(), vec![(31, prefs(10)), (21, prefs(5)), (11, prefs(0))]);
-		MinCommission::<Test>::set(Perbill::from_percent(5));
+		MinValidatorCommission::<Test>::set(Perbill::from_percent(5));
 
 		// When applying to a commission greater than min
 		assert_ok!(Staking::force_apply_min_commission(Origin::signed(1), 31));
@@ -5141,6 +4768,7 @@
 		// we have some chunks, but they are not affected.
 		unlocking: bounded_vec![c(1, 10), c(2, 10)],
 		claimed_rewards: vec![],
+		cmix_id: None
 	};
 
 	assert_eq!(BondingDuration::get(), 3);
@@ -5159,6 +4787,7 @@
 		active: 10,
 		unlocking: bounded_vec![],
 		claimed_rewards: vec![],
+		cmix_id: None
 	};
 
 	assert_eq!(BondingDuration::get(), 3);
