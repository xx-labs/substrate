// This file is part of Substrate.

// Copyright (C) Parity Technologies (UK) Ltd.
// SPDX-License-Identifier: Apache-2.0

// Licensed under the Apache License, Version 2.0 (the "License");
// you may not use this file except in compliance with the License.
// You may obtain a copy of the License at
//
// 	http://www.apache.org/licenses/LICENSE-2.0
//
// Unless required by applicable law or agreed to in writing, software
// distributed under the License is distributed on an "AS IS" BASIS,
// WITHOUT WARRANTIES OR CONDITIONS OF ANY KIND, either express or implied.
// See the License for the specific language governing permissions and
// limitations under the License.

//! Staking FRAME Pallet.

use frame_election_provider_support::{
	ElectionProvider, ElectionProviderBase, SortedListProvider, VoteWeight,
};
use frame_support::{
	dispatch::Codec,
	pallet_prelude::*,
	traits::{
		Currency, CurrencyToVote, Defensive, DefensiveResult, DefensiveSaturating, EnsureOrigin,
		EstimateNextNewSession, Get, LockIdentifier, LockableCurrency, OnUnbalanced, TryCollect,
		UnixTime,
	},
	weights::Weight,
	BoundedVec,
};
use frame_system::{ensure_root, ensure_signed, pallet_prelude::*};
use sp_runtime::{
	traits::{CheckedSub, SaturatedConversion, StaticLookup, Zero},
	ArithmeticError, Perbill, Percent,
};
use sp_staking::{EraIndex, SessionIndex};
use sp_std::prelude::*;

mod impls;

pub use impls::*;

use crate::{
	slashing, weights::WeightInfo, AccountIdLookupOf, ActiveEraInfo, BalanceOf, CmixHandler, CustodyHandler,
	EraPayout, EraRewardPoints, Exposure, Forcing, NegativeImbalanceOf, Nominations,
	PositiveImbalanceOf, SessionInterface, StakingLedger, UnappliedSlash, UnlockChunk, ValidatorPrefs,
};

const STAKING_ID: LockIdentifier = *b"staking ";
// The speculative number of spans are used as an input of the weight annotation of
// [`Call::unbond`], as the post dipatch weight may depend on the number of slashing span on the
// account which is not provided as an input. The value set should be conservative but sensible.
pub(crate) const SPECULATIVE_NUM_SPANS: u32 = 32;

#[frame_support::pallet]
pub mod pallet {
	use frame_election_provider_support::ElectionDataProvider;

	use crate::BenchmarkingConfig;

	use super::*;

	/// The current storage version.
	const STORAGE_VERSION: StorageVersion = StorageVersion::new(13);

	#[pallet::pallet]
	#[pallet::generate_store(pub(crate) trait Store)]
	#[pallet::storage_version(STORAGE_VERSION)]
	pub struct Pallet<T>(_);

	/// Possible operations on the configuration values of this pallet.
	#[derive(TypeInfo, Debug, Clone, Encode, Decode, PartialEq)]
	pub enum ConfigOp<T: Default + Codec> {
		/// Don't change.
		Noop,
		/// Set the given value.
		Set(T),
		/// Remove from storage.
		Remove,
	}

	#[pallet::config]
	pub trait Config: frame_system::Config {
		/// The staking balance.
		type Currency: LockableCurrency<
			Self::AccountId,
			Moment = Self::BlockNumber,
			Balance = Self::CurrencyBalance,
		>;
		/// Just the `Currency::Balance` type; we have this item to allow us to constrain it to
		/// `From<u64>`.
		type CurrencyBalance: sp_runtime::traits::AtLeast32BitUnsigned
			+ codec::FullCodec
			+ Copy
			+ MaybeSerializeDeserialize
			+ sp_std::fmt::Debug
			+ Default
			+ From<u64>
			+ TypeInfo
			+ MaxEncodedLen;
		/// Time used for computing era duration.
		///
		/// It is guaranteed to start being called from the first `on_finalize`. Thus value at
		/// genesis is not used.
		type UnixTime: UnixTime;

		/// Convert a balance into a number used for election calculation. This must fit into a
		/// `u64` but is allowed to be sensibly lossy. The `u64` is used to communicate with the
		/// [`frame_election_provider_support`] crate which accepts u64 numbers and does operations
		/// in 128.
		/// Consequently, the backward convert is used convert the u128s from sp-elections back to a
		/// [`BalanceOf`].
		type CurrencyToVote: CurrencyToVote<BalanceOf<Self>>;

		/// Something that provides the election functionality.
		type ElectionProvider: ElectionProvider<
			AccountId = Self::AccountId,
			BlockNumber = Self::BlockNumber,
			// we only accept an election provider that has staking as data provider.
			DataProvider = Pallet<Self>,
		>;
		/// Something that provides the election functionality at genesis.
		type GenesisElectionProvider: ElectionProvider<
			AccountId = Self::AccountId,
			BlockNumber = Self::BlockNumber,
			DataProvider = Pallet<Self>,
		>;

		/// Handler for xx-cmix pallet
		/// used to retrieve block points and to handle end of era
		type CmixHandler: CmixHandler;

		/// Handler used to retrieve which accounts are under custody
        /// so they can be excluded from validator exposures
		type CustodyHandler: CustodyHandler<Self::AccountId, BalanceOf<Self>>;

		/// Maximum number of nominations per nominator.
		#[pallet::constant]
		type MaxNominations: Get<u32>;

		/// Number of eras to keep in history.
		///
		/// Following information is kept for eras in `[current_era -
		/// HistoryDepth, current_era]`: `ErasStakers`, `ErasStakersClipped`,
		/// `ErasValidatorPrefs`, `ErasValidatorReward`, `ErasRewardPoints`,
		/// `ErasTotalStake`, `ErasStartSessionIndex`,
		/// `StakingLedger.claimed_rewards`.
		///
		/// Must be more than the number of eras delayed by session.
		/// I.e. active era must always be in history. I.e. `active_era >
		/// current_era - history_depth` must be guaranteed.
		///
		/// If migrating an existing pallet from storage value to config value,
		/// this should be set to same value or greater as in storage.
		///
		/// Note: `HistoryDepth` is used as the upper bound for the `BoundedVec`
		/// item `StakingLedger.claimed_rewards`. Setting this value lower than
		/// the existing value can lead to inconsistencies in the
		/// `StakingLedger` and will need to be handled properly in a migration.
		/// The test `reducing_history_depth_abrupt` shows this effect.
		#[pallet::constant]
		type HistoryDepth: Get<u32>;

		/// Tokens have been minted and are unused for validator-reward.
		/// See [Era payout](./index.html#era-payout).
		type RewardRemainder: OnUnbalanced<NegativeImbalanceOf<Self>>;

		/// The overarching event type.
		type RuntimeEvent: From<Event<Self>> + IsType<<Self as frame_system::Config>::RuntimeEvent>;

		/// Handler for the unbalanced reduction when slashing a staker.
		type Slash: OnUnbalanced<NegativeImbalanceOf<Self>>;

		/// Handler for the unbalanced increment when rewarding a staker.
		/// NOTE: in most cases, the implementation of `OnUnbalanced` should modify the total
		/// issuance.
		type Reward: OnUnbalanced<PositiveImbalanceOf<Self>>;

		/// Number of sessions per era.
		#[pallet::constant]
		type SessionsPerEra: Get<SessionIndex>;

		/// Number of eras that staked funds must remain bonded for.
		#[pallet::constant]
		type BondingDuration: Get<EraIndex>;

		/// Number of eras that slashes are deferred by, after computation.
		///
		/// This should be less than the bonding duration. Set to 0 if slashes
		/// should be applied immediately, without opportunity for intervention.
		#[pallet::constant]
		type SlashDeferDuration: Get<EraIndex>;

		/// The origin which can manage less critical staking parameters that does not require root.
		///
		/// Supported actions: (1) cancel deferred slash, (2) set minimum commission, (3) set validator count.
		type AdminOrigin: EnsureOrigin<Self::RuntimeOrigin>;

		/// Interface for interacting with a session pallet.
		type SessionInterface: SessionInterface<Self::AccountId>;

		/// The payout for validators and the system for the current era.
		/// See [Era payout](./index.html#era-payout).
		type EraPayout: EraPayout<BalanceOf<Self>>;

		/// Something that can estimate the next session change, accurately or as a best effort
		/// guess.
		type NextNewSession: EstimateNextNewSession<Self::BlockNumber>;

		/// The maximum number of nominators rewarded for each validator.
		///
		/// For each validator only the `$MaxNominatorRewardedPerValidator` biggest stakers can
		/// claim their reward. This used to limit the i/o cost for the nominator payout.
		#[pallet::constant]
		type MaxNominatorRewardedPerValidator: Get<u32>;

		/// The fraction of the validator set that is safe to be offending.
		/// After the threshold is reached a new era will be forced.
		type OffendingValidatorsThreshold: Get<Perbill>;

		/// Something that provides a best-effort sorted list of voters aka electing nominators,
		/// used for NPoS election.
		///
		/// The changes to nominators are reported to this. Moreover, each validator's self-vote is
		/// also reported as one independent vote.
		///
		/// To keep the load off the chain as much as possible, changes made to the staked amount
		/// via rewards and slashes are not reported and thus need to be manually fixed by the
		/// staker. In case of `bags-list`, this always means using `rebag` and `putInFrontOf`.
		///
		/// Invariant: what comes out of this list will always be a nominator.
		type VoterList: SortedListProvider<Self::AccountId, Score = VoteWeight>;

		/// WIP: This is a noop as of now, the actual business logic that's described below is going
		/// to be introduced in a follow-up PR.
		///
		/// Something that provides a best-effort sorted list of targets aka electable validators,
		/// used for NPoS election.
		///
		/// The changes to the approval stake of each validator are reported to this. This means any
		/// change to:
		/// 1. The stake of any validator or nominator.
		/// 2. The targets of any nominator
		/// 3. The role of any staker (e.g. validator -> chilled, nominator -> validator, etc)
		///
		/// Unlike `VoterList`, the values in this list are always kept up to date with reward and
		/// slash as well, and thus represent the accurate approval stake of all account being
		/// nominated by nominators.
		///
		/// Note that while at the time of nomination, all targets are checked to be real
		/// validators, they can chill at any point, and their approval stakes will still be
		/// recorded. This implies that what comes out of iterating this list MIGHT NOT BE AN ACTIVE
		/// VALIDATOR.
		type TargetList: SortedListProvider<Self::AccountId, Score = BalanceOf<Self>>;

		/// The maximum number of `unlocking` chunks a [`StakingLedger`] can
		/// have. Effectively determines how many unique eras a staker may be
		/// unbonding in.
		///
		/// Note: `MaxUnlockingChunks` is used as the upper bound for the
		/// `BoundedVec` item `StakingLedger.unlocking`. Setting this value
		/// lower than the existing value can lead to inconsistencies in the
		/// `StakingLedger` and will need to be handled properly in a runtime
		/// migration. The test `reducing_max_unlocking_chunks_abrupt` shows
		/// this effect.
		#[pallet::constant]
		type MaxUnlockingChunks: Get<u32>;

		/// A hook called when any staker is slashed. Mostly likely this can be a no-op unless
		/// other pallets exist that are affected by slashing per-staker.
		type OnStakerSlash: sp_staking::OnStakerSlash<Self::AccountId, BalanceOf<Self>>;

		/// Some parameters of the benchmarking.
		type BenchmarkingConfig: BenchmarkingConfig;

		/// Weight information for extrinsics in this pallet.
		type WeightInfo: WeightInfo;
	}

	/// The ideal number of active validators.
	#[pallet::storage]
	#[pallet::getter(fn validator_count)]
	pub type ValidatorCount<T> = StorageValue<_, u32, ValueQuery>;

	/// Minimum number of staking participants before emergency conditions are imposed.
	#[pallet::storage]
	#[pallet::getter(fn minimum_validator_count)]
	pub type MinimumValidatorCount<T> = StorageValue<_, u32, ValueQuery>;

	/// Any validators that may never be slashed or forcibly kicked. It's a Vec since they're
	/// easy to initialize and the performance hit is minimal (we expect no more than four
	/// invulnerables) and restricted to testnets.
	#[pallet::storage]
	#[pallet::getter(fn invulnerables)]
	#[pallet::unbounded]
	pub type Invulnerables<T: Config> = StorageValue<_, Vec<T::AccountId>, ValueQuery>;

	/// Map from all locked "stash" accounts to the controller account.
	///
	/// TWOX-NOTE: SAFE since `AccountId` is a secure hash.
	#[pallet::storage]
	#[pallet::getter(fn bonded)]
	pub type Bonded<T: Config> = StorageMap<_, Twox64Concat, T::AccountId, T::AccountId>;

	/// The minimum active bond to become and maintain the role of a nominator.
	#[pallet::storage]
	pub type MinNominatorBond<T: Config> = StorageValue<_, BalanceOf<T>, ValueQuery>;

	/// The minimum active bond to become and maintain the role of a validator.
	#[pallet::storage]
	pub type MinValidatorBond<T: Config> = StorageValue<_, BalanceOf<T>, ValueQuery>;

	/// The minimum active nominator stake of the last successful election.
	#[pallet::storage]
	pub type MinimumActiveStake<T> = StorageValue<_, BalanceOf<T>, ValueQuery>;

	/// The minimum amount of commission that validators can set.
	///
	/// If set to `0`, no limit exists.
	#[pallet::storage]
	pub type MinCommission<T: Config> = StorageValue<_, Perbill, ValueQuery>;

	/// Map from all (unlocked) "controller" accounts to the info regarding the staking.
	#[pallet::storage]
	#[pallet::getter(fn ledger)]
	pub type Ledger<T: Config> = StorageMap<_, Blake2_128Concat, T::AccountId, StakingLedger<T>>;

	/// The map from (wannabe) validator stash key to the preferences of that validator.
	///
	/// TWOX-NOTE: SAFE since `AccountId` is a secure hash.
	#[pallet::storage]
	#[pallet::getter(fn validators)]
	pub type Validators<T: Config> =
		CountedStorageMap<_, Twox64Concat, T::AccountId, ValidatorPrefs, ValueQuery>;

	/// The map tracking cmix ids for all (wannabe) validators.
	#[pallet::storage]
	#[pallet::getter(fn cmix_ids)]
	pub type CmixIds<T: Config> =
		StorageMap<_, Twox64Concat, T::Hash, (), ValueQuery>;

	/// The maximum validator count before we stop allowing new validators to join.
	///
	/// When this value is not set, no limits are enforced.
	#[pallet::storage]
	pub type MaxValidatorsCount<T> = StorageValue<_, u32, OptionQuery>;

	/// The map from nominator stash key to their nomination preferences, namely the validators that
	/// they wish to support.
	///
	/// Note that the keys of this storage map might become non-decodable in case the
	/// [`Config::MaxNominations`] configuration is decreased. In this rare case, these nominators
	/// are still existent in storage, their key is correct and retrievable (i.e. `contains_key`
	/// indicates that they exist), but their value cannot be decoded. Therefore, the non-decodable
	/// nominators will effectively not-exist, until they re-submit their preferences such that it
	/// is within the bounds of the newly set `Config::MaxNominations`.
	///
	/// This implies that `::iter_keys().count()` and `::iter().count()` might return different
	/// values for this map. Moreover, the main `::count()` is aligned with the former, namely the
	/// number of keys that exist.
	///
	/// Lastly, if any of the nominators become non-decodable, they can be chilled immediately via
	/// [`Call::chill_other`] dispatchable by anyone.
	///
	/// TWOX-NOTE: SAFE since `AccountId` is a secure hash.
	#[pallet::storage]
	#[pallet::getter(fn nominators)]
	pub type Nominators<T: Config> =
		CountedStorageMap<_, Twox64Concat, T::AccountId, Nominations<T>>;

	/// The maximum nominator count before we stop allowing new validators to join.
	///
	/// When this value is not set, no limits are enforced.
	#[pallet::storage]
	pub type MaxNominatorsCount<T> = StorageValue<_, u32, OptionQuery>;

	/// The current era index.
	///
	/// This is the latest planned era, depending on how the Session pallet queues the validator
	/// set, it might be active or not.
	#[pallet::storage]
	#[pallet::getter(fn current_era)]
	pub type CurrentEra<T> = StorageValue<_, EraIndex>;

	/// The active era information, it holds index and start.
	///
	/// The active era is the era being currently rewarded. Validator set of this era must be
	/// equal to [`SessionInterface::validators`].
	#[pallet::storage]
	#[pallet::getter(fn active_era)]
	pub type ActiveEra<T> = StorageValue<_, ActiveEraInfo>;

	/// The session index at which the era start for the last `HISTORY_DEPTH` eras.
	///
	/// Note: This tracks the starting session (i.e. session index when era start being active)
	/// for the eras in `[CurrentEra - HISTORY_DEPTH, CurrentEra]`.
	#[pallet::storage]
	#[pallet::getter(fn eras_start_session_index)]
	pub type ErasStartSessionIndex<T> = StorageMap<_, Twox64Concat, EraIndex, SessionIndex>;

	/// Exposure of validator at era.
	///
	/// This is keyed first by the era index to allow bulk deletion and then the stash account.
	///
	/// Is it removed after `HISTORY_DEPTH` eras.
	/// If stakers hasn't been set or has been removed then empty exposure is returned.
	#[pallet::storage]
	#[pallet::getter(fn eras_stakers)]
	#[pallet::unbounded]
	pub type ErasStakers<T: Config> = StorageDoubleMap<
		_,
		Twox64Concat,
		EraIndex,
		Twox64Concat,
		T::AccountId,
		Exposure<T::AccountId, BalanceOf<T>>,
		ValueQuery,
	>;

	/// Clipped Exposure of validator at era.
	///
	/// This is similar to [`ErasStakers`] but number of nominators exposed is reduced to the
	/// `T::MaxNominatorRewardedPerValidator` biggest stakers.
	/// (Note: the field `total` and `own` of the exposure remains unchanged).
	/// This is used to limit the i/o cost for the nominator payout.
	///
	/// This is keyed fist by the era index to allow bulk deletion and then the stash account.
	///
	/// Is it removed after `HISTORY_DEPTH` eras.
	/// If stakers hasn't been set or has been removed then empty exposure is returned.
	#[pallet::storage]
	#[pallet::unbounded]
	#[pallet::getter(fn eras_stakers_clipped)]
	pub type ErasStakersClipped<T: Config> = StorageDoubleMap<
		_,
		Twox64Concat,
		EraIndex,
		Twox64Concat,
		T::AccountId,
		Exposure<T::AccountId, BalanceOf<T>>,
		ValueQuery,
	>;

	/// Similar to `ErasStakers`, this holds the preferences of validators.
	///
	/// This is keyed first by the era index to allow bulk deletion and then the stash account.
	///
	/// Is it removed after `HISTORY_DEPTH` eras.
	// If prefs hasn't been set or has been removed then 0 commission is returned.
	#[pallet::storage]
	#[pallet::getter(fn eras_validator_prefs)]
	pub type ErasValidatorPrefs<T: Config> = StorageDoubleMap<
		_,
		Twox64Concat,
		EraIndex,
		Twox64Concat,
		T::AccountId,
		ValidatorPrefs,
		ValueQuery,
	>;

	/// The total validator era payout for the last `HISTORY_DEPTH` eras.
	///
	/// Eras that haven't finished yet or has been removed doesn't have reward.
	#[pallet::storage]
	#[pallet::getter(fn eras_validator_reward)]
	pub type ErasValidatorReward<T: Config> = StorageMap<_, Twox64Concat, EraIndex, BalanceOf<T>>;

	/// Rewards for the last `HISTORY_DEPTH` eras.
	/// If reward hasn't been set or has been removed then 0 reward is returned.
	#[pallet::storage]
	#[pallet::unbounded]
	#[pallet::getter(fn eras_reward_points)]
	pub type ErasRewardPoints<T: Config> =
		StorageMap<_, Twox64Concat, EraIndex, EraRewardPoints<T::AccountId>, ValueQuery>;

	/// The total amount staked for the last `HISTORY_DEPTH` eras.
	/// If total hasn't been set or has been removed then 0 stake is returned.
	#[pallet::storage]
	#[pallet::getter(fn eras_total_stake)]
	pub type ErasTotalStake<T: Config> =
		StorageMap<_, Twox64Concat, EraIndex, BalanceOf<T>, ValueQuery>;

	/// Mode of era forcing.
	#[pallet::storage]
	#[pallet::getter(fn force_era)]
	pub type ForceEra<T> = StorageValue<_, Forcing, ValueQuery>;

	/// The percentage of the slash that is distributed to reporters.
	///
	/// The rest of the slashed value is handled by the `Slash`.
	#[pallet::storage]
	#[pallet::getter(fn slash_reward_fraction)]
	pub type SlashRewardFraction<T> = StorageValue<_, Perbill, ValueQuery>;

	/// The amount of currency given to reporters of a slash event which was
	/// canceled by extraordinary circumstances (e.g. governance).
	#[pallet::storage]
	#[pallet::getter(fn canceled_payout)]
	pub type CanceledSlashPayout<T: Config> = StorageValue<_, BalanceOf<T>, ValueQuery>;

	/// All unapplied slashes that are queued for later.
	#[pallet::storage]
	#[pallet::unbounded]
	pub type UnappliedSlashes<T: Config> = StorageMap<
		_,
		Twox64Concat,
		EraIndex,
		Vec<UnappliedSlash<T::AccountId, BalanceOf<T>>>,
		ValueQuery,
	>;

	/// A mapping from still-bonded eras to the first session index of that era.
	///
	/// Must contains information for eras for the range:
	/// `[active_era - bounding_duration; active_era]`
	#[pallet::storage]
	#[pallet::unbounded]
	pub(crate) type BondedEras<T: Config> =
		StorageValue<_, Vec<(EraIndex, SessionIndex)>, ValueQuery>;

	/// All slashing events on validators, mapped by era to the highest slash proportion
	/// and slash value of the era.
	#[pallet::storage]
	pub(crate) type ValidatorSlashInEra<T: Config> = StorageDoubleMap<
		_,
		Twox64Concat,
		EraIndex,
		Twox64Concat,
		T::AccountId,
		(Perbill, BalanceOf<T>),
	>;

	/// All slashing events on nominators, mapped by era to the highest slash value of the era.
	#[pallet::storage]
	pub(crate) type NominatorSlashInEra<T: Config> =
		StorageDoubleMap<_, Twox64Concat, EraIndex, Twox64Concat, T::AccountId, BalanceOf<T>>;

	/// Slashing spans for stash accounts.
	#[pallet::storage]
	#[pallet::getter(fn slashing_spans)]
	#[pallet::unbounded]
	pub type SlashingSpans<T: Config> =
		StorageMap<_, Twox64Concat, T::AccountId, slashing::SlashingSpans>;

	/// Records information about the maximum slash of a stash within a slashing span,
	/// as well as how much reward has been paid out.
	#[pallet::storage]
	pub(crate) type SpanSlash<T: Config> = StorageMap<
		_,
		Twox64Concat,
		(T::AccountId, slashing::SpanIndex),
		slashing::SpanRecord<BalanceOf<T>>,
		ValueQuery,
	>;

	/// The last planned session scheduled by the session pallet.
	///
	/// This is basically in sync with the call to [`pallet_session::SessionManager::new_session`].
	#[pallet::storage]
	#[pallet::getter(fn current_planned_session)]
	pub type CurrentPlannedSession<T> = StorageValue<_, SessionIndex, ValueQuery>;

	/// Indices of validators that have offended in the active era and whether they are currently
	/// disabled.
	///
	/// This value should be a superset of disabled validators since not all offences lead to the
	/// validator being disabled (if there was no slash). This is needed to track the percentage of
	/// validators that have offended in the current era, ensuring a new era is forced if
	/// `OffendingValidatorsThreshold` is reached. The vec is always kept sorted so that we can find
	/// whether a given validator has previously offended using binary search. It gets cleared when
	/// the era ends.
	#[pallet::storage]
	#[pallet::unbounded]
	#[pallet::getter(fn offending_validators)]
	pub type OffendingValidators<T: Config> = StorageValue<_, Vec<(u32, bool)>, ValueQuery>;

	/// True if election is off-chain active, i.e., snapshot was taken
	/// Election is active.
	#[pallet::storage]
	pub(crate) type ElectionActive<T: Config> = StorageValue<_, bool, ValueQuery>;

	/// The threshold for when users can start calling `chill_other` for other validators /
	/// nominators. The threshold is compared to the actual number of validators / nominators
	/// (`CountFor*`) in the system compared to the configured max (`Max*Count`).
	#[pallet::storage]
	pub(crate) type ChillThreshold<T: Config> = StorageValue<_, Percent, OptionQuery>;

	#[pallet::genesis_config]
	pub struct GenesisConfig<T: Config> {
		pub validator_count: u32,
		pub minimum_validator_count: u32,
		pub invulnerables: Vec<T::AccountId>,
		pub force_era: Forcing,
		pub slash_reward_fraction: Perbill,
		pub canceled_payout: BalanceOf<T>,
		pub stakers:
			Vec<(T::AccountId, T::AccountId, BalanceOf<T>, crate::StakerStatus<T::Hash, T::AccountId>)>,
		pub min_nominator_bond: BalanceOf<T>,
		pub min_validator_bond: BalanceOf<T>,
		pub min_validator_commission: Perbill,
		pub max_validator_count: Option<u32>,
		pub max_nominator_count: Option<u32>,
	}

	#[cfg(feature = "std")]
	impl<T: Config> Default for GenesisConfig<T> {
		fn default() -> Self {
			GenesisConfig {
				validator_count: Default::default(),
				minimum_validator_count: Default::default(),
				invulnerables: Default::default(),
				force_era: Default::default(),
				slash_reward_fraction: Default::default(),
				canceled_payout: Default::default(),
				stakers: Default::default(),
				min_nominator_bond: Default::default(),
				min_validator_bond: Default::default(),
				min_validator_commission: Default::default(),
				max_validator_count: None,
				max_nominator_count: None,
			}
		}
	}

	#[pallet::genesis_build]
	impl<T: Config> GenesisBuild<T> for GenesisConfig<T> {
		fn build(&self) {
			ValidatorCount::<T>::put(self.validator_count);
			MinimumValidatorCount::<T>::put(self.minimum_validator_count);
			Invulnerables::<T>::put(&self.invulnerables);
			ForceEra::<T>::put(self.force_era);
			CanceledSlashPayout::<T>::put(self.canceled_payout);
			SlashRewardFraction::<T>::put(self.slash_reward_fraction);
			MinNominatorBond::<T>::put(self.min_nominator_bond);
			MinValidatorBond::<T>::put(self.min_validator_bond);
			MinCommission::<T>::put(self.min_validator_commission);
			if let Some(x) = self.max_validator_count {
				MaxValidatorsCount::<T>::put(x);
			}
			if let Some(x) = self.max_nominator_count {
				MaxNominatorsCount::<T>::put(x);
			}

			for &(ref stash, ref controller, balance, ref status) in &self.stakers {
				crate::log!(
					trace,
					"inserting genesis staker: {:?} => {:?} => {:?}",
					stash,
					balance,
					status
				);
				assert!(
					T::Currency::free_balance(stash) >= balance,
					"Stash does not have enough balance to bond."
				);
				let cmix_id = match status {
					crate::StakerStatus::Validator(id) => *id,
					_ => None,
				};
				frame_support::assert_ok!(<Pallet<T>>::bond(
					T::RuntimeOrigin::from(Some(stash.clone()).into()),
					T::Lookup::unlookup(controller.clone()),
					balance,
					cmix_id,
				));
				// Genesis validators have the minimum commission
				frame_support::assert_ok!(match status {
					crate::StakerStatus::Validator(_) => <Pallet<T>>::validate(
						T::RuntimeOrigin::from(Some(controller.clone()).into()),
						ValidatorPrefs { commission: self.min_validator_commission, blocked: false },
					),
					crate::StakerStatus::Nominator(votes) => <Pallet<T>>::nominate(
						T::RuntimeOrigin::from(Some(controller.clone()).into()),
						votes.iter().map(|l| T::Lookup::unlookup(l.clone())).collect(),
					),
					_ => Ok(()),
				});
				assert!(
					ValidatorCount::<T>::get() <=
						<T::ElectionProvider as ElectionProviderBase>::MaxWinners::get()
				);
			}

			// all voters are reported to the `VoterList`.
			assert_eq!(
				T::VoterList::count(),
				Nominators::<T>::count() + Validators::<T>::count(),
				"not all genesis stakers were inserted into sorted list provider, something is wrong."
			);
		}
	}

	#[pallet::event]
	#[pallet::generate_deposit(pub(crate) fn deposit_event)]
	pub enum Event<T: Config> {
		/// The era payout has been set; the first balance is the validator-payout; the second is
		/// the remainder from the maximum amount of reward.
		EraPaid { era_index: EraIndex, validator_payout: BalanceOf<T>, remainder: BalanceOf<T> },
		/// The nominator has been rewarded by this amount.
		Rewarded { stash: T::AccountId, amount: BalanceOf<T> },
		/// A staker (validator or nominator) has been slashed by the given amount.
		Slashed { staker: T::AccountId, amount: BalanceOf<T> },
		/// A slash for the given validator, for the given percentage of their stake, at the given
		/// era as been reported.
		SlashReported { validator: T::AccountId, fraction: Perbill, slash_era: EraIndex },
		/// An old slashing report from a prior era was discarded because it could
		/// not be processed.
		OldSlashingReportDiscarded { session_index: SessionIndex },
		/// A new set of stakers was elected.
		StakersElected,
		/// An account has bonded this amount. \[stash, amount\]
		///
		/// NOTE: This event is only emitted when funds are bonded via a dispatchable. Notably,
		/// it will not be emitted for staking rewards when they are added to stake.
		Bonded { stash: T::AccountId, amount: BalanceOf<T> },
		/// An account has unbonded this amount.
		Unbonded { stash: T::AccountId, amount: BalanceOf<T> },
		/// An account has called `withdraw_unbonded` and removed unbonding chunks worth `Balance`
		/// from the unlocking queue.
		Withdrawn { stash: T::AccountId, amount: BalanceOf<T> },
		/// A nominator has been kicked from a validator.
		Kicked { nominator: T::AccountId, stash: T::AccountId },
		/// The election failed. No new era is planned.
		StakingElectionFailed,
		/// An account has stopped participating as either a validator or nominator.
		Chilled { stash: T::AccountId },
		/// The stakers' rewards are getting paid.
		PayoutStarted { era_index: EraIndex, validator_stash: T::AccountId },
		/// A validator has set their preferences.
		ValidatorPrefsSet { stash: T::AccountId, prefs: ValidatorPrefs },
		/// A new force era mode was set.
		ForceEra { mode: Forcing },
	}

	#[pallet::error]
	pub enum Error<T> {
		/// Not a controller account.
		NotController,
		/// Not a stash account.
		NotStash,
		/// Stash is already bonded.
		AlreadyBonded,
		/// Controller is already paired.
		AlreadyPaired,
		/// Targets cannot be empty.
		EmptyTargets,
		/// Duplicate index.
		DuplicateIndex,
		/// Slash record index out of bounds.
		InvalidSlashIndex,
		/// Cannot have a validator or nominator role, with value less than the minimum defined by
		/// governance (see `MinValidatorBond` and `MinNominatorBond`). If unbonding is the
		/// intention, `chill` first to remove one's role as validator/nominator.
		InsufficientBond,
		/// Can not schedule more unlock chunks.
		NoMoreChunks,
		/// Can not rebond without unlocking chunks.
		NoUnlockChunk,
		/// Attempting to target a stash that still has funds.
		FundedTarget,
		/// Invalid era to reward.
		InvalidEraToReward,
		/// Invalid number of nominations.
		InvalidNumberOfNominations,
		/// Items are not sorted and unique.
		NotSortedAndUnique,
		/// Rewards for this era have already been claimed for this validator.
		AlreadyClaimed,
		/// Incorrect previous history depth input provided.
		IncorrectHistoryDepth,
		/// Incorrect number of slashing spans provided.
		IncorrectSlashingSpans,
		/// Internal state has become somehow corrupted and the operation cannot continue.
		BadState,
		/// Too many nomination targets supplied.
		TooManyTargets,
		/// A nomination target was supplied that was blocked or otherwise not a validator.
		BadTarget,
		/// The user has enough bond and thus cannot be chilled forcefully by an external person.
		CannotChillOther,
		/// There are too many nominators in the system. Governance needs to adjust the staking
		/// settings to keep things safe for the runtime.
		TooManyNominators,
		/// There are too many validator candidates in the system. Governance needs to adjust the
		/// staking settings to keep things safe for the runtime.
		TooManyValidators,
		/// Commission is too low. Must be at least `MinCommission`.
		CommissionTooLow,
		/// CMIX ID already exists
		ValidatorCmixIdNotUnique,
		/// Validator must have a CMIX ID
		ValidatorMustHaveCmixId,
		/// Stash account already has a CMIX ID
		StashAlreadyHasCmixId,
		/// Stash account doesn't have a CMIX ID
		StashNoCmixId,
		/// Stash is validating
		StashValidating,
		/// Stash is active validator
		StashActiveValidator,
		/// Stash is elected validator for next era
		StashElectedValidator,
		/// Election ongoing, can't transfer CMIX ID
		ElectionOngoing,
		/// Some bound is not met.
		BoundNotMet,
	}

	#[pallet::hooks]
	impl<T: Config> Hooks<BlockNumberFor<T>> for Pallet<T> {
		fn on_initialize(_now: BlockNumberFor<T>) -> Weight {
			// just return the weight of the on_finalize.
			T::DbWeight::get().reads(1)
		}

		fn on_finalize(_n: BlockNumberFor<T>) {
			// Set the start of the first era.
			if let Some(mut active_era) = Self::active_era() {
				if active_era.start.is_none() {
					let now_as_millis_u64 = T::UnixTime::now().as_millis().saturated_into::<u64>();
					active_era.start = Some(now_as_millis_u64);
					// This write only ever happens once, we don't include it in the weight in
					// general
					ActiveEra::<T>::put(active_era);
				}
			}
			// `on_finalize` weight is tracked in `on_initialize`
		}

		fn integrity_test() {
			// ensure that we funnel the correct value to the `DataProvider::MaxVotesPerVoter`;
			assert_eq!(
				T::MaxNominations::get(),
				<Self as ElectionDataProvider>::MaxVotesPerVoter::get()
			);
			// and that MaxNominations is always greater than 1, since we count on this.
			assert!(!T::MaxNominations::get().is_zero());

			// ensure election results are always bounded with the same value
			assert!(
				<T::ElectionProvider as ElectionProviderBase>::MaxWinners::get() ==
					<T::GenesisElectionProvider as ElectionProviderBase>::MaxWinners::get()
			);

			sp_std::if_std! {
				sp_io::TestExternalities::new_empty().execute_with(||
					assert!(
						T::SlashDeferDuration::get() < T::BondingDuration::get() || T::BondingDuration::get() == 0,
						"As per documentation, slash defer duration ({}) should be less than bonding duration ({}).",
						T::SlashDeferDuration::get(),
						T::BondingDuration::get(),
					)
				);
			}
		}

		#[cfg(feature = "try-runtime")]
		fn try_state(n: BlockNumberFor<T>) -> Result<(), &'static str> {
			Self::do_try_state(n)
		}
	}

	#[pallet::call]
	impl<T: Config> Pallet<T> {
		/// Take the origin account as a stash and lock up `value` of its balance. `controller` will
		/// be the account that controls it.
		///
		/// `value` must be more than the `minimum_balance` specified by `T::Currency`.
		///
		/// The dispatch origin for this call must be _Signed_ by the stash account.
		///
		/// Emits `Bonded`.
		/// ## Complexity
		/// - Independent of the arguments. Moderate complexity.
		/// - O(1).
		/// - Three extra DB entries.
		///
		/// NOTE: One of the storage writes (`Self::bonded`) is _never_ cleaned
		/// unless the `origin` falls below _existential deposit_ and gets removed as dust.
		#[pallet::call_index(0)]
		#[pallet::weight(T::WeightInfo::bond())]
		pub fn bond(
			origin: OriginFor<T>,
			controller: AccountIdLookupOf<T>,
			#[pallet::compact] value: BalanceOf<T>,
			cmix_id: Option<T::Hash>,
		) -> DispatchResult {
			let stash = ensure_signed(origin)?;

			if <Bonded<T>>::contains_key(&stash) {
				return Err(Error::<T>::AlreadyBonded.into())
			}

			let controller = T::Lookup::lookup(controller)?;

			if <Ledger<T>>::contains_key(&controller) {
				return Err(Error::<T>::AlreadyPaired.into())
			}

			// Reject a bond which is considered to be _dust_.
			if value < T::Currency::minimum_balance() {
				return Err(Error::<T>::InsufficientBond.into())
			}

			// Ensure validator cmix id is unique
			if let Some(id) = cmix_id.clone() {
				if <CmixIds<T>>::contains_key(&id) {
					Err(Error::<T>::ValidatorCmixIdNotUnique)?
				}
			}

			frame_system::Pallet::<T>::inc_consumers(&stash).map_err(|_| Error::<T>::BadState)?;

			// You're auto-bonded forever, here. We might improve this by only bonding when
			// you actually validate/nominate and remove once you unbond __everything__.
			<Bonded<T>>::insert(&stash, &controller);
			if let Some(id) = cmix_id.clone() {
				<CmixIds<T>>::insert(&id, ())
			}

			let current_era = CurrentEra::<T>::get().unwrap_or(0);
			let history_depth = T::HistoryDepth::get();
			let last_reward_era = current_era.saturating_sub(history_depth);

			let stash_balance = T::Currency::free_balance(&stash);
			let value = value.min(stash_balance);
			Self::deposit_event(Event::<T>::Bonded { stash: stash.clone(), amount: value });
			let item = StakingLedger {
				stash,
				total: value,
				active: value,
				unlocking: Default::default(),
				claimed_rewards: (last_reward_era..current_era)
					.try_collect()
					// Since last_reward_era is calculated as `current_era -
					// HistoryDepth`, following bound is always expected to be
					// satisfied.
					.defensive_map_err(|_| Error::<T>::BoundNotMet)?,
				cmix_id,
			};
			Self::update_ledger(&controller, &item);
			Ok(())
		}

		/// Add some extra amount that have appeared in the stash `free_balance` into the balance up
		/// for staking.
		///
		/// The dispatch origin for this call must be _Signed_ by the stash, not the controller.
		///
		/// Use this if there are additional funds in your stash account that you wish to bond.
		/// Unlike [`bond`](Self::bond) or [`unbond`](Self::unbond) this function does not impose
		/// any limitation on the amount that can be added.
		///
		/// Emits `Bonded`.
		///
		/// ## Complexity
		/// - Independent of the arguments. Insignificant complexity.
		/// - O(1).
		#[pallet::call_index(1)]
		#[pallet::weight(T::WeightInfo::bond_extra())]
		pub fn bond_extra(
			origin: OriginFor<T>,
			#[pallet::compact] max_additional: BalanceOf<T>,
		) -> DispatchResult {
			let stash = ensure_signed(origin)?;

			let controller = Self::bonded(&stash).ok_or(Error::<T>::NotStash)?;
			let mut ledger = Self::ledger(&controller).ok_or(Error::<T>::NotController)?;

			let stash_balance = T::Currency::free_balance(&stash);
			if let Some(extra) = stash_balance.checked_sub(&ledger.total) {
				let extra = extra.min(max_additional);
				ledger.total += extra;
				ledger.active += extra;
				// Last check: the new active amount of ledger must be more than ED.
				ensure!(
					ledger.active >= T::Currency::minimum_balance(),
					Error::<T>::InsufficientBond
				);

				// NOTE: ledger must be updated prior to calling `Self::weight_of`.
				Self::update_ledger(&controller, &ledger);
				// update this staker in the sorted list, if they exist in it.
				if T::VoterList::contains(&stash) {
					let _ =
						T::VoterList::on_update(&stash, Self::weight_of(&ledger.stash)).defensive();
				}

				Self::deposit_event(Event::<T>::Bonded { stash, amount: extra });
			}
			Ok(())
		}

		/// Schedule a portion of the stash to be unlocked ready for transfer out after the bond
		/// period ends. If this leaves an amount actively bonded less than
		/// T::Currency::minimum_balance(), then it is increased to the full amount.
		///
		/// The dispatch origin for this call must be _Signed_ by the controller, not the stash.
		///
		/// Once the unlock period is done, you can call `withdraw_unbonded` to actually move
		/// the funds out of management ready for transfer.
		///
		/// No more than a limited number of unlocking chunks (see `MaxUnlockingChunks`)
		/// can co-exists at the same time. If there are no unlocking chunks slots available
		/// [`Call::withdraw_unbonded`] is called to remove some of the chunks (if possible).
		///
		/// If a user encounters the `InsufficientBond` error when calling this extrinsic,
		/// they should call `chill` first in order to free up their bonded funds.
		///
		/// Emits `Unbonded`.
		///
		/// See also [`Call::withdraw_unbonded`].
		#[pallet::call_index(2)]
		#[pallet::weight(
            T::WeightInfo::withdraw_unbonded_kill(SPECULATIVE_NUM_SPANS).saturating_add(T::WeightInfo::unbond()))
        ]
		pub fn unbond(
			origin: OriginFor<T>,
			#[pallet::compact] value: BalanceOf<T>,
		) -> DispatchResultWithPostInfo {
			let controller = ensure_signed(origin)?;
			let unlocking = Self::ledger(&controller)
				.map(|l| l.unlocking.len())
				.ok_or(Error::<T>::NotController)?;

			// if there are no unlocking chunks available, try to withdraw chunks older than
			// `BondingDuration` to proceed with the unbonding.
			let maybe_withdraw_weight = {
				if unlocking == T::MaxUnlockingChunks::get() as usize {
					let real_num_slashing_spans =
						Self::slashing_spans(&controller).map_or(0, |s| s.iter().count());
					Some(Self::do_withdraw_unbonded(&controller, real_num_slashing_spans as u32)?)
				} else {
					None
				}
			};

			// we need to fetch the ledger again because it may have been mutated in the call
			// to `Self::do_withdraw_unbonded` above.
			let mut ledger = Self::ledger(&controller).ok_or(Error::<T>::NotController)?;
			let mut value = value.min(ledger.active);

			ensure!(
				ledger.unlocking.len() < T::MaxUnlockingChunks::get() as usize,
				Error::<T>::NoMoreChunks,
			);

			if !value.is_zero() {
				ledger.active -= value;

				// Avoid there being a dust balance left in the staking system.
				if ledger.active < T::Currency::minimum_balance() {
					value += ledger.active;
					ledger.active = Zero::zero();
				}

				let min_active_bond = if Nominators::<T>::contains_key(&ledger.stash) {
					MinNominatorBond::<T>::get()
				} else if Validators::<T>::contains_key(&ledger.stash) {
					MinValidatorBond::<T>::get()
				} else {
					Zero::zero()
				};

				// Make sure that the user maintains enough active bond for their role.
				// If a user runs into this error, they should chill first.
				ensure!(ledger.active >= min_active_bond, Error::<T>::InsufficientBond);

				// Note: in case there is no current era it is fine to bond one era more.
				let era = Self::current_era().unwrap_or(0) + T::BondingDuration::get();
				if let Some(mut chunk) =
					ledger.unlocking.last_mut().filter(|chunk| chunk.era == era)
				{
					// To keep the chunk count down, we only keep one chunk per era. Since
					// `unlocking` is a FiFo queue, if a chunk exists for `era` we know that it will
					// be the last one.
					chunk.value = chunk.value.defensive_saturating_add(value)
				} else {
					ledger
						.unlocking
						.try_push(UnlockChunk { value, era })
						.map_err(|_| Error::<T>::NoMoreChunks)?;
				};
				// NOTE: ledger must be updated prior to calling `Self::weight_of`.
				Self::update_ledger(&controller, &ledger);

				// update this staker in the sorted list, if they exist in it.
				if T::VoterList::contains(&ledger.stash) {
					let _ = T::VoterList::on_update(&ledger.stash, Self::weight_of(&ledger.stash))
						.defensive();
				}

				Self::deposit_event(Event::<T>::Unbonded { stash: ledger.stash, amount: value });
			}

			let actual_weight = if let Some(withdraw_weight) = maybe_withdraw_weight {
				Some(T::WeightInfo::unbond().saturating_add(withdraw_weight))
			} else {
				Some(T::WeightInfo::unbond())
			};

			Ok(actual_weight.into())
		}

		/// Remove any unlocked chunks from the `unlocking` queue from our management.
		///
		/// This essentially frees up that balance to be used by the stash account to do
		/// whatever it wants.
		///
		/// The dispatch origin for this call must be _Signed_ by the controller.
		///
		/// Emits `Withdrawn`.
		///
		/// See also [`Call::unbond`].
		///
		/// ## Complexity
		/// O(S) where S is the number of slashing spans to remove
		/// NOTE: Weight annotation is the kill scenario, we refund otherwise.
		#[pallet::call_index(3)]
		#[pallet::weight(T::WeightInfo::withdraw_unbonded_kill(*num_slashing_spans))]
		pub fn withdraw_unbonded(
			origin: OriginFor<T>,
			num_slashing_spans: u32,
		) -> DispatchResultWithPostInfo {
			let controller = ensure_signed(origin)?;

			let actual_weight = Self::do_withdraw_unbonded(&controller, num_slashing_spans)?;
			Ok(Some(actual_weight).into())
		}

		/// Declare the desire to validate for the origin controller.
		///
		/// Effects will be felt at the beginning of the next era.
		///
		/// The dispatch origin for this call must be _Signed_ by the controller, not the stash.
		#[pallet::call_index(4)]
		#[pallet::weight(T::WeightInfo::validate())]
		pub fn validate(origin: OriginFor<T>, prefs: ValidatorPrefs) -> DispatchResult {
			let controller = ensure_signed(origin)?;

			let ledger = Self::ledger(&controller).ok_or(Error::<T>::NotController)?;

			ensure!(ledger.active >= MinValidatorBond::<T>::get(), Error::<T>::InsufficientBond);

			// Require validators to have set a cmix ID
			ensure!(ledger.cmix_id.is_some(), Error::<T>::ValidatorMustHaveCmixId);

			let stash = &ledger.stash;

			// ensure their commission is correct.
			ensure!(prefs.commission >= MinCommission::<T>::get(), Error::<T>::CommissionTooLow);

			// Only check limits if they are not already a validator.
			if !Validators::<T>::contains_key(stash) {
				// If this error is reached, we need to adjust the `MinValidatorBond` and start
				// calling `chill_other`. Until then, we explicitly block new validators to protect
				// the runtime.
				if let Some(max_validators) = MaxValidatorsCount::<T>::get() {
					ensure!(
						Validators::<T>::count() < max_validators,
						Error::<T>::TooManyValidators
					);
				}
			}

			Self::do_remove_nominator(stash);
			Self::do_add_validator(stash, prefs.clone());
			Self::deposit_event(Event::<T>::ValidatorPrefsSet { stash: ledger.stash, prefs });

			Ok(())
		}

		/// Declare the desire to nominate `targets` for the origin controller.
		///
		/// Effects will be felt at the beginning of the next era.
		///
		/// The dispatch origin for this call must be _Signed_ by the controller, not the stash.
		///
		/// ## Complexity
		/// - The transaction's complexity is proportional to the size of `targets` (N)
		/// which is capped at CompactAssignments::LIMIT (T::MaxNominations).
		/// - Both the reads and writes follow a similar pattern.
		#[pallet::call_index(5)]
		#[pallet::weight(T::WeightInfo::nominate(targets.len() as u32))]
		pub fn nominate(
			origin: OriginFor<T>,
			targets: Vec<AccountIdLookupOf<T>>,
		) -> DispatchResult {
			let controller = ensure_signed(origin)?;

			let ledger = Self::ledger(&controller).ok_or(Error::<T>::NotController)?;
			ensure!(ledger.active >= MinNominatorBond::<T>::get(), Error::<T>::InsufficientBond);
			let stash = &ledger.stash;

			// Only check limits if they are not already a nominator.
			if !Nominators::<T>::contains_key(stash) {
				// If this error is reached, we need to adjust the `MinNominatorBond` and start
				// calling `chill_other`. Until then, we explicitly block new nominators to protect
				// the runtime.
				if let Some(max_nominators) = MaxNominatorsCount::<T>::get() {
					ensure!(
						Nominators::<T>::count() < max_nominators,
						Error::<T>::TooManyNominators
					);
				}
			}

			ensure!(!targets.is_empty(), Error::<T>::EmptyTargets);
			ensure!(targets.len() <= T::MaxNominations::get() as usize, Error::<T>::TooManyTargets);

			let old = Nominators::<T>::get(stash).map_or_else(Vec::new, |x| x.targets.into_inner());

			let targets: BoundedVec<_, _> = targets
				.into_iter()
				.map(|t| T::Lookup::lookup(t).map_err(DispatchError::from))
				.map(|n| {
					n.and_then(|n| {
						if old.contains(&n) || !Validators::<T>::get(&n).blocked {
							Ok(n)
						} else {
							Err(Error::<T>::BadTarget.into())
						}
					})
				})
				.collect::<Result<Vec<_>, _>>()?
				.try_into()
				.map_err(|_| Error::<T>::TooManyNominators)?;

			let nominations = Nominations {
				targets,
				// Initial nominations are considered submitted at era 0. See `Nominations` doc.
				submitted_in: Self::current_era().unwrap_or(0),
				suppressed: false,
			};

			Self::do_remove_validator(stash);
			Self::do_add_nominator(stash, nominations);
			Ok(())
		}

		/// Declare no desire to either validate or nominate.
		///
		/// Effects will be felt at the beginning of the next era.
		///
		/// The dispatch origin for this call must be _Signed_ by the controller, not the stash.
		///
		/// ## Complexity
		/// - Independent of the arguments. Insignificant complexity.
		/// - Contains one read.
		/// - Writes are limited to the `origin` account key.
		#[pallet::call_index(6)]
		#[pallet::weight(T::WeightInfo::chill())]
		pub fn chill(origin: OriginFor<T>) -> DispatchResult {
			let controller = ensure_signed(origin)?;
			let ledger = Self::ledger(&controller).ok_or(Error::<T>::NotController)?;
			Self::chill_stash(&ledger.stash);
			Ok(())
		}

<<<<<<< HEAD
=======
		/// (Re-)set the payment target for a controller.
		///
		/// Effects will be felt instantly (as soon as this function is completed successfully).
		///
		/// The dispatch origin for this call must be _Signed_ by the controller, not the stash.
		///
		/// ## Complexity
		/// - O(1)
		/// - Independent of the arguments. Insignificant complexity.
		/// - Contains a limited number of reads.
		/// - Writes are limited to the `origin` account key.
		/// ---------
		#[pallet::call_index(7)]
		#[pallet::weight(T::WeightInfo::set_payee())]
		pub fn set_payee(
			origin: OriginFor<T>,
			payee: RewardDestination<T::AccountId>,
		) -> DispatchResult {
			let controller = ensure_signed(origin)?;
			let ledger = Self::ledger(&controller).ok_or(Error::<T>::NotController)?;
			let stash = &ledger.stash;
			<Payee<T>>::insert(stash, payee);
			Ok(())
		}

>>>>>>> 1837f423
		/// (Re-)set the controller of a stash.
		///
		/// Effects will be felt instantly (as soon as this function is completed successfully).
		///
		/// The dispatch origin for this call must be _Signed_ by the stash, not the controller.
		///
		/// ## Complexity
		/// O(1)
		/// - Independent of the arguments. Insignificant complexity.
		/// - Contains a limited number of reads.
		/// - Writes are limited to the `origin` account key.
<<<<<<< HEAD
		/// ----------
		/// Weight: O(1)
		/// DB Weight:
		/// - Read: Bonded, Ledger New Controller, Ledger Old Controller
		/// - Write: Bonded, Ledger New Controller, Ledger Old Controller
		/// # </weight>
		#[pallet::call_index(7)]
=======
		#[pallet::call_index(8)]
>>>>>>> 1837f423
		#[pallet::weight(T::WeightInfo::set_controller())]
		pub fn set_controller(
			origin: OriginFor<T>,
			controller: AccountIdLookupOf<T>,
		) -> DispatchResult {
			let stash = ensure_signed(origin)?;
			let old_controller = Self::bonded(&stash).ok_or(Error::<T>::NotStash)?;
			let controller = T::Lookup::lookup(controller)?;
			if <Ledger<T>>::contains_key(&controller) {
				return Err(Error::<T>::AlreadyPaired.into())
			}
			if controller != old_controller {
				<Bonded<T>>::insert(&stash, &controller);
				if let Some(l) = <Ledger<T>>::take(&old_controller) {
					<Ledger<T>>::insert(&controller, l);
				}
			}
			Ok(())
		}

		/// Sets the ideal number of validators.
		///
		/// The dispatch origin must be AdminOrigin.
		///
<<<<<<< HEAD
		/// # <weight>
		/// Weight: O(1)
		/// Write: Validator Count
		/// # </weight>
		#[pallet::call_index(8)]
=======
		/// ## Complexity
		/// O(1)
		#[pallet::call_index(9)]
>>>>>>> 1837f423
		#[pallet::weight(T::WeightInfo::set_validator_count())]
		pub fn set_validator_count(
			origin: OriginFor<T>,
			#[pallet::compact] new: u32,
		) -> DispatchResult {
			T::AdminOrigin::ensure_origin(origin)?;
			// ensure new validator count does not exceed maximum winners
			// support by election provider.
			ensure!(
				new <= <T::ElectionProvider as ElectionProviderBase>::MaxWinners::get(),
				Error::<T>::TooManyValidators
			);
			ValidatorCount::<T>::put(new);
			Ok(())
		}

		/// Increments the ideal number of validators upto maximum of
		/// `ElectionProviderBase::MaxWinners`.
		///
		/// The dispatch origin must be Root.
		///
		/// ## Complexity
		/// Same as [`Self::set_validator_count`].
<<<<<<< HEAD
		/// # </weight>
		#[pallet::call_index(9)]
=======
		#[pallet::call_index(10)]
>>>>>>> 1837f423
		#[pallet::weight(T::WeightInfo::set_validator_count())]
		pub fn increase_validator_count(
			origin: OriginFor<T>,
			#[pallet::compact] additional: u32,
		) -> DispatchResult {
			ensure_root(origin)?;
			let old = ValidatorCount::<T>::get();
			let new = old.checked_add(additional).ok_or(ArithmeticError::Overflow)?;
			ensure!(
				new <= <T::ElectionProvider as ElectionProviderBase>::MaxWinners::get(),
				Error::<T>::TooManyValidators
			);

			ValidatorCount::<T>::put(new);
			Ok(())
		}

		/// Scale up the ideal number of validators by a factor upto maximum of
		/// `ElectionProviderBase::MaxWinners`.
		///
		/// The dispatch origin must be Root.
		///
		/// ## Complexity
		/// Same as [`Self::set_validator_count`].
<<<<<<< HEAD
		/// # </weight>
		#[pallet::call_index(10)]
=======
		#[pallet::call_index(11)]
>>>>>>> 1837f423
		#[pallet::weight(T::WeightInfo::set_validator_count())]
		pub fn scale_validator_count(origin: OriginFor<T>, factor: Percent) -> DispatchResult {
			ensure_root(origin)?;
			let old = ValidatorCount::<T>::get();
			let new = old.checked_add(factor.mul_floor(old)).ok_or(ArithmeticError::Overflow)?;

			ensure!(
				new <= <T::ElectionProvider as ElectionProviderBase>::MaxWinners::get(),
				Error::<T>::TooManyValidators
			);

			ValidatorCount::<T>::put(new);
			Ok(())
		}

		/// Force there to be no new eras indefinitely.
		///
		/// The dispatch origin must be Root.
		///
		/// # Warning
		///
		/// The election process starts multiple blocks before the end of the era.
		/// Thus the election process may be ongoing when this is called. In this case the
		/// election will continue until the next era is triggered.
		///
		/// ## Complexity
		/// - No arguments.
		/// - Weight: O(1)
<<<<<<< HEAD
		/// - Write: ForceEra
		/// # </weight>
		#[pallet::call_index(11)]
=======
		#[pallet::call_index(12)]
>>>>>>> 1837f423
		#[pallet::weight(T::WeightInfo::force_no_eras())]
		pub fn force_no_eras(origin: OriginFor<T>) -> DispatchResult {
			ensure_root(origin)?;
			Self::set_force_era(Forcing::ForceNone);
			Ok(())
		}

		/// Force there to be a new era at the end of the next session. After this, it will be
		/// reset to normal (non-forced) behaviour.
		///
		/// The dispatch origin must be Root.
		///
		/// # Warning
		///
		/// The election process starts multiple blocks before the end of the era.
		/// If this is called just before a new era is triggered, the election process may not
		/// have enough blocks to get a result.
		///
		/// ## Complexity
		/// - No arguments.
		/// - Weight: O(1)
<<<<<<< HEAD
		/// - Write ForceEra
		/// # </weight>
		#[pallet::call_index(12)]
=======
		#[pallet::call_index(13)]
>>>>>>> 1837f423
		#[pallet::weight(T::WeightInfo::force_new_era())]
		pub fn force_new_era(origin: OriginFor<T>) -> DispatchResult {
			ensure_root(origin)?;
			Self::set_force_era(Forcing::ForceNew);
			Ok(())
		}

		/// Set the validators who cannot be slashed (if any).
		///
		/// The dispatch origin must be Root.
		#[pallet::call_index(13)]
		#[pallet::weight(T::WeightInfo::set_invulnerables(invulnerables.len() as u32))]
		pub fn set_invulnerables(
			origin: OriginFor<T>,
			invulnerables: Vec<T::AccountId>,
		) -> DispatchResult {
			ensure_root(origin)?;
			<Invulnerables<T>>::put(invulnerables);
			Ok(())
		}

		/// Force a current staker to become completely unstaked, immediately.
		///
		/// The dispatch origin must be Root.
		#[pallet::call_index(14)]
		#[pallet::weight(T::WeightInfo::force_unstake(*num_slashing_spans))]
		pub fn force_unstake(
			origin: OriginFor<T>,
			stash: T::AccountId,
			num_slashing_spans: u32,
		) -> DispatchResult {
			ensure_root(origin)?;

			// Remove all staking-related information.
			Self::kill_stash(&stash, num_slashing_spans)?;

			// Remove the lock.
			T::Currency::remove_lock(STAKING_ID, &stash);
			Ok(())
		}

		/// Force there to be a new era at the end of sessions indefinitely.
		///
		/// The dispatch origin must be Root.
		///
		/// # Warning
		///
		/// The election process starts multiple blocks before the end of the era.
		/// If this is called just before a new era is triggered, the election process may not
		/// have enough blocks to get a result.
		#[pallet::call_index(15)]
		#[pallet::weight(T::WeightInfo::force_new_era_always())]
		pub fn force_new_era_always(origin: OriginFor<T>) -> DispatchResult {
			ensure_root(origin)?;
			Self::set_force_era(Forcing::ForceAlways);
			Ok(())
		}

		/// Cancel enactment of a deferred slash.
		///
		/// Can be called by the `T::AdminOrigin`.
		///
		/// Parameters: era and indices of the slashes for that era to kill.
		#[pallet::call_index(16)]
		#[pallet::weight(T::WeightInfo::cancel_deferred_slash(slash_indices.len() as u32))]
		pub fn cancel_deferred_slash(
			origin: OriginFor<T>,
			era: EraIndex,
			slash_indices: Vec<u32>,
		) -> DispatchResult {
			T::AdminOrigin::ensure_origin(origin)?;

			ensure!(!slash_indices.is_empty(), Error::<T>::EmptyTargets);
			ensure!(is_sorted_and_unique(&slash_indices), Error::<T>::NotSortedAndUnique);

			let mut unapplied = <Self as Store>::UnappliedSlashes::get(&era);
			let last_item = slash_indices[slash_indices.len() - 1];
			ensure!((last_item as usize) < unapplied.len(), Error::<T>::InvalidSlashIndex);

			for (removed, index) in slash_indices.into_iter().enumerate() {
				let index = (index as usize) - removed;
				unapplied.remove(index);
			}

			<Self as Store>::UnappliedSlashes::insert(&era, &unapplied);
			Ok(())
		}

		/// Pay out all the stakers behind a single validator for a single era.
		///
		/// - `validator_stash` is the stash account of the validator. Their nominators, up to
		///   `T::MaxNominatorRewardedPerValidator`, will also receive their rewards.
		/// - `era` may be any era between `[current_era - history_depth; current_era]`.
		///
		/// The origin of this call must be _Signed_. Any account can call this function, even if
		/// it is not one of the stakers.
		///
<<<<<<< HEAD
		/// # <weight>
		/// - Time complexity: at most O(MaxNominatorRewardedPerValidator).
		/// - Contains a limited number of reads and writes.
		/// -----------
		/// N is the Number of payouts for the validator (including the validator)
		/// Weight: O(N)
		/// # </weight>
		#[pallet::call_index(17)]
=======
		/// ## Complexity
		/// - At most O(MaxNominatorRewardedPerValidator).
		#[pallet::call_index(18)]
>>>>>>> 1837f423
		#[pallet::weight(T::WeightInfo::payout_stakers_alive_staked(
			T::MaxNominatorRewardedPerValidator::get()
		))]
		pub fn payout_stakers(
			origin: OriginFor<T>,
			validator_stash: T::AccountId,
			era: EraIndex,
		) -> DispatchResultWithPostInfo {
			ensure_signed(origin)?;
			Self::do_payout_stakers(validator_stash, era)
		}

		/// Rebond a portion of the stash scheduled to be unlocked.
		///
		/// The dispatch origin must be signed by the controller.
		///
		/// ## Complexity
		/// - Time complexity: O(L), where L is unlocking chunks
		/// - Bounded by `MaxUnlockingChunks`.
<<<<<<< HEAD
		/// - Storage changes: Can't increase storage, only decrease it.
		/// # </weight>
		#[pallet::call_index(18)]
=======
		#[pallet::call_index(19)]
>>>>>>> 1837f423
		#[pallet::weight(T::WeightInfo::rebond(T::MaxUnlockingChunks::get() as u32))]
		pub fn rebond(
			origin: OriginFor<T>,
			#[pallet::compact] value: BalanceOf<T>,
		) -> DispatchResultWithPostInfo {
			let controller = ensure_signed(origin)?;
			let ledger = Self::ledger(&controller).ok_or(Error::<T>::NotController)?;
			ensure!(!ledger.unlocking.is_empty(), Error::<T>::NoUnlockChunk);

			let initial_unlocking = ledger.unlocking.len() as u32;
			let (ledger, rebonded_value) = ledger.rebond(value);
			// Last check: the new active amount of ledger must be more than ED.
			ensure!(ledger.active >= T::Currency::minimum_balance(), Error::<T>::InsufficientBond);

			Self::deposit_event(Event::<T>::Bonded {
				stash: ledger.stash.clone(),
				amount: rebonded_value,
			});

			// NOTE: ledger must be updated prior to calling `Self::weight_of`.
			Self::update_ledger(&controller, &ledger);
			if T::VoterList::contains(&ledger.stash) {
				let _ = T::VoterList::on_update(&ledger.stash, Self::weight_of(&ledger.stash))
					.defensive();
			}

			let removed_chunks = 1u32 // for the case where the last iterated chunk is not removed
				.saturating_add(initial_unlocking)
				.saturating_sub(ledger.unlocking.len() as u32);
			Ok(Some(T::WeightInfo::rebond(removed_chunks)).into())
		}

		/// Remove all data structures concerning a staker/stash once it is at a state where it can
		/// be considered `dust` in the staking system. The requirements are:
		///
		/// 1. the `total_balance` of the stash is below existential deposit.
		/// 2. or, the `ledger.total` of the stash is below existential deposit.
		///
		/// The former can happen in cases like a slash; the latter when a fully unbonded account
		/// is still receiving staking rewards in `RewardDestination::Staked`.
		///
		/// It can be called by anyone, as long as `stash` meets the above requirements.
		///
		/// Refunds the transaction fees upon successful execution.
		#[pallet::call_index(20)]
		#[pallet::weight(T::WeightInfo::reap_stash(*num_slashing_spans))]
		pub fn reap_stash(
			origin: OriginFor<T>,
			stash: T::AccountId,
			num_slashing_spans: u32,
		) -> DispatchResultWithPostInfo {
			let _ = ensure_signed(origin)?;

			let ed = T::Currency::minimum_balance();
			let reapable = T::Currency::total_balance(&stash) < ed ||
				Self::ledger(Self::bonded(stash.clone()).ok_or(Error::<T>::NotStash)?)
					.map(|l| l.total)
					.unwrap_or_default() < ed;
			ensure!(reapable, Error::<T>::FundedTarget);

			Self::kill_stash(&stash, num_slashing_spans)?;
			T::Currency::remove_lock(STAKING_ID, &stash);

			Ok(Pays::No.into())
		}

		/// Remove the given nominations from the calling validator.
		///
		/// Effects will be felt at the beginning of the next era.
		///
		/// The dispatch origin for this call must be _Signed_ by the controller, not the stash.
		///
		/// - `who`: A list of nominator stash accounts who are nominating this validator which
		///   should no longer be nominating this validator.
		///
		/// Note: Making this call only makes sense if you first set the validator preferences to
		/// block any further nominations.
		#[pallet::call_index(21)]
		#[pallet::weight(T::WeightInfo::kick(who.len() as u32))]
		pub fn kick(origin: OriginFor<T>, who: Vec<AccountIdLookupOf<T>>) -> DispatchResult {
			let controller = ensure_signed(origin)?;
			let ledger = Self::ledger(&controller).ok_or(Error::<T>::NotController)?;
			let stash = &ledger.stash;

			for nom_stash in who
				.into_iter()
				.map(T::Lookup::lookup)
				.collect::<Result<Vec<T::AccountId>, _>>()?
				.into_iter()
			{
				Nominators::<T>::mutate(&nom_stash, |maybe_nom| {
					if let Some(ref mut nom) = maybe_nom {
						if let Some(pos) = nom.targets.iter().position(|v| v == stash) {
							nom.targets.swap_remove(pos);
							Self::deposit_event(Event::<T>::Kicked {
								nominator: nom_stash.clone(),
								stash: stash.clone(),
							});
						}
					}
				});
			}

			Ok(())
		}

		/// Update the various staking configurations .
		///
		/// * `min_nominator_bond`: The minimum active bond needed to be a nominator.
		/// * `min_validator_bond`: The minimum active bond needed to be a validator.
		/// * `max_nominator_count`: The max number of users who can be a nominator at once. When
		///   set to `None`, no limit is enforced.
		/// * `max_validator_count`: The max number of users who can be a validator at once. When
		///   set to `None`, no limit is enforced.
		/// * `chill_threshold`: The ratio of `max_nominator_count` or `max_validator_count` which
		///   should be filled in order for the `chill_other` transaction to work.
		/// * `min_commission`: The minimum amount of commission that each validators must maintain.
		///   This is checked only upon calling `validate`. Existing validators are not affected.
		///
		/// RuntimeOrigin must be Root to call this function.
		///
		/// NOTE: Existing nominators and validators will not be affected by this update.
		/// to kick people under the new limits, `chill_other` should be called.
		// We assume the worst case for this call is either: all items are set or all items are
		// removed.
		#[pallet::call_index(22)]
		#[pallet::weight(
			T::WeightInfo::set_staking_configs_all_set()
				.max(T::WeightInfo::set_staking_configs_all_remove())
		)]
		pub fn set_staking_configs(
			origin: OriginFor<T>,
			min_nominator_bond: ConfigOp<BalanceOf<T>>,
			min_validator_bond: ConfigOp<BalanceOf<T>>,
			max_nominator_count: ConfigOp<u32>,
			max_validator_count: ConfigOp<u32>,
			chill_threshold: ConfigOp<Percent>,
			min_commission: ConfigOp<Perbill>,
		) -> DispatchResult {
			ensure_root(origin)?;

			macro_rules! config_op_exp {
				($storage:ty, $op:ident) => {
					match $op {
						ConfigOp::Noop => (),
						ConfigOp::Set(v) => <$storage>::put(v),
						ConfigOp::Remove => <$storage>::kill(),
					}
				};
			}

			config_op_exp!(MinNominatorBond<T>, min_nominator_bond);
			config_op_exp!(MinValidatorBond<T>, min_validator_bond);
			config_op_exp!(MaxNominatorsCount<T>, max_nominator_count);
			config_op_exp!(MaxValidatorsCount<T>, max_validator_count);
			config_op_exp!(ChillThreshold<T>, chill_threshold);
			config_op_exp!(MinCommission<T>, min_commission);
			Ok(())
		}
		/// Declare a `controller` to stop participating as either a validator or nominator.
		///
		/// Effects will be felt at the beginning of the next era.
		///
		/// The dispatch origin for this call must be _Signed_, but can be called by anyone.
		///
		/// If the caller is the same as the controller being targeted, then no further checks are
		/// enforced, and this function behaves just like `chill`.
		///
		/// If the caller is different than the controller being targeted, the following conditions
		/// must be met:
		///
		/// * `controller` must belong to a nominator who has become non-decodable,
		///
		/// Or:
		///
		/// * A `ChillThreshold` must be set and checked which defines how close to the max
		///   nominators or validators we must reach before users can start chilling one-another.
		/// * A `MaxNominatorCount` and `MaxValidatorCount` must be set which is used to determine
		///   how close we are to the threshold.
		/// * A `MinNominatorBond` and `MinValidatorBond` must be set and checked, which determines
		///   if this is a person that should be chilled because they have not met the threshold
		///   bond required.
		///
		/// This can be helpful if bond requirements are updated, and we need to remove old users
		/// who do not satisfy these requirements.
		#[pallet::call_index(23)]
		#[pallet::weight(T::WeightInfo::chill_other())]
		pub fn chill_other(origin: OriginFor<T>, controller: T::AccountId) -> DispatchResult {
			// Anyone can call this function.
			let caller = ensure_signed(origin)?;
			let ledger = Self::ledger(&controller).ok_or(Error::<T>::NotController)?;
			let stash = ledger.stash;

			// In order for one user to chill another user, the following conditions must be met:
			//
			// * `controller` belongs to a nominator who has become non-decodable,
			//
			// Or
			//
			// * A `ChillThreshold` is set which defines how close to the max nominators or
			//   validators we must reach before users can start chilling one-another.
			// * A `MaxNominatorCount` and `MaxValidatorCount` which is used to determine how close
			//   we are to the threshold.
			// * A `MinNominatorBond` and `MinValidatorBond` which is the final condition checked to
			//   determine this is a person that should be chilled because they have not met the
			//   threshold bond required.
			//
			// Otherwise, if caller is the same as the controller, this is just like `chill`.

			if Nominators::<T>::contains_key(&stash) && Nominators::<T>::get(&stash).is_none() {
				Self::chill_stash(&stash);
				return Ok(())
			}

			if caller != controller {
				let threshold = ChillThreshold::<T>::get().ok_or(Error::<T>::CannotChillOther)?;
				let min_active_bond = if Nominators::<T>::contains_key(&stash) {
					let max_nominator_count =
						MaxNominatorsCount::<T>::get().ok_or(Error::<T>::CannotChillOther)?;
					let current_nominator_count = Nominators::<T>::count();
					ensure!(
						threshold * max_nominator_count < current_nominator_count,
						Error::<T>::CannotChillOther
					);
					MinNominatorBond::<T>::get()
				} else if Validators::<T>::contains_key(&stash) {
					let max_validator_count =
						MaxValidatorsCount::<T>::get().ok_or(Error::<T>::CannotChillOther)?;
					let current_validator_count = Validators::<T>::count();
					ensure!(
						threshold * max_validator_count < current_validator_count,
						Error::<T>::CannotChillOther
					);
					MinValidatorBond::<T>::get()
				} else {
					Zero::zero()
				};

				ensure!(ledger.active < min_active_bond, Error::<T>::CannotChillOther);
			}

			Self::chill_stash(&stash);
			Ok(())
		}

		/// Set the CMIX ID of a stash, if it doesn't have one already.
		///
		/// The dispatch origin for this call must be _Signed_ by the stash, not the controller.
		///
		/// # <weight>
		/// - Independent of the arguments. Insignificant complexity.
		/// ----------
		/// Weight: O(1)
		/// DB Weight:
		/// - Read: Bonded, Ledger
		/// - Write: Ledger
		/// # </weight>
		#[pallet::call_index(24)]
		#[pallet::weight(T::WeightInfo::set_cmix_id())]
		pub fn set_cmix_id(
			origin: OriginFor<T>,
			cmix_id: T::Hash,
		) -> DispatchResult {
			let stash = ensure_signed(origin)?;
			let controller = Self::bonded(&stash).ok_or(Error::<T>::NotStash)?;

			let mut ledger = <Ledger<T>>::get(&controller).ok_or(Error::<T>::NotController)?;

			// Ensure cmix id is not set
			if ledger.cmix_id.is_some() {
				Err(Error::<T>::StashAlreadyHasCmixId)?
			}

			// Ensure cmix id is unique
			if <CmixIds<T>>::contains_key(&cmix_id) {
				Err(Error::<T>::ValidatorCmixIdNotUnique)?
			}

			// Set cmix id and write ledger
			<CmixIds<T>>::insert(&cmix_id, ());
			ledger.cmix_id = Some(cmix_id);
			<Ledger<T>>::insert(&controller, &ledger);
			Ok(())
		}

		/// Transfer the CMIX ID of a stash to a destination account.
		///
		/// Function is only callable if the Election is NOT active.
		///
		/// The origin account must be a stash and cannot be validating.
		/// Furthermore, it cannot be an validator in the current era, neither
		/// elected for the next era.
		/// The destination account must be a stash, without a CMIX ID.
		///
		/// The dispatch origin for this call must be _Signed_ by the stash, not the controller.
		///
		/// # <weight>
		/// - Independent of the arguments. Insignificant complexity.
		/// ----------
		/// Weight: O(1)
		/// DB Weight:
		/// - Read: Bonded, Ledger, ElectionActive, Validators,
		///         SessionInterface::validators, ActiveEra, ErasValidatorPrefs
		/// - Write: Ledger
		/// # </weight>
		#[pallet::call_index(25)]
		#[pallet::weight(T::WeightInfo::transfer_cmix_id())]
		pub fn transfer_cmix_id(
			origin: OriginFor<T>,
			dest: T::AccountId,
		) -> DispatchResult {
			let stash = ensure_signed(origin)?;

			// Ensure both accounts are stashes
			let controller = Self::bonded(&stash).ok_or(Error::<T>::NotStash)?;
			let dest_controller = Self::bonded(&dest).ok_or(Error::<T>::NotStash)?;
			// Get both ledgers
			let mut ledger = <Ledger<T>>::get(&controller).ok_or(Error::<T>::NotController)?;
			let mut dest_ledger = <Ledger<T>>::get(&dest_controller).ok_or(Error::<T>::NotController)?;

			// Exit early if election is ongoing
			if ElectionActive::<T>::get() {
				Err(Error::<T>::ElectionOngoing)?
			}

			// Ensure origin ledger has a cmix id
			if ledger.cmix_id.is_none() {
				Err(Error::<T>::StashNoCmixId)?
			}
			// Ensure destination doesn't have a cmid id
			if dest_ledger.cmix_id.is_some() {
				Err(Error::<T>::StashAlreadyHasCmixId)?
			}

			// Ensure origin stash is not validating
			if Validators::<T>::contains_key(&ledger.stash) {
				Err(Error::<T>::StashValidating)?
			}
			// Ensure origin stash is not an active validator in the current era
			let validators = T::SessionInterface::validators();
			if validators.contains(&ledger.stash) {
				Err(Error::<T>::StashActiveValidator)?
			}
			// Ensure origin stash is not an elected validator for the next era
			if let Some(active_era) = Self::active_era() {
				let next_era = active_era.index + 1;
				if ErasValidatorPrefs::<T>::contains_key(&next_era, &ledger.stash) {
					Err(Error::<T>::StashElectedValidator)?
				}
			}

			// Execute cmix id transfer
			let cmix_id = ledger.cmix_id.take();
			dest_ledger.cmix_id = cmix_id;
			<Ledger<T>>::insert(&controller, &ledger);
			<Ledger<T>>::insert(&dest_controller, &dest_ledger);
			Ok(())
		}

		/// Force a validator to have at least the minimum commission. This will not affect a
		/// validator who already has a commission greater than or equal to the minimum. Any account
		/// can call this.
		#[pallet::call_index(26)]
		#[pallet::weight(T::WeightInfo::force_apply_min_commission())]
		pub fn force_apply_min_commission(
			origin: OriginFor<T>,
			validator_stash: T::AccountId,
		) -> DispatchResult {
			ensure_signed(origin)?;
			let min_commission = MinCommission::<T>::get();
			Validators::<T>::try_mutate_exists(validator_stash, |maybe_prefs| {
				maybe_prefs
					.as_mut()
					.map(|prefs| {
						(prefs.commission < min_commission)
							.then(|| prefs.commission = min_commission)
					})
					.ok_or(Error::<T>::NotStash)
			})?;
			Ok(())
		}

		/// Sets the minimum amount of commission that each validators must maintain.
		///
		/// This call has lower privilege requirements than `set_staking_config` and can be called
		/// by the `T::AdminOrigin`. Root can always call this.
		#[pallet::call_index(27)]
		#[pallet::weight(T::WeightInfo::set_min_commission())]
		pub fn set_min_commission(origin: OriginFor<T>, new: Perbill) -> DispatchResult {
			T::AdminOrigin::ensure_origin(origin)?;
			MinCommission::<T>::put(new);
			Ok(())
		}
	}
}

/// Check that list is sorted and has no duplicates.
fn is_sorted_and_unique(list: &[u32]) -> bool {
	list.windows(2).all(|w| w[0] < w[1])
}<|MERGE_RESOLUTION|>--- conflicted
+++ resolved
@@ -1261,34 +1261,6 @@
 			Ok(())
 		}
 
-<<<<<<< HEAD
-=======
-		/// (Re-)set the payment target for a controller.
-		///
-		/// Effects will be felt instantly (as soon as this function is completed successfully).
-		///
-		/// The dispatch origin for this call must be _Signed_ by the controller, not the stash.
-		///
-		/// ## Complexity
-		/// - O(1)
-		/// - Independent of the arguments. Insignificant complexity.
-		/// - Contains a limited number of reads.
-		/// - Writes are limited to the `origin` account key.
-		/// ---------
-		#[pallet::call_index(7)]
-		#[pallet::weight(T::WeightInfo::set_payee())]
-		pub fn set_payee(
-			origin: OriginFor<T>,
-			payee: RewardDestination<T::AccountId>,
-		) -> DispatchResult {
-			let controller = ensure_signed(origin)?;
-			let ledger = Self::ledger(&controller).ok_or(Error::<T>::NotController)?;
-			let stash = &ledger.stash;
-			<Payee<T>>::insert(stash, payee);
-			Ok(())
-		}
-
->>>>>>> 1837f423
 		/// (Re-)set the controller of a stash.
 		///
 		/// Effects will be felt instantly (as soon as this function is completed successfully).
@@ -1300,17 +1272,7 @@
 		/// - Independent of the arguments. Insignificant complexity.
 		/// - Contains a limited number of reads.
 		/// - Writes are limited to the `origin` account key.
-<<<<<<< HEAD
-		/// ----------
-		/// Weight: O(1)
-		/// DB Weight:
-		/// - Read: Bonded, Ledger New Controller, Ledger Old Controller
-		/// - Write: Bonded, Ledger New Controller, Ledger Old Controller
-		/// # </weight>
 		#[pallet::call_index(7)]
-=======
-		#[pallet::call_index(8)]
->>>>>>> 1837f423
 		#[pallet::weight(T::WeightInfo::set_controller())]
 		pub fn set_controller(
 			origin: OriginFor<T>,
@@ -1335,17 +1297,9 @@
 		///
 		/// The dispatch origin must be AdminOrigin.
 		///
-<<<<<<< HEAD
-		/// # <weight>
-		/// Weight: O(1)
-		/// Write: Validator Count
-		/// # </weight>
-		#[pallet::call_index(8)]
-=======
 		/// ## Complexity
 		/// O(1)
-		#[pallet::call_index(9)]
->>>>>>> 1837f423
+		#[pallet::call_index(8)]
 		#[pallet::weight(T::WeightInfo::set_validator_count())]
 		pub fn set_validator_count(
 			origin: OriginFor<T>,
@@ -1369,12 +1323,7 @@
 		///
 		/// ## Complexity
 		/// Same as [`Self::set_validator_count`].
-<<<<<<< HEAD
-		/// # </weight>
 		#[pallet::call_index(9)]
-=======
-		#[pallet::call_index(10)]
->>>>>>> 1837f423
 		#[pallet::weight(T::WeightInfo::set_validator_count())]
 		pub fn increase_validator_count(
 			origin: OriginFor<T>,
@@ -1399,12 +1348,7 @@
 		///
 		/// ## Complexity
 		/// Same as [`Self::set_validator_count`].
-<<<<<<< HEAD
-		/// # </weight>
 		#[pallet::call_index(10)]
-=======
-		#[pallet::call_index(11)]
->>>>>>> 1837f423
 		#[pallet::weight(T::WeightInfo::set_validator_count())]
 		pub fn scale_validator_count(origin: OriginFor<T>, factor: Percent) -> DispatchResult {
 			ensure_root(origin)?;
@@ -1433,13 +1377,7 @@
 		/// ## Complexity
 		/// - No arguments.
 		/// - Weight: O(1)
-<<<<<<< HEAD
-		/// - Write: ForceEra
-		/// # </weight>
 		#[pallet::call_index(11)]
-=======
-		#[pallet::call_index(12)]
->>>>>>> 1837f423
 		#[pallet::weight(T::WeightInfo::force_no_eras())]
 		pub fn force_no_eras(origin: OriginFor<T>) -> DispatchResult {
 			ensure_root(origin)?;
@@ -1461,13 +1399,7 @@
 		/// ## Complexity
 		/// - No arguments.
 		/// - Weight: O(1)
-<<<<<<< HEAD
-		/// - Write ForceEra
-		/// # </weight>
 		#[pallet::call_index(12)]
-=======
-		#[pallet::call_index(13)]
->>>>>>> 1837f423
 		#[pallet::weight(T::WeightInfo::force_new_era())]
 		pub fn force_new_era(origin: OriginFor<T>) -> DispatchResult {
 			ensure_root(origin)?;
@@ -1565,20 +1497,9 @@
 		/// The origin of this call must be _Signed_. Any account can call this function, even if
 		/// it is not one of the stakers.
 		///
-<<<<<<< HEAD
-		/// # <weight>
-		/// - Time complexity: at most O(MaxNominatorRewardedPerValidator).
-		/// - Contains a limited number of reads and writes.
-		/// -----------
-		/// N is the Number of payouts for the validator (including the validator)
-		/// Weight: O(N)
-		/// # </weight>
-		#[pallet::call_index(17)]
-=======
 		/// ## Complexity
 		/// - At most O(MaxNominatorRewardedPerValidator).
-		#[pallet::call_index(18)]
->>>>>>> 1837f423
+		#[pallet::call_index(17)]
 		#[pallet::weight(T::WeightInfo::payout_stakers_alive_staked(
 			T::MaxNominatorRewardedPerValidator::get()
 		))]
@@ -1598,13 +1519,7 @@
 		/// ## Complexity
 		/// - Time complexity: O(L), where L is unlocking chunks
 		/// - Bounded by `MaxUnlockingChunks`.
-<<<<<<< HEAD
-		/// - Storage changes: Can't increase storage, only decrease it.
-		/// # </weight>
 		#[pallet::call_index(18)]
-=======
-		#[pallet::call_index(19)]
->>>>>>> 1837f423
 		#[pallet::weight(T::WeightInfo::rebond(T::MaxUnlockingChunks::get() as u32))]
 		pub fn rebond(
 			origin: OriginFor<T>,
@@ -1854,14 +1769,11 @@
 		///
 		/// The dispatch origin for this call must be _Signed_ by the stash, not the controller.
 		///
-		/// # <weight>
-		/// - Independent of the arguments. Insignificant complexity.
-		/// ----------
-		/// Weight: O(1)
-		/// DB Weight:
-		/// - Read: Bonded, Ledger
-		/// - Write: Ledger
-		/// # </weight>
+		/// ## Complexity
+		/// - Independent of the arguments. Moderate complexity.
+		/// - O(1)
+		/// - Two Reads
+		/// - Two writes
 		#[pallet::call_index(24)]
 		#[pallet::weight(T::WeightInfo::set_cmix_id())]
 		pub fn set_cmix_id(
@@ -1901,15 +1813,11 @@
 		///
 		/// The dispatch origin for this call must be _Signed_ by the stash, not the controller.
 		///
-		/// # <weight>
-		/// - Independent of the arguments. Insignificant complexity.
-		/// ----------
-		/// Weight: O(1)
-		/// DB Weight:
-		/// - Read: Bonded, Ledger, ElectionActive, Validators,
-		///         SessionInterface::validators, ActiveEra, ErasValidatorPrefs
-		/// - Write: Ledger
-		/// # </weight>
+		/// ## Complexity
+		/// - Independent of the arguments. High complexity.
+		/// - O(1)
+		/// - Nine reads
+		/// - Two writes
 		#[pallet::call_index(25)]
 		#[pallet::weight(T::WeightInfo::transfer_cmix_id())]
 		pub fn transfer_cmix_id(
