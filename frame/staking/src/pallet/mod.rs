// This file is part of Substrate.

// Copyright (C) 2017-2022 Parity Technologies (UK) Ltd.
// SPDX-License-Identifier: Apache-2.0

// Licensed under the Apache License, Version 2.0 (the "License");
// you may not use this file except in compliance with the License.
// You may obtain a copy of the License at
//
// 	http://www.apache.org/licenses/LICENSE-2.0
//
// Unless required by applicable law or agreed to in writing, software
// distributed under the License is distributed on an "AS IS" BASIS,
// WITHOUT WARRANTIES OR CONDITIONS OF ANY KIND, either express or implied.
// See the License for the specific language governing permissions and
// limitations under the License.

//! Staking FRAME Pallet.

use frame_election_provider_support::{
	ElectionProvider, ElectionProviderBase, SortedListProvider, VoteWeight,
};
use frame_support::{
	dispatch::Codec,
	pallet_prelude::*,
	traits::{
		Currency, CurrencyToVote, Defensive, DefensiveResult, DefensiveSaturating, EnsureOrigin,
		EstimateNextNewSession, Get, LockIdentifier, LockableCurrency, OnUnbalanced, TryCollect,
		UnixTime,
	},
	weights::Weight,
	BoundedVec,
};
use frame_system::{ensure_root, ensure_signed, pallet_prelude::*};
use sp_runtime::{
	traits::{CheckedSub, SaturatedConversion, StaticLookup, Zero},
	ArithmeticError, Perbill, Percent,
};
use sp_staking::{EraIndex, SessionIndex};
use sp_std::prelude::*;

mod impls;

pub use impls::*;

use crate::{
	slashing, weights::WeightInfo, AccountIdLookupOf, ActiveEraInfo, BalanceOf, CmixHandler, CustodyHandler,
	EraPayout, EraRewardPoints, Exposure, Forcing, NegativeImbalanceOf, Nominations,
	PositiveImbalanceOf, Releases, SessionInterface, StakingLedger, UnappliedSlash, UnlockChunk, ValidatorPrefs,
};

const STAKING_ID: LockIdentifier = *b"staking ";

#[frame_support::pallet]
pub mod pallet {
	use frame_election_provider_support::ElectionDataProvider;

	use crate::BenchmarkingConfig;

	use super::*;

	#[pallet::pallet]
	#[pallet::generate_store(pub(crate) trait Store)]
	pub struct Pallet<T>(_);

	/// Possible operations on the configuration values of this pallet.
	#[derive(TypeInfo, Debug, Clone, Encode, Decode, PartialEq)]
	pub enum ConfigOp<T: Default + Codec> {
		/// Don't change.
		Noop,
		/// Set the given value.
		Set(T),
		/// Remove from storage.
		Remove,
	}

	#[pallet::config]
	pub trait Config: frame_system::Config {
		/// The staking balance.
		type Currency: LockableCurrency<
			Self::AccountId,
			Moment = Self::BlockNumber,
			Balance = Self::CurrencyBalance,
		>;
		/// Just the `Currency::Balance` type; we have this item to allow us to constrain it to
		/// `From<u64>`.
		type CurrencyBalance: sp_runtime::traits::AtLeast32BitUnsigned
			+ codec::FullCodec
			+ Copy
			+ MaybeSerializeDeserialize
			+ sp_std::fmt::Debug
			+ Default
			+ From<u64>
			+ TypeInfo
			+ MaxEncodedLen;
		/// Time used for computing era duration.
		///
		/// It is guaranteed to start being called from the first `on_finalize`. Thus value at
		/// genesis is not used.
		type UnixTime: UnixTime;

		/// Convert a balance into a number used for election calculation. This must fit into a
		/// `u64` but is allowed to be sensibly lossy. The `u64` is used to communicate with the
		/// [`frame_election_provider_support`] crate which accepts u64 numbers and does operations
		/// in 128.
		/// Consequently, the backward convert is used convert the u128s from sp-elections back to a
		/// [`BalanceOf`].
		type CurrencyToVote: CurrencyToVote<BalanceOf<Self>>;

		/// Something that provides the election functionality.
		type ElectionProvider: ElectionProvider<
			AccountId = Self::AccountId,
			BlockNumber = Self::BlockNumber,
			// we only accept an election provider that has staking as data provider.
			DataProvider = Pallet<Self>,
		>;

		/// Something that provides the election functionality at genesis.
		type GenesisElectionProvider: ElectionProvider<
			AccountId = Self::AccountId,
			BlockNumber = Self::BlockNumber,
			DataProvider = Pallet<Self>,
		>;

		/// Handler for xx-cmix pallet
		/// used to retrieve block points and to handle end of era
		type CmixHandler: CmixHandler;

		/// Handler used to retrieve which accounts are under custody
        /// so they can be excluded from validator exposures
		type CustodyHandler: CustodyHandler<Self::AccountId, BalanceOf<Self>>;

		/// Origin used to change important staking parameters
		/// expected to be replaced by democracy
		type AdminOrigin: EnsureOrigin<Self::RuntimeOrigin>;

		/// Maximum number of nominations per nominator.
		#[pallet::constant]
		type MaxNominations: Get<u32>;

		/// Number of eras to keep in history.
		///
		/// Following information is kept for eras in `[current_era -
		/// HistoryDepth, current_era]`: `ErasStakers`, `ErasStakersClipped`,
		/// `ErasValidatorPrefs`, `ErasValidatorReward`, `ErasRewardPoints`,
		/// `ErasTotalStake`, `ErasStartSessionIndex`,
		/// `StakingLedger.claimed_rewards`.
		///
		/// Must be more than the number of eras delayed by session.
		/// I.e. active era must always be in history. I.e. `active_era >
		/// current_era - history_depth` must be guaranteed.
		///
		/// If migrating an existing pallet from storage value to config value,
		/// this should be set to same value or greater as in storage.
		///
		/// Note: `HistoryDepth` is used as the upper bound for the `BoundedVec`
		/// item `StakingLedger.claimed_rewards`. Setting this value lower than
		/// the existing value can lead to inconsistencies in the
		/// `StakingLedger` and will need to be handled properly in a migration.
		/// The test `reducing_history_depth_abrupt` shows this effect.
		#[pallet::constant]
		type HistoryDepth: Get<u32>;

		/// Tokens have been minted and are unused for validator-reward.
		/// See [Era payout](./index.html#era-payout).
		type RewardRemainder: OnUnbalanced<NegativeImbalanceOf<Self>>;

		/// The overarching event type.
		type RuntimeEvent: From<Event<Self>> + IsType<<Self as frame_system::Config>::RuntimeEvent>;

		/// Handler for the unbalanced reduction when slashing a staker.
		type Slash: OnUnbalanced<NegativeImbalanceOf<Self>>;

		/// Handler for the unbalanced increment when rewarding a staker.
		/// NOTE: in most cases, the implementation of `OnUnbalanced` should modify the total
		/// issuance.
		type Reward: OnUnbalanced<PositiveImbalanceOf<Self>>;

		/// Number of sessions per era.
		#[pallet::constant]
		type SessionsPerEra: Get<SessionIndex>;

		/// Number of eras that staked funds must remain bonded for.
		#[pallet::constant]
		type BondingDuration: Get<EraIndex>;

		/// Number of eras that slashes are deferred by, after computation.
		///
		/// This should be less than the bonding duration. Set to 0 if slashes
		/// should be applied immediately, without opportunity for intervention.
		#[pallet::constant]
		type SlashDeferDuration: Get<EraIndex>;

		/// The origin which can cancel a deferred slash. Root can always do this.
		type SlashCancelOrigin: EnsureOrigin<Self::RuntimeOrigin>;

		/// Interface for interacting with a session pallet.
		type SessionInterface: SessionInterface<Self::AccountId>;

		/// The payout for validators and the system for the current era.
		/// See [Era payout](./index.html#era-payout).
		type EraPayout: EraPayout<BalanceOf<Self>>;

		/// Something that can estimate the next session change, accurately or as a best effort
		/// guess.
		type NextNewSession: EstimateNextNewSession<Self::BlockNumber>;

		/// The maximum number of nominators rewarded for each validator.
		///
		/// For each validator only the `$MaxNominatorRewardedPerValidator` biggest stakers can
		/// claim their reward. This used to limit the i/o cost for the nominator payout.
		#[pallet::constant]
		type MaxNominatorRewardedPerValidator: Get<u32>;

		/// The fraction of the validator set that is safe to be offending.
		/// After the threshold is reached a new era will be forced.
		type OffendingValidatorsThreshold: Get<Perbill>;

		/// Something that provides a best-effort sorted list of voters aka electing nominators,
		/// used for NPoS election.
		///
		/// The changes to nominators are reported to this. Moreover, each validator's self-vote is
		/// also reported as one independent vote.
		///
		/// To keep the load off the chain as much as possible, changes made to the staked amount
		/// via rewards and slashes are not reported and thus need to be manually fixed by the
		/// staker. In case of `bags-list`, this always means using `rebag` and `putInFrontOf`.
		///
		/// Invariant: what comes out of this list will always be a nominator.
		type VoterList: SortedListProvider<Self::AccountId, Score = VoteWeight>;

		/// WIP: This is a noop as of now, the actual business logic that's described below is going
		/// to be introduced in a follow-up PR.
		///
		/// Something that provides a best-effort sorted list of targets aka electable validators,
		/// used for NPoS election.
		///
		/// The changes to the approval stake of each validator are reported to this. This means any
		/// change to:
		/// 1. The stake of any validator or nominator.
		/// 2. The targets of any nominator
		/// 3. The role of any staker (e.g. validator -> chilled, nominator -> validator, etc)
		///
		/// Unlike `VoterList`, the values in this list are always kept up to date with reward and
		/// slash as well, and thus represent the accurate approval stake of all account being
		/// nominated by nominators.
		///
		/// Note that while at the time of nomination, all targets are checked to be real
		/// validators, they can chill at any point, and their approval stakes will still be
		/// recorded. This implies that what comes out of iterating this list MIGHT NOT BE AN ACTIVE
		/// VALIDATOR.
		type TargetList: SortedListProvider<Self::AccountId, Score = BalanceOf<Self>>;

		/// The maximum number of `unlocking` chunks a [`StakingLedger`] can
		/// have. Effectively determines how many unique eras a staker may be
		/// unbonding in.
		///
		/// Note: `MaxUnlockingChunks` is used as the upper bound for the
		/// `BoundedVec` item `StakingLedger.unlocking`. Setting this value
		/// lower than the existing value can lead to inconsistencies in the
		/// `StakingLedger` and will need to be handled properly in a runtime
		/// migration. The test `reducing_max_unlocking_chunks_abrupt` shows
		/// this effect.
		#[pallet::constant]
		type MaxUnlockingChunks: Get<u32>;

		/// A hook called when any staker is slashed. Mostly likely this can be a no-op unless
		/// other pallets exist that are affected by slashing per-staker.
		type OnStakerSlash: sp_staking::OnStakerSlash<Self::AccountId, BalanceOf<Self>>;

		/// Some parameters of the benchmarking.
		type BenchmarkingConfig: BenchmarkingConfig;

		/// Weight information for extrinsics in this pallet.
		type WeightInfo: WeightInfo;
	}

	/// The ideal number of active validators.
	#[pallet::storage]
	#[pallet::getter(fn validator_count)]
	pub type ValidatorCount<T> = StorageValue<_, u32, ValueQuery>;

	/// Minimum number of staking participants before emergency conditions are imposed.
	#[pallet::storage]
	#[pallet::getter(fn minimum_validator_count)]
	pub type MinimumValidatorCount<T> = StorageValue<_, u32, ValueQuery>;

	/// Any validators that may never be slashed or forcibly kicked. It's a Vec since they're
	/// easy to initialize and the performance hit is minimal (we expect no more than four
	/// invulnerables) and restricted to testnets.
	#[pallet::storage]
	#[pallet::getter(fn invulnerables)]
	#[pallet::unbounded]
	pub type Invulnerables<T: Config> = StorageValue<_, Vec<T::AccountId>, ValueQuery>;

	/// Map from all locked "stash" accounts to the controller account.
	#[pallet::storage]
	#[pallet::getter(fn bonded)]
	pub type Bonded<T: Config> = StorageMap<_, Twox64Concat, T::AccountId, T::AccountId>;

	/// The minimum active bond to become and maintain the role of a nominator.
	#[pallet::storage]
	pub type MinNominatorBond<T: Config> = StorageValue<_, BalanceOf<T>, ValueQuery>;

	/// The minimum active bond to become and maintain the role of a validator.
	#[pallet::storage]
	pub type MinValidatorBond<T: Config> = StorageValue<_, BalanceOf<T>, ValueQuery>;

	/// The minimum commission that a validator can have.
	#[pallet::storage]
	pub type MinValidatorCommission<T: Config> = StorageValue<_, Perbill, ValueQuery>;

	/// Map from all (unlocked) "controller" accounts to the info regarding the staking.
	#[pallet::storage]
	#[pallet::getter(fn ledger)]
	pub type Ledger<T: Config> = StorageMap<_, Blake2_128Concat, T::AccountId, StakingLedger<T>>;

	/// The map from (wannabe) validator stash key to the preferences of that validator.
	#[pallet::storage]
	#[pallet::getter(fn validators)]
	pub type Validators<T: Config> =
		CountedStorageMap<_, Twox64Concat, T::AccountId, ValidatorPrefs, ValueQuery>;

	/// The map tracking cmix ids for all (wannabe) validators.
	#[pallet::storage]
	#[pallet::getter(fn cmix_ids)]
	pub type CmixIds<T: Config> =
		StorageMap<_, Twox64Concat, T::Hash, (), ValueQuery>;

	/// The maximum validator count before we stop allowing new validators to join.
	///
	/// When this value is not set, no limits are enforced.
	#[pallet::storage]
	pub type MaxValidatorsCount<T> = StorageValue<_, u32, OptionQuery>;

	/// The map from nominator stash key to their nomination preferences, namely the validators that
	/// they wish to support.
	///
	/// Note that the keys of this storage map might become non-decodable in case the
	/// [`Config::MaxNominations`] configuration is decreased. In this rare case, these nominators
	/// are still existent in storage, their key is correct and retrievable (i.e. `contains_key`
	/// indicates that they exist), but their value cannot be decoded. Therefore, the non-decodable
	/// nominators will effectively not-exist, until they re-submit their preferences such that it
	/// is within the bounds of the newly set `Config::MaxNominations`.
	///
	/// This implies that `::iter_keys().count()` and `::iter().count()` might return different
	/// values for this map. Moreover, the main `::count()` is aligned with the former, namely the
	/// number of keys that exist.
	///
	/// Lastly, if any of the nominators become non-decodable, they can be chilled immediately via
	/// [`Call::chill_other`] dispatchable by anyone.
	#[pallet::storage]
	#[pallet::getter(fn nominators)]
	pub type Nominators<T: Config> =
		CountedStorageMap<_, Twox64Concat, T::AccountId, Nominations<T>>;

	/// The maximum nominator count before we stop allowing new validators to join.
	///
	/// When this value is not set, no limits are enforced.
	#[pallet::storage]
	pub type MaxNominatorsCount<T> = StorageValue<_, u32, OptionQuery>;

	/// The current era index.
	///
	/// This is the latest planned era, depending on how the Session pallet queues the validator
	/// set, it might be active or not.
	#[pallet::storage]
	#[pallet::getter(fn current_era)]
	pub type CurrentEra<T> = StorageValue<_, EraIndex>;

	/// The active era information, it holds index and start.
	///
	/// The active era is the era being currently rewarded. Validator set of this era must be
	/// equal to [`SessionInterface::validators`].
	#[pallet::storage]
	#[pallet::getter(fn active_era)]
	pub type ActiveEra<T> = StorageValue<_, ActiveEraInfo>;

	/// The session index at which the era start for the last `HISTORY_DEPTH` eras.
	///
	/// Note: This tracks the starting session (i.e. session index when era start being active)
	/// for the eras in `[CurrentEra - HISTORY_DEPTH, CurrentEra]`.
	#[pallet::storage]
	#[pallet::getter(fn eras_start_session_index)]
	pub type ErasStartSessionIndex<T> = StorageMap<_, Twox64Concat, EraIndex, SessionIndex>;

	/// Exposure of validator at era.
	///
	/// This is keyed first by the era index to allow bulk deletion and then the stash account.
	///
	/// Is it removed after `HISTORY_DEPTH` eras.
	/// If stakers hasn't been set or has been removed then empty exposure is returned.
	#[pallet::storage]
	#[pallet::getter(fn eras_stakers)]
	#[pallet::unbounded]
	pub type ErasStakers<T: Config> = StorageDoubleMap<
		_,
		Twox64Concat,
		EraIndex,
		Twox64Concat,
		T::AccountId,
		Exposure<T::AccountId, BalanceOf<T>>,
		ValueQuery,
	>;

	/// Clipped Exposure of validator at era.
	///
	/// This is similar to [`ErasStakers`] but number of nominators exposed is reduced to the
	/// `T::MaxNominatorRewardedPerValidator` biggest stakers.
	/// (Note: the field `total` and `own` of the exposure remains unchanged).
	/// This is used to limit the i/o cost for the nominator payout.
	///
	/// This is keyed fist by the era index to allow bulk deletion and then the stash account.
	///
	/// Is it removed after `HISTORY_DEPTH` eras.
	/// If stakers hasn't been set or has been removed then empty exposure is returned.
	#[pallet::storage]
	#[pallet::unbounded]
	#[pallet::getter(fn eras_stakers_clipped)]
	pub type ErasStakersClipped<T: Config> = StorageDoubleMap<
		_,
		Twox64Concat,
		EraIndex,
		Twox64Concat,
		T::AccountId,
		Exposure<T::AccountId, BalanceOf<T>>,
		ValueQuery,
	>;

	/// Similar to `ErasStakers`, this holds the preferences of validators.
	///
	/// This is keyed first by the era index to allow bulk deletion and then the stash account.
	///
	/// Is it removed after `HISTORY_DEPTH` eras.
	// If prefs hasn't been set or has been removed then 0 commission is returned.
	#[pallet::storage]
	#[pallet::getter(fn eras_validator_prefs)]
	pub type ErasValidatorPrefs<T: Config> = StorageDoubleMap<
		_,
		Twox64Concat,
		EraIndex,
		Twox64Concat,
		T::AccountId,
		ValidatorPrefs,
		ValueQuery,
	>;

	/// The total validator era payout for the last `HISTORY_DEPTH` eras.
	///
	/// Eras that haven't finished yet or has been removed doesn't have reward.
	#[pallet::storage]
	#[pallet::getter(fn eras_validator_reward)]
	pub type ErasValidatorReward<T: Config> = StorageMap<_, Twox64Concat, EraIndex, BalanceOf<T>>;

	/// Rewards for the last `HISTORY_DEPTH` eras.
	/// If reward hasn't been set or has been removed then 0 reward is returned.
	#[pallet::storage]
	#[pallet::unbounded]
	#[pallet::getter(fn eras_reward_points)]
	pub type ErasRewardPoints<T: Config> =
		StorageMap<_, Twox64Concat, EraIndex, EraRewardPoints<T::AccountId>, ValueQuery>;

	/// The total amount staked for the last `HISTORY_DEPTH` eras.
	/// If total hasn't been set or has been removed then 0 stake is returned.
	#[pallet::storage]
	#[pallet::getter(fn eras_total_stake)]
	pub type ErasTotalStake<T: Config> =
		StorageMap<_, Twox64Concat, EraIndex, BalanceOf<T>, ValueQuery>;

	/// Mode of era forcing.
	#[pallet::storage]
	#[pallet::getter(fn force_era)]
	pub type ForceEra<T> = StorageValue<_, Forcing, ValueQuery>;

	/// The percentage of the slash that is distributed to reporters.
	///
	/// The rest of the slashed value is handled by the `Slash`.
	#[pallet::storage]
	#[pallet::getter(fn slash_reward_fraction)]
	pub type SlashRewardFraction<T> = StorageValue<_, Perbill, ValueQuery>;

	/// The amount of currency given to reporters of a slash event which was
	/// canceled by extraordinary circumstances (e.g. governance).
	#[pallet::storage]
	#[pallet::getter(fn canceled_payout)]
	pub type CanceledSlashPayout<T: Config> = StorageValue<_, BalanceOf<T>, ValueQuery>;

	/// All unapplied slashes that are queued for later.
	#[pallet::storage]
	#[pallet::unbounded]
	pub type UnappliedSlashes<T: Config> = StorageMap<
		_,
		Twox64Concat,
		EraIndex,
		Vec<UnappliedSlash<T::AccountId, BalanceOf<T>>>,
		ValueQuery,
	>;

	/// A mapping from still-bonded eras to the first session index of that era.
	///
	/// Must contains information for eras for the range:
	/// `[active_era - bounding_duration; active_era]`
	#[pallet::storage]
	#[pallet::unbounded]
	pub(crate) type BondedEras<T: Config> =
		StorageValue<_, Vec<(EraIndex, SessionIndex)>, ValueQuery>;

	/// All slashing events on validators, mapped by era to the highest slash proportion
	/// and slash value of the era.
	#[pallet::storage]
	pub(crate) type ValidatorSlashInEra<T: Config> = StorageDoubleMap<
		_,
		Twox64Concat,
		EraIndex,
		Twox64Concat,
		T::AccountId,
		(Perbill, BalanceOf<T>),
	>;

	/// All slashing events on nominators, mapped by era to the highest slash value of the era.
	#[pallet::storage]
	pub(crate) type NominatorSlashInEra<T: Config> =
		StorageDoubleMap<_, Twox64Concat, EraIndex, Twox64Concat, T::AccountId, BalanceOf<T>>;

	/// Slashing spans for stash accounts.
	#[pallet::storage]
	#[pallet::getter(fn slashing_spans)]
	#[pallet::unbounded]
	pub type SlashingSpans<T: Config> =
		StorageMap<_, Twox64Concat, T::AccountId, slashing::SlashingSpans>;

	/// Records information about the maximum slash of a stash within a slashing span,
	/// as well as how much reward has been paid out.
	#[pallet::storage]
	pub(crate) type SpanSlash<T: Config> = StorageMap<
		_,
		Twox64Concat,
		(T::AccountId, slashing::SpanIndex),
		slashing::SpanRecord<BalanceOf<T>>,
		ValueQuery,
	>;

	/// The last planned session scheduled by the session pallet.
	///
	/// This is basically in sync with the call to [`pallet_session::SessionManager::new_session`].
	#[pallet::storage]
	#[pallet::getter(fn current_planned_session)]
	pub type CurrentPlannedSession<T> = StorageValue<_, SessionIndex, ValueQuery>;

	/// Indices of validators that have offended in the active era and whether they are currently
	/// disabled.
	///
	/// This value should be a superset of disabled validators since not all offences lead to the
	/// validator being disabled (if there was no slash). This is needed to track the percentage of
	/// validators that have offended in the current era, ensuring a new era is forced if
	/// `OffendingValidatorsThreshold` is reached. The vec is always kept sorted so that we can find
	/// whether a given validator has previously offended using binary search. It gets cleared when
	/// the era ends.
	#[pallet::storage]
	#[pallet::unbounded]
	#[pallet::getter(fn offending_validators)]
	pub type OffendingValidators<T: Config> = StorageValue<_, Vec<(u32, bool)>, ValueQuery>;

	/// True if election is off-chain active, i.e., snapshot was taken
	/// Election is active.
	#[pallet::storage]
	pub(crate) type ElectionActive<T: Config> = StorageValue<_, bool, ValueQuery>;

	/// True if network has been upgraded to this version.
	/// Storage version of the pallet.
	///
	/// This is set to v7.5.0 for new networks.
	#[pallet::storage]
	pub(crate) type StorageVersion<T: Config> = StorageValue<_, Releases, ValueQuery>;

	/// The threshold for when users can start calling `chill_other` for other validators /
	/// nominators. The threshold is compared to the actual number of validators / nominators
	/// (`CountFor*`) in the system compared to the configured max (`Max*Count`).
	#[pallet::storage]
	pub(crate) type ChillThreshold<T: Config> = StorageValue<_, Percent, OptionQuery>;

	#[pallet::genesis_config]
	pub struct GenesisConfig<T: Config> {
		pub validator_count: u32,
		pub minimum_validator_count: u32,
		pub invulnerables: Vec<T::AccountId>,
		pub force_era: Forcing,
		pub slash_reward_fraction: Perbill,
		pub canceled_payout: BalanceOf<T>,
		pub stakers:
			Vec<(T::AccountId, T::AccountId, BalanceOf<T>, crate::StakerStatus<T::Hash, T::AccountId>)>,
		pub min_nominator_bond: BalanceOf<T>,
		pub min_validator_bond: BalanceOf<T>,
		pub min_validator_commission: Perbill,
		pub max_validator_count: Option<u32>,
		pub max_nominator_count: Option<u32>,
	}

	#[cfg(feature = "std")]
	impl<T: Config> Default for GenesisConfig<T> {
		fn default() -> Self {
			GenesisConfig {
				validator_count: Default::default(),
				minimum_validator_count: Default::default(),
				invulnerables: Default::default(),
				force_era: Default::default(),
				slash_reward_fraction: Default::default(),
				canceled_payout: Default::default(),
				stakers: Default::default(),
				min_nominator_bond: Default::default(),
				min_validator_bond: Default::default(),
				min_validator_commission: Default::default(),
				max_validator_count: None,
				max_nominator_count: None,
			}
		}
	}

	#[pallet::genesis_build]
	impl<T: Config> GenesisBuild<T> for GenesisConfig<T> {
		fn build(&self) {
			ValidatorCount::<T>::put(self.validator_count);
			MinimumValidatorCount::<T>::put(self.minimum_validator_count);
			Invulnerables::<T>::put(&self.invulnerables);
			ForceEra::<T>::put(self.force_era);
			CanceledSlashPayout::<T>::put(self.canceled_payout);
			SlashRewardFraction::<T>::put(self.slash_reward_fraction);
			StorageVersion::<T>::put(Releases::V7_5_0);
			MinNominatorBond::<T>::put(self.min_nominator_bond);
			MinValidatorBond::<T>::put(self.min_validator_bond);
			MinValidatorCommission::<T>::put(self.min_validator_commission);
			if let Some(x) = self.max_validator_count {
				MaxValidatorsCount::<T>::put(x);
			}
			if let Some(x) = self.max_nominator_count {
				MaxNominatorsCount::<T>::put(x);
			}

			for &(ref stash, ref controller, balance, ref status) in &self.stakers {
				crate::log!(
					trace,
					"inserting genesis staker: {:?} => {:?} => {:?}",
					stash,
					balance,
					status
				);
				assert!(
					T::Currency::free_balance(stash) >= balance,
					"Stash does not have enough balance to bond."
				);
				let cmix_id = match status {
					crate::StakerStatus::Validator(id) => *id,
					_ => None,
				};
				frame_support::assert_ok!(<Pallet<T>>::bond(
					T::RuntimeOrigin::from(Some(stash.clone()).into()),
					T::Lookup::unlookup(controller.clone()),
					balance,
					cmix_id,
				));
				// Genesis validators have the minimum commission
				frame_support::assert_ok!(match status {
					crate::StakerStatus::Validator(_) => <Pallet<T>>::validate(
						T::RuntimeOrigin::from(Some(controller.clone()).into()),
						ValidatorPrefs { commission: self.min_validator_commission, blocked: false },
					),
					crate::StakerStatus::Nominator(votes) => <Pallet<T>>::nominate(
						T::RuntimeOrigin::from(Some(controller.clone()).into()),
						votes.iter().map(|l| T::Lookup::unlookup(l.clone())).collect(),
					),
					_ => Ok(()),
				});
				assert!(
					ValidatorCount::<T>::get() <=
						<T::ElectionProvider as ElectionProviderBase>::MaxWinners::get()
				);
			}

			// all voters are reported to the `VoterList`.
			assert_eq!(
				T::VoterList::count(),
				Nominators::<T>::count() + Validators::<T>::count(),
				"not all genesis stakers were inserted into sorted list provider, something is wrong."
			);
		}
	}

	#[pallet::event]
	#[pallet::generate_deposit(pub(crate) fn deposit_event)]
	pub enum Event<T: Config> {
		/// The era payout has been set; the first balance is the validator-payout; the second is
		/// the remainder from the maximum amount of reward.
		EraPaid { era_index: EraIndex, validator_payout: BalanceOf<T>, remainder: BalanceOf<T> },
		/// The nominator has been rewarded by this amount.
		Rewarded { stash: T::AccountId, amount: BalanceOf<T> },
		/// A staker (validator or nominator) has been slashed by the given amount.
		Slashed { staker: T::AccountId, amount: BalanceOf<T> },
		/// A slash for the given validator, for the given percentage of their stake, at the given
		/// era as been reported.
		SlashReported { validator: T::AccountId, fraction: Perbill, slash_era: EraIndex },
		/// An old slashing report from a prior era was discarded because it could
		/// not be processed.
		OldSlashingReportDiscarded { session_index: SessionIndex },
		/// A new set of stakers was elected.
		StakersElected,
		/// An account has bonded this amount. \[stash, amount\]
		///
		/// NOTE: This event is only emitted when funds are bonded via a dispatchable. Notably,
		/// it will not be emitted for staking rewards when they are added to stake.
		Bonded { stash: T::AccountId, amount: BalanceOf<T> },
		/// An account has unbonded this amount.
		Unbonded { stash: T::AccountId, amount: BalanceOf<T> },
		/// An account has called `withdraw_unbonded` and removed unbonding chunks worth `Balance`
		/// from the unlocking queue.
		Withdrawn { stash: T::AccountId, amount: BalanceOf<T> },
		/// A nominator has been kicked from a validator.
		Kicked { nominator: T::AccountId, stash: T::AccountId },
		/// The election failed. No new era is planned.
		StakingElectionFailed,
		/// An account has stopped participating as either a validator or nominator.
		Chilled { stash: T::AccountId },
		/// The stakers' rewards are getting paid.
		PayoutStarted { era_index: EraIndex, validator_stash: T::AccountId },
		/// A validator has set their preferences.
		ValidatorPrefsSet { stash: T::AccountId, prefs: ValidatorPrefs },
	}

	#[pallet::error]
	pub enum Error<T> {
		/// Not a controller account.
		NotController,
		/// Not a stash account.
		NotStash,
		/// Stash is already bonded.
		AlreadyBonded,
		/// Controller is already paired.
		AlreadyPaired,
		/// Targets cannot be empty.
		EmptyTargets,
		/// Duplicate index.
		DuplicateIndex,
		/// Slash record index out of bounds.
		InvalidSlashIndex,
		/// Cannot have a validator or nominator role, with value less than the minimum defined by
		/// governance (see `MinValidatorBond` and `MinNominatorBond`). If unbonding is the
		/// intention, `chill` first to remove one's role as validator/nominator.
		InsufficientBond,
		/// Can not schedule more unlock chunks.
		NoMoreChunks,
		/// Can not rebond without unlocking chunks.
		NoUnlockChunk,
		/// Attempting to target a stash that still has funds.
		FundedTarget,
		/// Invalid era to reward.
		InvalidEraToReward,
		/// Invalid number of nominations.
		InvalidNumberOfNominations,
		/// Items are not sorted and unique.
		NotSortedAndUnique,
		/// Rewards for this era have already been claimed for this validator.
		AlreadyClaimed,
		/// Incorrect previous history depth input provided.
		IncorrectHistoryDepth,
		/// Incorrect number of slashing spans provided.
		IncorrectSlashingSpans,
		/// Internal state has become somehow corrupted and the operation cannot continue.
		BadState,
		/// Too many nomination targets supplied.
		TooManyTargets,
		/// A nomination target was supplied that was blocked or otherwise not a validator.
		BadTarget,
		/// The user has enough bond and thus cannot be chilled forcefully by an external person.
		CannotChillOther,
		/// There are too many nominators in the system. Governance needs to adjust the staking
		/// settings to keep things safe for the runtime.
		TooManyNominators,
		/// There are too many validator candidates in the system. Governance needs to adjust the
		/// staking settings to keep things safe for the runtime.
		TooManyValidators,
		/// CMIX ID already exists
		ValidatorCmixIdNotUnique,
		/// Validator must have a CMIX ID
		ValidatorMustHaveCmixId,
		/// Validator commission is too low
		ValidatorCommissionTooLow,
		/// Stash account already has a CMIX ID
		StashAlreadyHasCmixId,
		/// Stash account doesn't have a CMIX ID
		StashNoCmixId,
		/// Stash is validating
		StashValidating,
		/// Stash is active validator
		StashActiveValidator,
		/// Stash is elected validator for next era
		StashElectedValidator,
		/// Election ongoing, can't transfer CMIX ID
		ElectionOngoing,
		/// Some bound is not met.
		BoundNotMet,
	}

	#[pallet::hooks]
	impl<T: Config> Hooks<BlockNumberFor<T>> for Pallet<T> {
		fn on_initialize(_now: BlockNumberFor<T>) -> Weight {
			// just return the weight of the on_finalize.
			T::DbWeight::get().reads(1)
		}

		fn on_finalize(_n: BlockNumberFor<T>) {
			// Set the start of the first era.
			if let Some(mut active_era) = Self::active_era() {
				if active_era.start.is_none() {
					let now_as_millis_u64 = T::UnixTime::now().as_millis().saturated_into::<u64>();
					active_era.start = Some(now_as_millis_u64);
					// This write only ever happens once, we don't include it in the weight in
					// general
					ActiveEra::<T>::put(active_era);
				}
			}
			// `on_finalize` weight is tracked in `on_initialize`
		}

		fn integrity_test() {
			// ensure that we funnel the correct value to the `DataProvider::MaxVotesPerVoter`;
			assert_eq!(
				T::MaxNominations::get(),
				<Self as ElectionDataProvider>::MaxVotesPerVoter::get()
			);
			// and that MaxNominations is always greater than 1, since we count on this.
			assert!(!T::MaxNominations::get().is_zero());

			// ensure election results are always bounded with the same value
			assert!(
				<T::ElectionProvider as ElectionProviderBase>::MaxWinners::get() ==
					<T::GenesisElectionProvider as ElectionProviderBase>::MaxWinners::get()
			);

			sp_std::if_std! {
				sp_io::TestExternalities::new_empty().execute_with(||
					assert!(
						T::SlashDeferDuration::get() < T::BondingDuration::get() || T::BondingDuration::get() == 0,
						"As per documentation, slash defer duration ({}) should be less than bonding duration ({}).",
						T::SlashDeferDuration::get(),
						T::BondingDuration::get(),
					)
				);
			}
		}

		#[cfg(feature = "try-runtime")]
		fn try_state(n: BlockNumberFor<T>) -> Result<(), &'static str> {
			Self::do_try_state(n)
		}
	}

	#[pallet::call]
	impl<T: Config> Pallet<T> {
		/// Take the origin account as a stash and lock up `value` of its balance. `controller` will
		/// be the account that controls it.
		///
		/// `value` must be more than the `minimum_balance` specified by `T::Currency`.
		///
		/// The dispatch origin for this call must be _Signed_ by the stash account.
		///
		/// Emits `Bonded`.
		/// # <weight>
		/// - Independent of the arguments. Moderate complexity.
		/// - O(1).
		/// - Three extra DB entries.
		///
		/// NOTE: One of the storage writes (`Self::bonded`) is _never_ cleaned
		/// unless the `origin` falls below _existential deposit_ and gets removed as dust.
		/// ------------------
		/// # </weight>
		#[pallet::call_index(0)]
		#[pallet::weight(T::WeightInfo::bond())]
		pub fn bond(
			origin: OriginFor<T>,
			controller: AccountIdLookupOf<T>,
			#[pallet::compact] value: BalanceOf<T>,
			cmix_id: Option<T::Hash>,
		) -> DispatchResult {
			let stash = ensure_signed(origin)?;

			if <Bonded<T>>::contains_key(&stash) {
				return Err(Error::<T>::AlreadyBonded.into())
			}

			let controller = T::Lookup::lookup(controller)?;

			if <Ledger<T>>::contains_key(&controller) {
				return Err(Error::<T>::AlreadyPaired.into())
			}

			// Reject a bond which is considered to be _dust_.
			if value < T::Currency::minimum_balance() {
				return Err(Error::<T>::InsufficientBond.into())
			}

			// Ensure validator cmix id is unique
			if let Some(id) = cmix_id.clone() {
				if <CmixIds<T>>::contains_key(&id) {
					Err(Error::<T>::ValidatorCmixIdNotUnique)?
				}
			}

			frame_system::Pallet::<T>::inc_consumers(&stash).map_err(|_| Error::<T>::BadState)?;

			// You're auto-bonded forever, here. We might improve this by only bonding when
			// you actually validate/nominate and remove once you unbond __everything__.
			<Bonded<T>>::insert(&stash, &controller);
			if let Some(id) = cmix_id.clone() {
				<CmixIds<T>>::insert(&id, ())
			}

			let current_era = CurrentEra::<T>::get().unwrap_or(0);
			let history_depth = T::HistoryDepth::get();
			let last_reward_era = current_era.saturating_sub(history_depth);

			let stash_balance = T::Currency::free_balance(&stash);
			let value = value.min(stash_balance);
			Self::deposit_event(Event::<T>::Bonded { stash: stash.clone(), amount: value });
			let item = StakingLedger {
				stash,
				total: value,
				active: value,
				unlocking: Default::default(),
				claimed_rewards: (last_reward_era..current_era)
					.try_collect()
					// Since last_reward_era is calculated as `current_era -
					// HistoryDepth`, following bound is always expected to be
					// satisfied.
					.defensive_map_err(|_| Error::<T>::BoundNotMet)?,
				cmix_id,
			};
			Self::update_ledger(&controller, &item);
			Ok(())
		}

		/// Add some extra amount that have appeared in the stash `free_balance` into the balance up
		/// for staking.
		///
		/// The dispatch origin for this call must be _Signed_ by the stash, not the controller.
		///
		/// Use this if there are additional funds in your stash account that you wish to bond.
		/// Unlike [`bond`](Self::bond) or [`unbond`](Self::unbond) this function does not impose
		/// any limitation on the amount that can be added.
		///
		/// Emits `Bonded`.
		///
		/// # <weight>
		/// - Independent of the arguments. Insignificant complexity.
		/// - O(1).
		/// # </weight>
		#[pallet::call_index(1)]
		#[pallet::weight(T::WeightInfo::bond_extra())]
		pub fn bond_extra(
			origin: OriginFor<T>,
			#[pallet::compact] max_additional: BalanceOf<T>,
		) -> DispatchResult {
			let stash = ensure_signed(origin)?;

			let controller = Self::bonded(&stash).ok_or(Error::<T>::NotStash)?;
			let mut ledger = Self::ledger(&controller).ok_or(Error::<T>::NotController)?;

			let stash_balance = T::Currency::free_balance(&stash);
			if let Some(extra) = stash_balance.checked_sub(&ledger.total) {
				let extra = extra.min(max_additional);
				ledger.total += extra;
				ledger.active += extra;
				// Last check: the new active amount of ledger must be more than ED.
				ensure!(
					ledger.active >= T::Currency::minimum_balance(),
					Error::<T>::InsufficientBond
				);

				// NOTE: ledger must be updated prior to calling `Self::weight_of`.
				Self::update_ledger(&controller, &ledger);
				// update this staker in the sorted list, if they exist in it.
				if T::VoterList::contains(&stash) {
					let _ =
						T::VoterList::on_update(&stash, Self::weight_of(&ledger.stash)).defensive();
				}

				Self::deposit_event(Event::<T>::Bonded { stash, amount: extra });
			}
			Ok(())
		}

		/// Schedule a portion of the stash to be unlocked ready for transfer out after the bond
		/// period ends. If this leaves an amount actively bonded less than
		/// T::Currency::minimum_balance(), then it is increased to the full amount.
		///
		/// The dispatch origin for this call must be _Signed_ by the controller, not the stash.
		///
		/// Once the unlock period is done, you can call `withdraw_unbonded` to actually move
		/// the funds out of management ready for transfer.
		///
		/// No more than a limited number of unlocking chunks (see `MaxUnlockingChunks`)
		/// can co-exists at the same time. In that case, [`Call::withdraw_unbonded`] need
		/// to be called first to remove some of the chunks (if possible).
		///
		/// If a user encounters the `InsufficientBond` error when calling this extrinsic,
		/// they should call `chill` first in order to free up their bonded funds.
		///
		/// Emits `Unbonded`.
		///
		/// See also [`Call::withdraw_unbonded`].
		#[pallet::call_index(2)]
		#[pallet::weight(T::WeightInfo::unbond())]
		pub fn unbond(
			origin: OriginFor<T>,
			#[pallet::compact] value: BalanceOf<T>,
		) -> DispatchResult {
			let controller = ensure_signed(origin)?;
			let mut ledger = Self::ledger(&controller).ok_or(Error::<T>::NotController)?;
			ensure!(
				ledger.unlocking.len() < T::MaxUnlockingChunks::get() as usize,
				Error::<T>::NoMoreChunks,
			);

			let mut value = value.min(ledger.active);

			if !value.is_zero() {
				ledger.active -= value;

				// Avoid there being a dust balance left in the staking system.
				if ledger.active < T::Currency::minimum_balance() {
					value += ledger.active;
					ledger.active = Zero::zero();
				}

				let min_active_bond = if Nominators::<T>::contains_key(&ledger.stash) {
					MinNominatorBond::<T>::get()
				} else if Validators::<T>::contains_key(&ledger.stash) {
					MinValidatorBond::<T>::get()
				} else {
					Zero::zero()
				};

				// Make sure that the user maintains enough active bond for their role.
				// If a user runs into this error, they should chill first.
				ensure!(ledger.active >= min_active_bond, Error::<T>::InsufficientBond);

				// Note: in case there is no current era it is fine to bond one era more.
				let era = Self::current_era().unwrap_or(0) + T::BondingDuration::get();
				if let Some(mut chunk) =
					ledger.unlocking.last_mut().filter(|chunk| chunk.era == era)
				{
					// To keep the chunk count down, we only keep one chunk per era. Since
					// `unlocking` is a FiFo queue, if a chunk exists for `era` we know that it will
					// be the last one.
					chunk.value = chunk.value.defensive_saturating_add(value)
				} else {
					ledger
						.unlocking
						.try_push(UnlockChunk { value, era })
						.map_err(|_| Error::<T>::NoMoreChunks)?;
				};
				// NOTE: ledger must be updated prior to calling `Self::weight_of`.
				Self::update_ledger(&controller, &ledger);

				// update this staker in the sorted list, if they exist in it.
				if T::VoterList::contains(&ledger.stash) {
					let _ = T::VoterList::on_update(&ledger.stash, Self::weight_of(&ledger.stash))
						.defensive();
				}

				Self::deposit_event(Event::<T>::Unbonded { stash: ledger.stash, amount: value });
			}
			Ok(())
		}

		/// Remove any unlocked chunks from the `unlocking` queue from our management.
		///
		/// This essentially frees up that balance to be used by the stash account to do
		/// whatever it wants.
		///
		/// The dispatch origin for this call must be _Signed_ by the controller.
		///
		/// Emits `Withdrawn`.
		///
		/// See also [`Call::unbond`].
		///
		/// # <weight>
		/// Complexity O(S) where S is the number of slashing spans to remove
		/// NOTE: Weight annotation is the kill scenario, we refund otherwise.
		/// # </weight>
		#[pallet::call_index(3)]
		#[pallet::weight(T::WeightInfo::withdraw_unbonded_kill(*num_slashing_spans))]
		pub fn withdraw_unbonded(
			origin: OriginFor<T>,
			num_slashing_spans: u32,
		) -> DispatchResultWithPostInfo {
			let controller = ensure_signed(origin)?;
			let mut ledger = Self::ledger(&controller).ok_or(Error::<T>::NotController)?;
			let (stash, old_total) = (ledger.stash.clone(), ledger.total);
			if let Some(current_era) = Self::current_era() {
				ledger = ledger.consolidate_unlocked(current_era)
			}

			let post_info_weight = if ledger.unlocking.is_empty() &&
				ledger.active < T::Currency::minimum_balance()
			{
				// This account must have called `unbond()` with some value that caused the active
				// portion to fall below existential deposit + will have no more unlocking chunks
				// left. We can now safely remove all staking-related information.
				Self::kill_stash(&stash, num_slashing_spans)?;
				// Remove the lock.
				T::Currency::remove_lock(STAKING_ID, &stash);
				// This is worst case scenario, so we use the full weight and return None
				None
			} else {
				// This was the consequence of a partial unbond. just update the ledger and move on.
				Self::update_ledger(&controller, &ledger);

				// This is only an update, so we use less overall weight.
				Some(T::WeightInfo::withdraw_unbonded_update(num_slashing_spans))
			};

			// `old_total` should never be less than the new total because
			// `consolidate_unlocked` strictly subtracts balance.
			if ledger.total < old_total {
				// Already checked that this won't overflow by entry condition.
				let value = old_total - ledger.total;
				Self::deposit_event(Event::<T>::Withdrawn { stash, amount: value });
			}

			Ok(post_info_weight.into())
		}

		/// Declare the desire to validate for the origin controller.
		///
		/// Effects will be felt at the beginning of the next era.
		///
		/// The dispatch origin for this call must be _Signed_ by the controller, not the stash.
		#[pallet::call_index(4)]
		#[pallet::weight(T::WeightInfo::validate())]
		pub fn validate(origin: OriginFor<T>, prefs: ValidatorPrefs) -> DispatchResult {
			let controller = ensure_signed(origin)?;

			let ledger = Self::ledger(&controller).ok_or(Error::<T>::NotController)?;

			ensure!(ledger.active >= MinValidatorBond::<T>::get(), Error::<T>::InsufficientBond);
			// Require validators to have set a cmix ID
			ensure!(ledger.cmix_id.is_some(), Error::<T>::ValidatorMustHaveCmixId);
			// Require validators commission to be at least the minimum
			ensure!(prefs.commission >= MinValidatorCommission::<T>::get(), Error::<T>::ValidatorCommissionTooLow);
			let stash = &ledger.stash;

			// Only check limits if they are not already a validator.
			if !Validators::<T>::contains_key(stash) {
				// If this error is reached, we need to adjust the `MinValidatorBond` and start
				// calling `chill_other`. Until then, we explicitly block new validators to protect
				// the runtime.
				if let Some(max_validators) = MaxValidatorsCount::<T>::get() {
					ensure!(
						Validators::<T>::count() < max_validators,
						Error::<T>::TooManyValidators
					);
				}
			}

			Self::do_remove_nominator(stash);
			Self::do_add_validator(stash, prefs.clone());
			Self::deposit_event(Event::<T>::ValidatorPrefsSet { stash: ledger.stash, prefs });

			Ok(())
		}

		/// Declare the desire to nominate `targets` for the origin controller.
		///
		/// Effects will be felt at the beginning of the next era.
		///
		/// The dispatch origin for this call must be _Signed_ by the controller, not the stash.
		///
		/// # <weight>
		/// - The transaction's complexity is proportional to the size of `targets` (N)
		/// which is capped at CompactAssignments::LIMIT (T::MaxNominations).
		/// - Both the reads and writes follow a similar pattern.
		/// # </weight>
		#[pallet::call_index(5)]
		#[pallet::weight(T::WeightInfo::nominate(targets.len() as u32))]
		pub fn nominate(
			origin: OriginFor<T>,
			targets: Vec<AccountIdLookupOf<T>>,
		) -> DispatchResult {
			let controller = ensure_signed(origin)?;

			let ledger = Self::ledger(&controller).ok_or(Error::<T>::NotController)?;
			ensure!(ledger.active >= MinNominatorBond::<T>::get(), Error::<T>::InsufficientBond);
			let stash = &ledger.stash;

			// Only check limits if they are not already a nominator.
			if !Nominators::<T>::contains_key(stash) {
				// If this error is reached, we need to adjust the `MinNominatorBond` and start
				// calling `chill_other`. Until then, we explicitly block new nominators to protect
				// the runtime.
				if let Some(max_nominators) = MaxNominatorsCount::<T>::get() {
					ensure!(
						Nominators::<T>::count() < max_nominators,
						Error::<T>::TooManyNominators
					);
				}
			}

			ensure!(!targets.is_empty(), Error::<T>::EmptyTargets);
			ensure!(targets.len() <= T::MaxNominations::get() as usize, Error::<T>::TooManyTargets);

			let old = Nominators::<T>::get(stash).map_or_else(Vec::new, |x| x.targets.into_inner());

			let targets: BoundedVec<_, _> = targets
				.into_iter()
				.map(|t| T::Lookup::lookup(t).map_err(DispatchError::from))
				.map(|n| {
					n.and_then(|n| {
						if old.contains(&n) || !Validators::<T>::get(&n).blocked {
							Ok(n)
						} else {
							Err(Error::<T>::BadTarget.into())
						}
					})
				})
				.collect::<Result<Vec<_>, _>>()?
				.try_into()
				.map_err(|_| Error::<T>::TooManyNominators)?;

			let nominations = Nominations {
				targets,
				// Initial nominations are considered submitted at era 0. See `Nominations` doc.
				submitted_in: Self::current_era().unwrap_or(0),
				suppressed: false,
			};

			Self::do_remove_validator(stash);
			Self::do_add_nominator(stash, nominations);
			Ok(())
		}

		/// Declare no desire to either validate or nominate.
		///
		/// Effects will be felt at the beginning of the next era.
		///
		/// The dispatch origin for this call must be _Signed_ by the controller, not the stash.
		///
		/// # <weight>
		/// - Independent of the arguments. Insignificant complexity.
		/// - Contains one read.
		/// - Writes are limited to the `origin` account key.
		/// # </weight>
		#[pallet::call_index(6)]
		#[pallet::weight(T::WeightInfo::chill())]
		pub fn chill(origin: OriginFor<T>) -> DispatchResult {
			let controller = ensure_signed(origin)?;
			let ledger = Self::ledger(&controller).ok_or(Error::<T>::NotController)?;
			Self::chill_stash(&ledger.stash);
			Ok(())
		}

<<<<<<< HEAD
=======
		/// (Re-)set the payment target for a controller.
		///
		/// Effects will be felt instantly (as soon as this function is completed successfully).
		///
		/// The dispatch origin for this call must be _Signed_ by the controller, not the stash.
		///
		/// # <weight>
		/// - Independent of the arguments. Insignificant complexity.
		/// - Contains a limited number of reads.
		/// - Writes are limited to the `origin` account key.
		/// ---------
		/// - Weight: O(1)
		/// - DB Weight:
		///     - Read: Ledger
		///     - Write: Payee
		/// # </weight>
		#[pallet::call_index(7)]
		#[pallet::weight(T::WeightInfo::set_payee())]
		pub fn set_payee(
			origin: OriginFor<T>,
			payee: RewardDestination<T::AccountId>,
		) -> DispatchResult {
			let controller = ensure_signed(origin)?;
			let ledger = Self::ledger(&controller).ok_or(Error::<T>::NotController)?;
			let stash = &ledger.stash;
			<Payee<T>>::insert(stash, payee);
			Ok(())
		}

>>>>>>> 2a0eeff4
		/// (Re-)set the controller of a stash.
		///
		/// Effects will be felt instantly (as soon as this function is completed successfully).
		///
		/// The dispatch origin for this call must be _Signed_ by the stash, not the controller.
		///
		/// # <weight>
		/// - Independent of the arguments. Insignificant complexity.
		/// - Contains a limited number of reads.
		/// - Writes are limited to the `origin` account key.
		/// ----------
		/// Weight: O(1)
		/// DB Weight:
		/// - Read: Bonded, Ledger New Controller, Ledger Old Controller
		/// - Write: Bonded, Ledger New Controller, Ledger Old Controller
		/// # </weight>
		#[pallet::call_index(8)]
		#[pallet::weight(T::WeightInfo::set_controller())]
		pub fn set_controller(
			origin: OriginFor<T>,
			controller: AccountIdLookupOf<T>,
		) -> DispatchResult {
			let stash = ensure_signed(origin)?;
			let old_controller = Self::bonded(&stash).ok_or(Error::<T>::NotStash)?;
			let controller = T::Lookup::lookup(controller)?;
			if <Ledger<T>>::contains_key(&controller) {
				return Err(Error::<T>::AlreadyPaired.into())
			}
			if controller != old_controller {
				<Bonded<T>>::insert(&stash, &controller);
				if let Some(l) = <Ledger<T>>::take(&old_controller) {
					<Ledger<T>>::insert(&controller, l);
				}
			}
			Ok(())
		}

		/// Sets the ideal number of validators.
		///
		/// The dispatch origin must be AdminOrigin.
		///
		/// # <weight>
		/// Weight: O(1)
		/// Write: Validator Count
		/// # </weight>
		#[pallet::call_index(9)]
		#[pallet::weight(T::WeightInfo::set_validator_count())]
		pub fn set_validator_count(
			origin: OriginFor<T>,
			#[pallet::compact] new: u32,
		) -> DispatchResult {
			Self::ensure_admin(origin)?;
			// ensure new validator count does not exceed maximum winners
			// support by election provider.
			ensure!(
				new <= <T::ElectionProvider as ElectionProviderBase>::MaxWinners::get(),
				Error::<T>::TooManyValidators
			);
			ValidatorCount::<T>::put(new);
			Ok(())
		}

		/// Increments the ideal number of validators upto maximum of
		/// `ElectionProviderBase::MaxWinners`.
		///
		/// The dispatch origin must be Root.
		///
		/// # <weight>
		/// Same as [`Self::set_validator_count`].
		/// # </weight>
		#[pallet::call_index(10)]
		#[pallet::weight(T::WeightInfo::set_validator_count())]
		pub fn increase_validator_count(
			origin: OriginFor<T>,
			#[pallet::compact] additional: u32,
		) -> DispatchResult {
			ensure_root(origin)?;
			let old = ValidatorCount::<T>::get();
			let new = old.checked_add(additional).ok_or(ArithmeticError::Overflow)?;
			ensure!(
				new <= <T::ElectionProvider as ElectionProviderBase>::MaxWinners::get(),
				Error::<T>::TooManyValidators
			);

			ValidatorCount::<T>::put(new);
			Ok(())
		}

		/// Scale up the ideal number of validators by a factor upto maximum of
		/// `ElectionProviderBase::MaxWinners`.
		///
		/// The dispatch origin must be Root.
		///
		/// # <weight>
		/// Same as [`Self::set_validator_count`].
		/// # </weight>
		#[pallet::call_index(11)]
		#[pallet::weight(T::WeightInfo::set_validator_count())]
		pub fn scale_validator_count(origin: OriginFor<T>, factor: Percent) -> DispatchResult {
			ensure_root(origin)?;
			let old = ValidatorCount::<T>::get();
			let new = old.checked_add(factor.mul_floor(old)).ok_or(ArithmeticError::Overflow)?;

			ensure!(
				new <= <T::ElectionProvider as ElectionProviderBase>::MaxWinners::get(),
				Error::<T>::TooManyValidators
			);

			ValidatorCount::<T>::put(new);
			Ok(())
		}

		/// Force there to be no new eras indefinitely.
		///
		/// The dispatch origin must be Root.
		///
		/// # Warning
		///
		/// The election process starts multiple blocks before the end of the era.
		/// Thus the election process may be ongoing when this is called. In this case the
		/// election will continue until the next era is triggered.
		///
		/// # <weight>
		/// - No arguments.
		/// - Weight: O(1)
		/// - Write: ForceEra
		/// # </weight>
		#[pallet::call_index(12)]
		#[pallet::weight(T::WeightInfo::force_no_eras())]
		pub fn force_no_eras(origin: OriginFor<T>) -> DispatchResult {
			ensure_root(origin)?;
			ForceEra::<T>::put(Forcing::ForceNone);
			Ok(())
		}

		/// Force there to be a new era at the end of the next session. After this, it will be
		/// reset to normal (non-forced) behaviour.
		///
		/// The dispatch origin must be Root.
		///
		/// # Warning
		///
		/// The election process starts multiple blocks before the end of the era.
		/// If this is called just before a new era is triggered, the election process may not
		/// have enough blocks to get a result.
		///
		/// # <weight>
		/// - No arguments.
		/// - Weight: O(1)
		/// - Write ForceEra
		/// # </weight>
		#[pallet::call_index(13)]
		#[pallet::weight(T::WeightInfo::force_new_era())]
		pub fn force_new_era(origin: OriginFor<T>) -> DispatchResult {
			ensure_root(origin)?;
			ForceEra::<T>::put(Forcing::ForceNew);
			Ok(())
		}

		/// Set the validators who cannot be slashed (if any).
		///
		/// The dispatch origin must be Root.
		#[pallet::call_index(14)]
		#[pallet::weight(T::WeightInfo::set_invulnerables(invulnerables.len() as u32))]
		pub fn set_invulnerables(
			origin: OriginFor<T>,
			invulnerables: Vec<T::AccountId>,
		) -> DispatchResult {
			ensure_root(origin)?;
			<Invulnerables<T>>::put(invulnerables);
			Ok(())
		}

		/// Force a current staker to become completely unstaked, immediately.
		///
		/// The dispatch origin must be Root.
		#[pallet::call_index(15)]
		#[pallet::weight(T::WeightInfo::force_unstake(*num_slashing_spans))]
		pub fn force_unstake(
			origin: OriginFor<T>,
			stash: T::AccountId,
			num_slashing_spans: u32,
		) -> DispatchResult {
			ensure_root(origin)?;

			// Remove all staking-related information.
			Self::kill_stash(&stash, num_slashing_spans)?;

			// Remove the lock.
			T::Currency::remove_lock(STAKING_ID, &stash);
			Ok(())
		}

		/// Force there to be a new era at the end of sessions indefinitely.
		///
		/// The dispatch origin must be Root.
		///
		/// # Warning
		///
		/// The election process starts multiple blocks before the end of the era.
		/// If this is called just before a new era is triggered, the election process may not
		/// have enough blocks to get a result.
		#[pallet::call_index(16)]
		#[pallet::weight(T::WeightInfo::force_new_era_always())]
		pub fn force_new_era_always(origin: OriginFor<T>) -> DispatchResult {
			ensure_root(origin)?;
			ForceEra::<T>::put(Forcing::ForceAlways);
			Ok(())
		}

		/// Cancel enactment of a deferred slash.
		///
		/// Can be called by the `T::SlashCancelOrigin`.
		///
		/// Parameters: era and indices of the slashes for that era to kill.
		#[pallet::call_index(17)]
		#[pallet::weight(T::WeightInfo::cancel_deferred_slash(slash_indices.len() as u32))]
		pub fn cancel_deferred_slash(
			origin: OriginFor<T>,
			era: EraIndex,
			slash_indices: Vec<u32>,
		) -> DispatchResult {
			T::SlashCancelOrigin::ensure_origin(origin)?;

			ensure!(!slash_indices.is_empty(), Error::<T>::EmptyTargets);
			ensure!(is_sorted_and_unique(&slash_indices), Error::<T>::NotSortedAndUnique);

			let mut unapplied = <Self as Store>::UnappliedSlashes::get(&era);
			let last_item = slash_indices[slash_indices.len() - 1];
			ensure!((last_item as usize) < unapplied.len(), Error::<T>::InvalidSlashIndex);

			for (removed, index) in slash_indices.into_iter().enumerate() {
				let index = (index as usize) - removed;
				unapplied.remove(index);
			}

			<Self as Store>::UnappliedSlashes::insert(&era, &unapplied);
			Ok(())
		}

		/// Pay out all the stakers behind a single validator for a single era.
		///
		/// - `validator_stash` is the stash account of the validator. Their nominators, up to
		///   `T::MaxNominatorRewardedPerValidator`, will also receive their rewards.
		/// - `era` may be any era between `[current_era - history_depth; current_era]`.
		///
		/// The origin of this call must be _Signed_. Any account can call this function, even if
		/// it is not one of the stakers.
		///
		/// # <weight>
		/// - Time complexity: at most O(MaxNominatorRewardedPerValidator).
		/// - Contains a limited number of reads and writes.
		/// -----------
		/// N is the Number of payouts for the validator (including the validator)
		/// Weight: O(N)
		/// # </weight>
		#[pallet::call_index(18)]
		#[pallet::weight(T::WeightInfo::payout_stakers_alive_staked(
			T::MaxNominatorRewardedPerValidator::get()
		))]
		pub fn payout_stakers(
			origin: OriginFor<T>,
			validator_stash: T::AccountId,
			era: EraIndex,
		) -> DispatchResultWithPostInfo {
			ensure_signed(origin)?;
			Self::do_payout_stakers(validator_stash, era)
		}

		/// Rebond a portion of the stash scheduled to be unlocked.
		///
		/// The dispatch origin must be signed by the controller.
		///
		/// # <weight>
		/// - Time complexity: O(L), where L is unlocking chunks
		/// - Bounded by `MaxUnlockingChunks`.
		/// - Storage changes: Can't increase storage, only decrease it.
		/// # </weight>
		#[pallet::call_index(19)]
		#[pallet::weight(T::WeightInfo::rebond(T::MaxUnlockingChunks::get() as u32))]
		pub fn rebond(
			origin: OriginFor<T>,
			#[pallet::compact] value: BalanceOf<T>,
		) -> DispatchResultWithPostInfo {
			let controller = ensure_signed(origin)?;
			let ledger = Self::ledger(&controller).ok_or(Error::<T>::NotController)?;
			ensure!(!ledger.unlocking.is_empty(), Error::<T>::NoUnlockChunk);

			let initial_unlocking = ledger.unlocking.len() as u32;
			let (ledger, rebonded_value) = ledger.rebond(value);
			// Last check: the new active amount of ledger must be more than ED.
			ensure!(ledger.active >= T::Currency::minimum_balance(), Error::<T>::InsufficientBond);

			Self::deposit_event(Event::<T>::Bonded {
				stash: ledger.stash.clone(),
				amount: rebonded_value,
			});

			// NOTE: ledger must be updated prior to calling `Self::weight_of`.
			Self::update_ledger(&controller, &ledger);
			if T::VoterList::contains(&ledger.stash) {
				let _ = T::VoterList::on_update(&ledger.stash, Self::weight_of(&ledger.stash))
					.defensive();
			}

			let removed_chunks = 1u32 // for the case where the last iterated chunk is not removed
				.saturating_add(initial_unlocking)
				.saturating_sub(ledger.unlocking.len() as u32);
			Ok(Some(T::WeightInfo::rebond(removed_chunks)).into())
		}

		/// Remove all data structures concerning a staker/stash once it is at a state where it can
		/// be considered `dust` in the staking system. The requirements are:
		///
		/// 1. the `total_balance` of the stash is below existential deposit.
		/// 2. or, the `ledger.total` of the stash is below existential deposit.
		///
		/// The former can happen in cases like a slash; the latter when a fully unbonded account
		/// is still receiving staking rewards in `RewardDestination::Staked`.
		///
		/// It can be called by anyone, as long as `stash` meets the above requirements.
		///
		/// Refunds the transaction fees upon successful execution.
		#[pallet::call_index(20)]
		#[pallet::weight(T::WeightInfo::reap_stash(*num_slashing_spans))]
		pub fn reap_stash(
			origin: OriginFor<T>,
			stash: T::AccountId,
			num_slashing_spans: u32,
		) -> DispatchResultWithPostInfo {
			let _ = ensure_signed(origin)?;

			let ed = T::Currency::minimum_balance();
			let reapable = T::Currency::total_balance(&stash) < ed ||
				Self::ledger(Self::bonded(stash.clone()).ok_or(Error::<T>::NotStash)?)
					.map(|l| l.total)
					.unwrap_or_default() < ed;
			ensure!(reapable, Error::<T>::FundedTarget);

			Self::kill_stash(&stash, num_slashing_spans)?;
			T::Currency::remove_lock(STAKING_ID, &stash);

			Ok(Pays::No.into())
		}

		/// Remove the given nominations from the calling validator.
		///
		/// Effects will be felt at the beginning of the next era.
		///
		/// The dispatch origin for this call must be _Signed_ by the controller, not the stash.
		///
		/// - `who`: A list of nominator stash accounts who are nominating this validator which
		///   should no longer be nominating this validator.
		///
		/// Note: Making this call only makes sense if you first set the validator preferences to
		/// block any further nominations.
		#[pallet::call_index(21)]
		#[pallet::weight(T::WeightInfo::kick(who.len() as u32))]
		pub fn kick(origin: OriginFor<T>, who: Vec<AccountIdLookupOf<T>>) -> DispatchResult {
			let controller = ensure_signed(origin)?;
			let ledger = Self::ledger(&controller).ok_or(Error::<T>::NotController)?;
			let stash = &ledger.stash;

			for nom_stash in who
				.into_iter()
				.map(T::Lookup::lookup)
				.collect::<Result<Vec<T::AccountId>, _>>()?
				.into_iter()
			{
				Nominators::<T>::mutate(&nom_stash, |maybe_nom| {
					if let Some(ref mut nom) = maybe_nom {
						if let Some(pos) = nom.targets.iter().position(|v| v == stash) {
							nom.targets.swap_remove(pos);
							Self::deposit_event(Event::<T>::Kicked {
								nominator: nom_stash.clone(),
								stash: stash.clone(),
							});
						}
					}
				});
			}

			Ok(())
		}

		/// Update the various staking configurations .
		///
		/// * `min_nominator_bond`: The minimum active bond needed to be a nominator.
		/// * `min_validator_bond`: The minimum active bond needed to be a validator.
		/// * `max_nominator_count`: The max number of users who can be a nominator at once. When
		///   set to `None`, no limit is enforced.
		/// * `max_validator_count`: The max number of users who can be a validator at once. When
		///   set to `None`, no limit is enforced.
		/// * `chill_threshold`: The ratio of `max_nominator_count` or `max_validator_count` which
		///   should be filled in order for the `chill_other` transaction to work.
		/// * `min_commission`: The minimum amount of commission that each validators must maintain.
		///   This is checked only upon calling `validate`. Existing validators are not affected.
		///
		/// RuntimeOrigin must be AdminOrigin to call this function.
		///
		/// NOTE: Existing nominators and validators will not be affected by this update.
		/// to kick people under the new limits, `chill_other` should be called.
		// We assume the worst case for this call is either: all items are set or all items are
		// removed.
		#[pallet::call_index(22)]
		#[pallet::weight(
			T::WeightInfo::set_staking_configs_all_set()
				.max(T::WeightInfo::set_staking_configs_all_remove())
		)]
		pub fn set_staking_configs(
			origin: OriginFor<T>,
			min_nominator_bond: ConfigOp<BalanceOf<T>>,
			min_validator_bond: ConfigOp<BalanceOf<T>>,
			max_nominator_count: ConfigOp<u32>,
			max_validator_count: ConfigOp<u32>,
			chill_threshold: ConfigOp<Percent>,
			min_commission: ConfigOp<Perbill>,
		) -> DispatchResult {
			Self::ensure_admin(origin)?;

			macro_rules! config_op_exp {
				($storage:ty, $op:ident) => {
					match $op {
						ConfigOp::Noop => (),
						ConfigOp::Set(v) => <$storage>::put(v),
						ConfigOp::Remove => <$storage>::kill(),
					}
				};
			}

			config_op_exp!(MinNominatorBond<T>, min_nominator_bond);
			config_op_exp!(MinValidatorBond<T>, min_validator_bond);
			config_op_exp!(MaxNominatorsCount<T>, max_nominator_count);
			config_op_exp!(MaxValidatorsCount<T>, max_validator_count);
			config_op_exp!(ChillThreshold<T>, chill_threshold);
			config_op_exp!(MinValidatorCommission<T>, min_commission);
			Ok(())
		}

		/// Declare a `controller` to stop participating as either a validator or nominator.
		///
		/// Effects will be felt at the beginning of the next era.
		///
		/// The dispatch origin for this call must be _Signed_, but can be called by anyone.
		///
		/// If the caller is the same as the controller being targeted, then no further checks are
		/// enforced, and this function behaves just like `chill`.
		///
		/// If the caller is different than the controller being targeted, the following conditions
		/// must be met:
		///
		/// * `controller` must belong to a nominator who has become non-decodable,
		///
		/// Or:
		///
		/// * A `ChillThreshold` must be set and checked which defines how close to the max
		///   nominators or validators we must reach before users can start chilling one-another.
		/// * A `MaxNominatorCount` and `MaxValidatorCount` must be set which is used to determine
		///   how close we are to the threshold.
		/// * A `MinNominatorBond` and `MinValidatorBond` must be set and checked, which determines
		///   if this is a person that should be chilled because they have not met the threshold
		///   bond required.
		///
		/// This can be helpful if bond requirements are updated, and we need to remove old users
		/// who do not satisfy these requirements.
		#[pallet::call_index(23)]
		#[pallet::weight(T::WeightInfo::chill_other())]
		pub fn chill_other(origin: OriginFor<T>, controller: T::AccountId) -> DispatchResult {
			// Anyone can call this function.
			let caller = ensure_signed(origin)?;
			let ledger = Self::ledger(&controller).ok_or(Error::<T>::NotController)?;
			let stash = ledger.stash;

			// In order for one user to chill another user, the following conditions must be met:
			//
			// * `controller` belongs to a nominator who has become non-decodable,
			//
			// Or
			//
			// * A `ChillThreshold` is set which defines how close to the max nominators or
			//   validators we must reach before users can start chilling one-another.
			// * A `MaxNominatorCount` and `MaxValidatorCount` which is used to determine how close
			//   we are to the threshold.
			// * A `MinNominatorBond` and `MinValidatorBond` which is the final condition checked to
			//   determine this is a person that should be chilled because they have not met the
			//   threshold bond required.
			//
			// Otherwise, if caller is the same as the controller, this is just like `chill`.

			if Nominators::<T>::contains_key(&stash) && Nominators::<T>::get(&stash).is_none() {
				Self::chill_stash(&stash);
				return Ok(())
			}

			if caller != controller {
				let threshold = ChillThreshold::<T>::get().ok_or(Error::<T>::CannotChillOther)?;
				let min_active_bond = if Nominators::<T>::contains_key(&stash) {
					let max_nominator_count =
						MaxNominatorsCount::<T>::get().ok_or(Error::<T>::CannotChillOther)?;
					let current_nominator_count = Nominators::<T>::count();
					ensure!(
						threshold * max_nominator_count < current_nominator_count,
						Error::<T>::CannotChillOther
					);
					MinNominatorBond::<T>::get()
				} else if Validators::<T>::contains_key(&stash) {
					let max_validator_count =
						MaxValidatorsCount::<T>::get().ok_or(Error::<T>::CannotChillOther)?;
					let current_validator_count = Validators::<T>::count();
					ensure!(
						threshold * max_validator_count < current_validator_count,
						Error::<T>::CannotChillOther
					);
					MinValidatorBond::<T>::get()
				} else {
					Zero::zero()
				};

				ensure!(ledger.active < min_active_bond, Error::<T>::CannotChillOther);
			}

			Self::chill_stash(&stash);
			Ok(())
		}

		/// Set the CMIX ID of a stash, if it doesn't have one already.
		///
		/// The dispatch origin for this call must be _Signed_ by the stash, not the controller.
		///
		/// # <weight>
		/// - Independent of the arguments. Insignificant complexity.
		/// ----------
		/// Weight: O(1)
		/// DB Weight:
		/// - Read: Bonded, Ledger
		/// - Write: Ledger
		/// # </weight>
		#[pallet::weight(T::WeightInfo::set_cmix_id())]
		pub fn set_cmix_id(
			origin: OriginFor<T>,
			cmix_id: T::Hash,
		) -> DispatchResult {
			let stash = ensure_signed(origin)?;
			let controller = Self::bonded(&stash).ok_or(Error::<T>::NotStash)?;

			let mut ledger = <Ledger<T>>::get(&controller).ok_or(Error::<T>::NotController)?;

			// Ensure cmix id is not set
			if ledger.cmix_id.is_some() {
				Err(Error::<T>::StashAlreadyHasCmixId)?
			}

			// Ensure cmix id is unique
			if <CmixIds<T>>::contains_key(&cmix_id) {
				Err(Error::<T>::ValidatorCmixIdNotUnique)?
			}

			// Set cmix id and write ledger
			<CmixIds<T>>::insert(&cmix_id, ());
			ledger.cmix_id = Some(cmix_id);
			<Ledger<T>>::insert(&controller, &ledger);
			Ok(())
		}

		/// Transfer the CMIX ID of a stash to a destination account.
		///
		/// Function is only callable if the Election is NOT active.
		///
		/// The origin account must be a stash and cannot be validating.
		/// Furthermore, it cannot be an validator in the current era, neither
		/// elected for the next era.
		/// The destination account must be a stash, without a CMIX ID.
		///
		/// The dispatch origin for this call must be _Signed_ by the stash, not the controller.
		///
		/// # <weight>
		/// - Independent of the arguments. Insignificant complexity.
		/// ----------
		/// Weight: O(1)
		/// DB Weight:
		/// - Read: Bonded, Ledger, ElectionActive, Validators,
		///         SessionInterface::validators, ActiveEra, ErasValidatorPrefs
		/// - Write: Ledger
		/// # </weight>
		#[pallet::weight(T::WeightInfo::transfer_cmix_id())]
		pub fn transfer_cmix_id(
			origin: OriginFor<T>,
			dest: T::AccountId,
		) -> DispatchResult {
			let stash = ensure_signed(origin)?;

			// Ensure both accounts are stashes
			let controller = Self::bonded(&stash).ok_or(Error::<T>::NotStash)?;
			let dest_controller = Self::bonded(&dest).ok_or(Error::<T>::NotStash)?;
			// Get both ledgers
			let mut ledger = <Ledger<T>>::get(&controller).ok_or(Error::<T>::NotController)?;
			let mut dest_ledger = <Ledger<T>>::get(&dest_controller).ok_or(Error::<T>::NotController)?;

			// Exit early if election is ongoing
			if ElectionActive::<T>::get() {
				Err(Error::<T>::ElectionOngoing)?
			}

			// Ensure origin ledger has a cmix id
			if ledger.cmix_id.is_none() {
				Err(Error::<T>::StashNoCmixId)?
			}
			// Ensure destination doesn't have a cmid id
			if dest_ledger.cmix_id.is_some() {
				Err(Error::<T>::StashAlreadyHasCmixId)?
			}

			// Ensure origin stash is not validating
			if Validators::<T>::contains_key(&ledger.stash) {
				Err(Error::<T>::StashValidating)?
			}
			// Ensure origin stash is not an active validator in the current era
			let validators = T::SessionInterface::validators();
			if validators.contains(&ledger.stash) {
				Err(Error::<T>::StashActiveValidator)?
			}
			// Ensure origin stash is not an elected validator for the next era
			if let Some(active_era) = Self::active_era() {
				let next_era = active_era.index + 1;
				if ErasValidatorPrefs::<T>::contains_key(&next_era, &ledger.stash) {
					Err(Error::<T>::StashElectedValidator)?
				}
			}

			// Execute cmix id transfer
			let cmix_id = ledger.cmix_id.take();
			dest_ledger.cmix_id = cmix_id;
			<Ledger<T>>::insert(&controller, &ledger);
			<Ledger<T>>::insert(&dest_controller, &dest_ledger);
			Ok(())
		}

		/// Force a validator to have at least the minimum commission. This will not affect a
		/// validator who already has a commission greater than or equal to the minimum. Any account
		/// can call this.
		#[pallet::call_index(24)]
		#[pallet::weight(T::WeightInfo::force_apply_min_commission())]
		pub fn force_apply_min_commission(
			origin: OriginFor<T>,
			validator_stash: T::AccountId,
		) -> DispatchResult {
			ensure_signed(origin)?;
			let min_commission = MinValidatorCommission::<T>::get();
			Validators::<T>::try_mutate_exists(validator_stash, |maybe_prefs| {
				maybe_prefs
					.as_mut()
					.map(|prefs| {
						(prefs.commission < min_commission)
							.then(|| prefs.commission = min_commission)
					})
					.ok_or(Error::<T>::NotStash)
			})?;
			Ok(())
		}
	}
}

/// Check that list is sorted and has no duplicates.
fn is_sorted_and_unique(list: &[u32]) -> bool {
	list.windows(2).all(|w| w[0] < w[1])
}<|MERGE_RESOLUTION|>--- conflicted
+++ resolved
@@ -1257,38 +1257,6 @@
 			Ok(())
 		}
 
-<<<<<<< HEAD
-=======
-		/// (Re-)set the payment target for a controller.
-		///
-		/// Effects will be felt instantly (as soon as this function is completed successfully).
-		///
-		/// The dispatch origin for this call must be _Signed_ by the controller, not the stash.
-		///
-		/// # <weight>
-		/// - Independent of the arguments. Insignificant complexity.
-		/// - Contains a limited number of reads.
-		/// - Writes are limited to the `origin` account key.
-		/// ---------
-		/// - Weight: O(1)
-		/// - DB Weight:
-		///     - Read: Ledger
-		///     - Write: Payee
-		/// # </weight>
-		#[pallet::call_index(7)]
-		#[pallet::weight(T::WeightInfo::set_payee())]
-		pub fn set_payee(
-			origin: OriginFor<T>,
-			payee: RewardDestination<T::AccountId>,
-		) -> DispatchResult {
-			let controller = ensure_signed(origin)?;
-			let ledger = Self::ledger(&controller).ok_or(Error::<T>::NotController)?;
-			let stash = &ledger.stash;
-			<Payee<T>>::insert(stash, payee);
-			Ok(())
-		}
-
->>>>>>> 2a0eeff4
 		/// (Re-)set the controller of a stash.
 		///
 		/// Effects will be felt instantly (as soon as this function is completed successfully).
@@ -1826,6 +1794,7 @@
 		/// - Read: Bonded, Ledger
 		/// - Write: Ledger
 		/// # </weight>
+		#[pallet::call_index(24)]
 		#[pallet::weight(T::WeightInfo::set_cmix_id())]
 		pub fn set_cmix_id(
 			origin: OriginFor<T>,
@@ -1873,6 +1842,7 @@
 		///         SessionInterface::validators, ActiveEra, ErasValidatorPrefs
 		/// - Write: Ledger
 		/// # </weight>
+		#[pallet::call_index(25)]
 		#[pallet::weight(T::WeightInfo::transfer_cmix_id())]
 		pub fn transfer_cmix_id(
 			origin: OriginFor<T>,
@@ -1929,7 +1899,7 @@
 		/// Force a validator to have at least the minimum commission. This will not affect a
 		/// validator who already has a commission greater than or equal to the minimum. Any account
 		/// can call this.
-		#[pallet::call_index(24)]
+		#[pallet::call_index(26)]
 		#[pallet::weight(T::WeightInfo::force_apply_min_commission())]
 		pub fn force_apply_min_commission(
 			origin: OriginFor<T>,
