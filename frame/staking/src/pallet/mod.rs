--- conflicted
+++ resolved
@@ -744,35 +744,6 @@
 
 	#[pallet::hooks]
 	impl<T: Config> Hooks<BlockNumberFor<T>> for Pallet<T> {
-<<<<<<< HEAD
-=======
-		fn on_runtime_upgrade() -> Weight {
-			if StorageVersion::<T>::get() == Releases::V7_0_0 {
-				migrations::v7dot5::migrate::<T>()
-			} else {
-				T::DbWeight::get().reads(1)
-			}
-		}
-
-		#[cfg(feature = "try-runtime")]
-		fn pre_upgrade() -> Result<(), &'static str> {
-			if StorageVersion::<T>::get() == Releases::V7_0_0 {
-				migrations::v7dot5::pre_migrate::<T>()
-			} else {
-				Ok(())
-			}
-		}
-
-		#[cfg(feature = "try-runtime")]
-		fn post_upgrade() -> Result<(), &'static str> {
-			if StorageVersion::<T>::get() == Releases::V7_5_0 {
-				migrations::v7dot5::post_migrate::<T>()
-			} else {
-				Ok(())
-			}
-		}
-
->>>>>>> 0ba345b0
 		fn on_initialize(_now: BlockNumberFor<T>) -> Weight {
 			// just return the weight of the on_finalize.
 			T::DbWeight::get().reads(1)
