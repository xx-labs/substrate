// This file is part of Substrate.

// Copyright (C) 2017-2022 Parity Technologies (UK) Ltd.
// SPDX-License-Identifier: Apache-2.0

// Licensed under the Apache License, Version 2.0 (the "License");
// you may not use this file except in compliance with the License.
// You may obtain a copy of the License at
//
// 	http://www.apache.org/licenses/LICENSE-2.0
//
// Unless required by applicable law or agreed to in writing, software
// distributed under the License is distributed on an "AS IS" BASIS,
// WITHOUT WARRANTIES OR CONDITIONS OF ANY KIND, either express or implied.
// See the License for the specific language governing permissions and
// limitations under the License.

//! Staking FRAME Pallet.

use frame_election_provider_support::{SortedListProvider, VoteWeight};
use frame_support::{
	dispatch::Codec,
	pallet_prelude::*,
	traits::{
		Currency, CurrencyToVote, Defensive, DefensiveResult, DefensiveSaturating, EnsureOrigin,
		EstimateNextNewSession, Get, LockIdentifier, LockableCurrency, OnUnbalanced, TryCollect,
		UnixTime,
	},
	weights::Weight,
	BoundedVec,
};
use frame_system::{ensure_root, ensure_signed, pallet_prelude::*};
use sp_runtime::{
	traits::{CheckedSub, SaturatedConversion, StaticLookup, Zero},
	Perbill, Percent,
};
use sp_staking::{EraIndex, SessionIndex};
use sp_std::prelude::*;

mod impls;

pub use impls::*;

use crate::{
<<<<<<< HEAD
	slashing, weights::WeightInfo, AccountIdLookupOf, ActiveEraInfo, BalanceOf, CmixHandler, CustodyHandler,
	EraPayout, EraRewardPoints, Exposure, Forcing, MaxUnlockingChunks, NegativeImbalanceOf, Nominations,
	PositiveImbalanceOf, Releases, SessionInterface, StakingLedger, UnappliedSlash, UnlockChunk, ValidatorPrefs,
=======
	slashing, weights::WeightInfo, AccountIdLookupOf, ActiveEraInfo, BalanceOf, EraPayout,
	EraRewardPoints, Exposure, Forcing, NegativeImbalanceOf, Nominations, PositiveImbalanceOf,
	Releases, RewardDestination, SessionInterface, StakingLedger, UnappliedSlash, UnlockChunk,
	ValidatorPrefs,
>>>>>>> b324e511
};

const STAKING_ID: LockIdentifier = *b"staking ";

#[frame_support::pallet]
pub mod pallet {
	use frame_election_provider_support::ElectionDataProvider;

	use crate::BenchmarkingConfig;

	use super::*;

	#[pallet::pallet]
	#[pallet::generate_store(pub(crate) trait Store)]
	pub struct Pallet<T>(_);

	/// Possible operations on the configuration values of this pallet.
	#[derive(TypeInfo, Debug, Clone, Encode, Decode, PartialEq)]
	pub enum ConfigOp<T: Default + Codec> {
		/// Don't change.
		Noop,
		/// Set the given value.
		Set(T),
		/// Remove from storage.
		Remove,
	}

	#[pallet::config]
	pub trait Config: frame_system::Config {
		/// The staking balance.
		type Currency: LockableCurrency<
			Self::AccountId,
			Moment = Self::BlockNumber,
			Balance = Self::CurrencyBalance,
		>;
		/// Just the `Currency::Balance` type; we have this item to allow us to constrain it to
		/// `From<u64>`.
		type CurrencyBalance: sp_runtime::traits::AtLeast32BitUnsigned
			+ codec::FullCodec
			+ Copy
			+ MaybeSerializeDeserialize
			+ sp_std::fmt::Debug
			+ Default
			+ From<u64>
			+ TypeInfo
			+ MaxEncodedLen;
		/// Time used for computing era duration.
		///
		/// It is guaranteed to start being called from the first `on_finalize`. Thus value at
		/// genesis is not used.
		type UnixTime: UnixTime;

		/// Convert a balance into a number used for election calculation. This must fit into a
		/// `u64` but is allowed to be sensibly lossy. The `u64` is used to communicate with the
		/// [`frame_election_provider_support`] crate which accepts u64 numbers and does operations
		/// in 128.
		/// Consequently, the backward convert is used convert the u128s from sp-elections back to a
		/// [`BalanceOf`].
		type CurrencyToVote: CurrencyToVote<BalanceOf<Self>>;

		/// Something that provides the election functionality.
		type ElectionProvider: frame_election_provider_support::ElectionProvider<
			AccountId = Self::AccountId,
			BlockNumber = Self::BlockNumber,
			// we only accept an election provider that has staking as data provider.
			DataProvider = Pallet<Self>,
		>;

		/// Something that provides the election functionality at genesis.
		type GenesisElectionProvider: frame_election_provider_support::ElectionProvider<
			AccountId = Self::AccountId,
			BlockNumber = Self::BlockNumber,
			DataProvider = Pallet<Self>,
		>;

		/// Handler for xx-cmix pallet
		/// used to retrieve block points and to handle end of era
		type CmixHandler: CmixHandler;

		/// Handler used to retrieve which accounts are under custody
        /// so they can be excluded from validator exposures
		type CustodyHandler: CustodyHandler<Self::AccountId, BalanceOf<Self>>;

		/// Origin used to change important staking parameters
		/// expected to be replaced by democracy
		type AdminOrigin: EnsureOrigin<Self::Origin>;

		/// Maximum number of nominations per nominator.
		#[pallet::constant]
		type MaxNominations: Get<u32>;

		/// Number of eras to keep in history.
		///
		/// Following information is kept for eras in `[current_era -
		/// HistoryDepth, current_era]`: `ErasStakers`, `ErasStakersClipped`,
		/// `ErasValidatorPrefs`, `ErasValidatorReward`, `ErasRewardPoints`,
		/// `ErasTotalStake`, `ErasStartSessionIndex`,
		/// `StakingLedger.claimed_rewards`.
		///
		/// Must be more than the number of eras delayed by session.
		/// I.e. active era must always be in history. I.e. `active_era >
		/// current_era - history_depth` must be guaranteed.
		///
		/// If migrating an existing pallet from storage value to config value,
		/// this should be set to same value or greater as in storage.
		///
		/// Note: `HistoryDepth` is used as the upper bound for the `BoundedVec`
		/// item `StakingLedger.claimed_rewards`. Setting this value lower than
		/// the existing value can lead to inconsistencies in the
		/// `StakingLedger` and will need to be handled properly in a migration.
		/// The test `reducing_history_depth_abrupt` shows this effect.
		#[pallet::constant]
		type HistoryDepth: Get<u32>;

		/// Tokens have been minted and are unused for validator-reward.
		/// See [Era payout](./index.html#era-payout).
		type RewardRemainder: OnUnbalanced<NegativeImbalanceOf<Self>>;

		/// The overarching event type.
		type RuntimeEvent: From<Event<Self>> + IsType<<Self as frame_system::Config>::RuntimeEvent>;

		/// Handler for the unbalanced reduction when slashing a staker.
		type Slash: OnUnbalanced<NegativeImbalanceOf<Self>>;

		/// Handler for the unbalanced increment when rewarding a staker.
		/// NOTE: in most cases, the implementation of `OnUnbalanced` should modify the total
		/// issuance.
		type Reward: OnUnbalanced<PositiveImbalanceOf<Self>>;

		/// Number of sessions per era.
		#[pallet::constant]
		type SessionsPerEra: Get<SessionIndex>;

		/// Number of eras that staked funds must remain bonded for.
		#[pallet::constant]
		type BondingDuration: Get<EraIndex>;

		/// Number of eras that slashes are deferred by, after computation.
		///
		/// This should be less than the bonding duration. Set to 0 if slashes
		/// should be applied immediately, without opportunity for intervention.
		#[pallet::constant]
		type SlashDeferDuration: Get<EraIndex>;

		/// The origin which can cancel a deferred slash. Root can always do this.
		type SlashCancelOrigin: EnsureOrigin<Self::RuntimeOrigin>;

		/// Interface for interacting with a session pallet.
		type SessionInterface: SessionInterface<Self::AccountId>;

		/// The payout for validators and the system for the current era.
		/// See [Era payout](./index.html#era-payout).
		type EraPayout: EraPayout<BalanceOf<Self>>;

		/// Something that can estimate the next session change, accurately or as a best effort
		/// guess.
		type NextNewSession: EstimateNextNewSession<Self::BlockNumber>;

		/// The maximum number of nominators rewarded for each validator.
		///
		/// For each validator only the `$MaxNominatorRewardedPerValidator` biggest stakers can
		/// claim their reward. This used to limit the i/o cost for the nominator payout.
		#[pallet::constant]
		type MaxNominatorRewardedPerValidator: Get<u32>;

		/// The fraction of the validator set that is safe to be offending.
		/// After the threshold is reached a new era will be forced.
		type OffendingValidatorsThreshold: Get<Perbill>;

		/// Something that provides a best-effort sorted list of voters aka electing nominators,
		/// used for NPoS election.
		///
		/// The changes to nominators are reported to this. Moreover, each validator's self-vote is
		/// also reported as one independent vote.
		///
		/// To keep the load off the chain as much as possible, changes made to the staked amount
		/// via rewards and slashes are not reported and thus need to be manually fixed by the
		/// staker. In case of `bags-list`, this always means using `rebag` and `putInFrontOf`.
		///
		/// Invariant: what comes out of this list will always be a nominator.
		type VoterList: SortedListProvider<Self::AccountId, Score = VoteWeight>;

		/// WIP: This is a noop as of now, the actual business logic that's described below is going
		/// to be introduced in a follow-up PR.
		///
		/// Something that provides a best-effort sorted list of targets aka electable validators,
		/// used for NPoS election.
		///
		/// The changes to the approval stake of each validator are reported to this. This means any
		/// change to:
		/// 1. The stake of any validator or nominator.
		/// 2. The targets of any nominator
		/// 3. The role of any staker (e.g. validator -> chilled, nominator -> validator, etc)
		///
		/// Unlike `VoterList`, the values in this list are always kept up to date with reward and
		/// slash as well, and thus represent the accurate approval stake of all account being
		/// nominated by nominators.
		///
		/// Note that while at the time of nomination, all targets are checked to be real
		/// validators, they can chill at any point, and their approval stakes will still be
		/// recorded. This implies that what comes out of iterating this list MIGHT NOT BE AN ACTIVE
		/// VALIDATOR.
		type TargetList: SortedListProvider<Self::AccountId, Score = BalanceOf<Self>>;

		/// The maximum number of `unlocking` chunks a [`StakingLedger`] can
		/// have. Effectively determines how many unique eras a staker may be
		/// unbonding in.
		///
		/// Note: `MaxUnlockingChunks` is used as the upper bound for the
		/// `BoundedVec` item `StakingLedger.unlocking`. Setting this value
		/// lower than the existing value can lead to inconsistencies in the
		/// `StakingLedger` and will need to be handled properly in a runtime
		/// migration. The test `reducing_max_unlocking_chunks_abrupt` shows
		/// this effect.
		#[pallet::constant]
		type MaxUnlockingChunks: Get<u32>;

		/// A hook called when any staker is slashed. Mostly likely this can be a no-op unless
		/// other pallets exist that are affected by slashing per-staker.
		type OnStakerSlash: sp_staking::OnStakerSlash<Self::AccountId, BalanceOf<Self>>;

		/// Some parameters of the benchmarking.
		type BenchmarkingConfig: BenchmarkingConfig;

		/// Weight information for extrinsics in this pallet.
		type WeightInfo: WeightInfo;
	}

	/// The ideal number of staking participants.
	#[pallet::storage]
	#[pallet::getter(fn validator_count)]
	pub type ValidatorCount<T> = StorageValue<_, u32, ValueQuery>;

	/// Minimum number of staking participants before emergency conditions are imposed.
	#[pallet::storage]
	#[pallet::getter(fn minimum_validator_count)]
	pub type MinimumValidatorCount<T> = StorageValue<_, u32, ValueQuery>;

	/// Any validators that may never be slashed or forcibly kicked. It's a Vec since they're
	/// easy to initialize and the performance hit is minimal (we expect no more than four
	/// invulnerables) and restricted to testnets.
	#[pallet::storage]
	#[pallet::getter(fn invulnerables)]
	#[pallet::unbounded]
	pub type Invulnerables<T: Config> = StorageValue<_, Vec<T::AccountId>, ValueQuery>;

	/// Map from all locked "stash" accounts to the controller account.
	#[pallet::storage]
	#[pallet::getter(fn bonded)]
	pub type Bonded<T: Config> = StorageMap<_, Twox64Concat, T::AccountId, T::AccountId>;

	/// The minimum active bond to become and maintain the role of a nominator.
	#[pallet::storage]
	pub type MinNominatorBond<T: Config> = StorageValue<_, BalanceOf<T>, ValueQuery>;

	/// The minimum active bond to become and maintain the role of a validator.
	#[pallet::storage]
	pub type MinValidatorBond<T: Config> = StorageValue<_, BalanceOf<T>, ValueQuery>;

	/// The minimum commission that a validator can have.
	#[pallet::storage]
	pub type MinValidatorCommission<T: Config> = StorageValue<_, Perbill, ValueQuery>;

	/// Map from all (unlocked) "controller" accounts to the info regarding the staking.
	#[pallet::storage]
	#[pallet::getter(fn ledger)]
	pub type Ledger<T: Config> = StorageMap<_, Blake2_128Concat, T::AccountId, StakingLedger<T>>;

	/// The map from (wannabe) validator stash key to the preferences of that validator.
	#[pallet::storage]
	#[pallet::getter(fn validators)]
	pub type Validators<T: Config> =
		CountedStorageMap<_, Twox64Concat, T::AccountId, ValidatorPrefs, ValueQuery>;

	/// The map tracking cmix ids for all (wannabe) validators.
	#[pallet::storage]
	#[pallet::getter(fn cmix_ids)]
	pub type CmixIds<T: Config> =
		StorageMap<_, Twox64Concat, T::Hash, (), ValueQuery>;

	/// The maximum validator count before we stop allowing new validators to join.
	///
	/// When this value is not set, no limits are enforced.
	#[pallet::storage]
	pub type MaxValidatorsCount<T> = StorageValue<_, u32, OptionQuery>;

	/// The map from nominator stash key to their nomination preferences, namely the validators that
	/// they wish to support.
	///
	/// Note that the keys of this storage map might become non-decodable in case the
	/// [`Config::MaxNominations`] configuration is decreased. In this rare case, these nominators
	/// are still existent in storage, their key is correct and retrievable (i.e. `contains_key`
	/// indicates that they exist), but their value cannot be decoded. Therefore, the non-decodable
	/// nominators will effectively not-exist, until they re-submit their preferences such that it
	/// is within the bounds of the newly set `Config::MaxNominations`.
	///
	/// This implies that `::iter_keys().count()` and `::iter().count()` might return different
	/// values for this map. Moreover, the main `::count()` is aligned with the former, namely the
	/// number of keys that exist.
	///
	/// Lastly, if any of the nominators become non-decodable, they can be chilled immediately via
	/// [`Call::chill_other`] dispatchable by anyone.
	#[pallet::storage]
	#[pallet::getter(fn nominators)]
	pub type Nominators<T: Config> =
		CountedStorageMap<_, Twox64Concat, T::AccountId, Nominations<T>>;

	/// The maximum nominator count before we stop allowing new validators to join.
	///
	/// When this value is not set, no limits are enforced.
	#[pallet::storage]
	pub type MaxNominatorsCount<T> = StorageValue<_, u32, OptionQuery>;

	/// The current era index.
	///
	/// This is the latest planned era, depending on how the Session pallet queues the validator
	/// set, it might be active or not.
	#[pallet::storage]
	#[pallet::getter(fn current_era)]
	pub type CurrentEra<T> = StorageValue<_, EraIndex>;

	/// The active era information, it holds index and start.
	///
	/// The active era is the era being currently rewarded. Validator set of this era must be
	/// equal to [`SessionInterface::validators`].
	#[pallet::storage]
	#[pallet::getter(fn active_era)]
	pub type ActiveEra<T> = StorageValue<_, ActiveEraInfo>;

	/// The session index at which the era start for the last `HISTORY_DEPTH` eras.
	///
	/// Note: This tracks the starting session (i.e. session index when era start being active)
	/// for the eras in `[CurrentEra - HISTORY_DEPTH, CurrentEra]`.
	#[pallet::storage]
	#[pallet::getter(fn eras_start_session_index)]
	pub type ErasStartSessionIndex<T> = StorageMap<_, Twox64Concat, EraIndex, SessionIndex>;

	/// Exposure of validator at era.
	///
	/// This is keyed first by the era index to allow bulk deletion and then the stash account.
	///
	/// Is it removed after `HISTORY_DEPTH` eras.
	/// If stakers hasn't been set or has been removed then empty exposure is returned.
	#[pallet::storage]
	#[pallet::getter(fn eras_stakers)]
	#[pallet::unbounded]
	pub type ErasStakers<T: Config> = StorageDoubleMap<
		_,
		Twox64Concat,
		EraIndex,
		Twox64Concat,
		T::AccountId,
		Exposure<T::AccountId, BalanceOf<T>>,
		ValueQuery,
	>;

	/// Clipped Exposure of validator at era.
	///
	/// This is similar to [`ErasStakers`] but number of nominators exposed is reduced to the
	/// `T::MaxNominatorRewardedPerValidator` biggest stakers.
	/// (Note: the field `total` and `own` of the exposure remains unchanged).
	/// This is used to limit the i/o cost for the nominator payout.
	///
	/// This is keyed fist by the era index to allow bulk deletion and then the stash account.
	///
	/// Is it removed after `HISTORY_DEPTH` eras.
	/// If stakers hasn't been set or has been removed then empty exposure is returned.
	#[pallet::storage]
	#[pallet::unbounded]
	#[pallet::getter(fn eras_stakers_clipped)]
	pub type ErasStakersClipped<T: Config> = StorageDoubleMap<
		_,
		Twox64Concat,
		EraIndex,
		Twox64Concat,
		T::AccountId,
		Exposure<T::AccountId, BalanceOf<T>>,
		ValueQuery,
	>;

	/// Similar to `ErasStakers`, this holds the preferences of validators.
	///
	/// This is keyed first by the era index to allow bulk deletion and then the stash account.
	///
	/// Is it removed after `HISTORY_DEPTH` eras.
	// If prefs hasn't been set or has been removed then 0 commission is returned.
	#[pallet::storage]
	#[pallet::getter(fn eras_validator_prefs)]
	pub type ErasValidatorPrefs<T: Config> = StorageDoubleMap<
		_,
		Twox64Concat,
		EraIndex,
		Twox64Concat,
		T::AccountId,
		ValidatorPrefs,
		ValueQuery,
	>;

	/// The total validator era payout for the last `HISTORY_DEPTH` eras.
	///
	/// Eras that haven't finished yet or has been removed doesn't have reward.
	#[pallet::storage]
	#[pallet::getter(fn eras_validator_reward)]
	pub type ErasValidatorReward<T: Config> = StorageMap<_, Twox64Concat, EraIndex, BalanceOf<T>>;

	/// Rewards for the last `HISTORY_DEPTH` eras.
	/// If reward hasn't been set or has been removed then 0 reward is returned.
	#[pallet::storage]
	#[pallet::unbounded]
	#[pallet::getter(fn eras_reward_points)]
	pub type ErasRewardPoints<T: Config> =
		StorageMap<_, Twox64Concat, EraIndex, EraRewardPoints<T::AccountId>, ValueQuery>;

	/// The total amount staked for the last `HISTORY_DEPTH` eras.
	/// If total hasn't been set or has been removed then 0 stake is returned.
	#[pallet::storage]
	#[pallet::getter(fn eras_total_stake)]
	pub type ErasTotalStake<T: Config> =
		StorageMap<_, Twox64Concat, EraIndex, BalanceOf<T>, ValueQuery>;

	/// Mode of era forcing.
	#[pallet::storage]
	#[pallet::getter(fn force_era)]
	pub type ForceEra<T> = StorageValue<_, Forcing, ValueQuery>;

	/// The percentage of the slash that is distributed to reporters.
	///
	/// The rest of the slashed value is handled by the `Slash`.
	#[pallet::storage]
	#[pallet::getter(fn slash_reward_fraction)]
	pub type SlashRewardFraction<T> = StorageValue<_, Perbill, ValueQuery>;

	/// The amount of currency given to reporters of a slash event which was
	/// canceled by extraordinary circumstances (e.g. governance).
	#[pallet::storage]
	#[pallet::getter(fn canceled_payout)]
	pub type CanceledSlashPayout<T: Config> = StorageValue<_, BalanceOf<T>, ValueQuery>;

	/// All unapplied slashes that are queued for later.
	#[pallet::storage]
	#[pallet::unbounded]
	pub type UnappliedSlashes<T: Config> = StorageMap<
		_,
		Twox64Concat,
		EraIndex,
		Vec<UnappliedSlash<T::AccountId, BalanceOf<T>>>,
		ValueQuery,
	>;

	/// A mapping from still-bonded eras to the first session index of that era.
	///
	/// Must contains information for eras for the range:
	/// `[active_era - bounding_duration; active_era]`
	#[pallet::storage]
	#[pallet::unbounded]
	pub(crate) type BondedEras<T: Config> =
		StorageValue<_, Vec<(EraIndex, SessionIndex)>, ValueQuery>;

	/// All slashing events on validators, mapped by era to the highest slash proportion
	/// and slash value of the era.
	#[pallet::storage]
	pub(crate) type ValidatorSlashInEra<T: Config> = StorageDoubleMap<
		_,
		Twox64Concat,
		EraIndex,
		Twox64Concat,
		T::AccountId,
		(Perbill, BalanceOf<T>),
	>;

	/// All slashing events on nominators, mapped by era to the highest slash value of the era.
	#[pallet::storage]
	pub(crate) type NominatorSlashInEra<T: Config> =
		StorageDoubleMap<_, Twox64Concat, EraIndex, Twox64Concat, T::AccountId, BalanceOf<T>>;

	/// Slashing spans for stash accounts.
	#[pallet::storage]
	#[pallet::getter(fn slashing_spans)]
	#[pallet::unbounded]
	pub(crate) type SlashingSpans<T: Config> =
		StorageMap<_, Twox64Concat, T::AccountId, slashing::SlashingSpans>;

	/// Records information about the maximum slash of a stash within a slashing span,
	/// as well as how much reward has been paid out.
	#[pallet::storage]
	pub(crate) type SpanSlash<T: Config> = StorageMap<
		_,
		Twox64Concat,
		(T::AccountId, slashing::SpanIndex),
		slashing::SpanRecord<BalanceOf<T>>,
		ValueQuery,
	>;

	/// The last planned session scheduled by the session pallet.
	///
	/// This is basically in sync with the call to [`pallet_session::SessionManager::new_session`].
	#[pallet::storage]
	#[pallet::getter(fn current_planned_session)]
	pub type CurrentPlannedSession<T> = StorageValue<_, SessionIndex, ValueQuery>;

	/// Indices of validators that have offended in the active era and whether they are currently
	/// disabled.
	///
	/// This value should be a superset of disabled validators since not all offences lead to the
	/// validator being disabled (if there was no slash). This is needed to track the percentage of
	/// validators that have offended in the current era, ensuring a new era is forced if
	/// `OffendingValidatorsThreshold` is reached. The vec is always kept sorted so that we can find
	/// whether a given validator has previously offended using binary search. It gets cleared when
	/// the era ends.
	#[pallet::storage]
	#[pallet::unbounded]
	#[pallet::getter(fn offending_validators)]
	pub type OffendingValidators<T: Config> = StorageValue<_, Vec<(u32, bool)>, ValueQuery>;

	/// True if election is off-chain active, i.e., snapshot was taken
	/// Election is active.
	#[pallet::storage]
	pub(crate) type ElectionActive<T: Config> = StorageValue<_, bool, ValueQuery>;

	/// True if network has been upgraded to this version.
	/// Storage version of the pallet.
	///
	/// This is set to v7.5.0 for new networks.
	#[pallet::storage]
	pub(crate) type StorageVersion<T: Config> = StorageValue<_, Releases, ValueQuery>;

	/// The threshold for when users can start calling `chill_other` for other validators /
	/// nominators. The threshold is compared to the actual number of validators / nominators
	/// (`CountFor*`) in the system compared to the configured max (`Max*Count`).
	#[pallet::storage]
	pub(crate) type ChillThreshold<T: Config> = StorageValue<_, Percent, OptionQuery>;

	#[pallet::genesis_config]
	pub struct GenesisConfig<T: Config> {
		pub validator_count: u32,
		pub minimum_validator_count: u32,
		pub invulnerables: Vec<T::AccountId>,
		pub force_era: Forcing,
		pub slash_reward_fraction: Perbill,
		pub canceled_payout: BalanceOf<T>,
		pub stakers:
			Vec<(T::AccountId, T::AccountId, BalanceOf<T>, crate::StakerStatus<T::Hash, T::AccountId>)>,
		pub min_nominator_bond: BalanceOf<T>,
		pub min_validator_bond: BalanceOf<T>,
		pub min_validator_commission: Perbill,
		pub max_validator_count: Option<u32>,
		pub max_nominator_count: Option<u32>,
	}

	#[cfg(feature = "std")]
	impl<T: Config> Default for GenesisConfig<T> {
		fn default() -> Self {
			GenesisConfig {
				validator_count: Default::default(),
				minimum_validator_count: Default::default(),
				invulnerables: Default::default(),
				force_era: Default::default(),
				slash_reward_fraction: Default::default(),
				canceled_payout: Default::default(),
				stakers: Default::default(),
				min_nominator_bond: Default::default(),
				min_validator_bond: Default::default(),
				min_validator_commission: Default::default(),
				max_validator_count: None,
				max_nominator_count: None,
			}
		}
	}

	#[pallet::genesis_build]
	impl<T: Config> GenesisBuild<T> for GenesisConfig<T> {
		fn build(&self) {
			ValidatorCount::<T>::put(self.validator_count);
			MinimumValidatorCount::<T>::put(self.minimum_validator_count);
			Invulnerables::<T>::put(&self.invulnerables);
			ForceEra::<T>::put(self.force_era);
			CanceledSlashPayout::<T>::put(self.canceled_payout);
			SlashRewardFraction::<T>::put(self.slash_reward_fraction);
			StorageVersion::<T>::put(Releases::V7_5_0);
			MinNominatorBond::<T>::put(self.min_nominator_bond);
			MinValidatorBond::<T>::put(self.min_validator_bond);
			MinValidatorCommission::<T>::put(self.min_validator_commission);
			if let Some(x) = self.max_validator_count {
				MaxValidatorsCount::<T>::put(x);
			}
			if let Some(x) = self.max_nominator_count {
				MaxNominatorsCount::<T>::put(x);
			}

			for &(ref stash, ref controller, balance, ref status) in &self.stakers {
				crate::log!(
					trace,
					"inserting genesis staker: {:?} => {:?} => {:?}",
					stash,
					balance,
					status
				);
				assert!(
					T::Currency::free_balance(stash) >= balance,
					"Stash does not have enough balance to bond."
				);
				let cmix_id = match status {
					crate::StakerStatus::Validator(id) => *id,
					_ => None,
				};
				frame_support::assert_ok!(<Pallet<T>>::bond(
					T::RuntimeOrigin::from(Some(stash.clone()).into()),
					T::Lookup::unlookup(controller.clone()),
					balance,
					cmix_id,
				));
				// Genesis validators have the minimum commission
				frame_support::assert_ok!(match status {
<<<<<<< HEAD
					crate::StakerStatus::Validator(_) => <Pallet<T>>::validate(
						T::Origin::from(Some(controller.clone()).into()),
						ValidatorPrefs { commission: self.min_validator_commission, blocked: false },
=======
					crate::StakerStatus::Validator => <Pallet<T>>::validate(
						T::RuntimeOrigin::from(Some(controller.clone()).into()),
						Default::default(),
>>>>>>> b324e511
					),
					crate::StakerStatus::Nominator(votes) => <Pallet<T>>::nominate(
						T::RuntimeOrigin::from(Some(controller.clone()).into()),
						votes.iter().map(|l| T::Lookup::unlookup(l.clone())).collect(),
					),
					_ => Ok(()),
				});
			}

			// all voters are reported to the `VoterList`.
			assert_eq!(
				T::VoterList::count(),
				Nominators::<T>::count() + Validators::<T>::count(),
				"not all genesis stakers were inserted into sorted list provider, something is wrong."
			);
		}
	}

	#[pallet::event]
	#[pallet::generate_deposit(pub(crate) fn deposit_event)]
	pub enum Event<T: Config> {
		/// The era payout has been set; the first balance is the validator-payout; the second is
		/// the remainder from the maximum amount of reward.
		EraPaid { era_index: EraIndex, validator_payout: BalanceOf<T>, remainder: BalanceOf<T> },
		/// The nominator has been rewarded by this amount.
		Rewarded { stash: T::AccountId, amount: BalanceOf<T> },
		/// One staker (and potentially its nominators) has been slashed by the given amount.
		Slashed { staker: T::AccountId, amount: BalanceOf<T> },
		/// An old slashing report from a prior era was discarded because it could
		/// not be processed.
		OldSlashingReportDiscarded { session_index: SessionIndex },
		/// A new set of stakers was elected.
		StakersElected,
		/// An account has bonded this amount. \[stash, amount\]
		///
		/// NOTE: This event is only emitted when funds are bonded via a dispatchable. Notably,
		/// it will not be emitted for staking rewards when they are added to stake.
		Bonded { stash: T::AccountId, amount: BalanceOf<T> },
		/// An account has unbonded this amount.
		Unbonded { stash: T::AccountId, amount: BalanceOf<T> },
		/// An account has called `withdraw_unbonded` and removed unbonding chunks worth `Balance`
		/// from the unlocking queue.
		Withdrawn { stash: T::AccountId, amount: BalanceOf<T> },
		/// A nominator has been kicked from a validator.
		Kicked { nominator: T::AccountId, stash: T::AccountId },
		/// The election failed. No new era is planned.
		StakingElectionFailed,
		/// An account has stopped participating as either a validator or nominator.
		Chilled { stash: T::AccountId },
		/// The stakers' rewards are getting paid.
		PayoutStarted { era_index: EraIndex, validator_stash: T::AccountId },
		/// A validator has set their preferences.
		ValidatorPrefsSet { stash: T::AccountId, prefs: ValidatorPrefs },
	}

	#[pallet::error]
	pub enum Error<T> {
		/// Not a controller account.
		NotController,
		/// Not a stash account.
		NotStash,
		/// Stash is already bonded.
		AlreadyBonded,
		/// Controller is already paired.
		AlreadyPaired,
		/// Targets cannot be empty.
		EmptyTargets,
		/// Duplicate index.
		DuplicateIndex,
		/// Slash record index out of bounds.
		InvalidSlashIndex,
		/// Cannot have a validator or nominator role, with value less than the minimum defined by
		/// governance (see `MinValidatorBond` and `MinNominatorBond`). If unbonding is the
		/// intention, `chill` first to remove one's role as validator/nominator.
		InsufficientBond,
		/// Can not schedule more unlock chunks.
		NoMoreChunks,
		/// Can not rebond without unlocking chunks.
		NoUnlockChunk,
		/// Attempting to target a stash that still has funds.
		FundedTarget,
		/// Invalid era to reward.
		InvalidEraToReward,
		/// Invalid number of nominations.
		InvalidNumberOfNominations,
		/// Items are not sorted and unique.
		NotSortedAndUnique,
		/// Rewards for this era have already been claimed for this validator.
		AlreadyClaimed,
		/// Incorrect previous history depth input provided.
		IncorrectHistoryDepth,
		/// Incorrect number of slashing spans provided.
		IncorrectSlashingSpans,
		/// Internal state has become somehow corrupted and the operation cannot continue.
		BadState,
		/// Too many nomination targets supplied.
		TooManyTargets,
		/// A nomination target was supplied that was blocked or otherwise not a validator.
		BadTarget,
		/// The user has enough bond and thus cannot be chilled forcefully by an external person.
		CannotChillOther,
		/// There are too many nominators in the system. Governance needs to adjust the staking
		/// settings to keep things safe for the runtime.
		TooManyNominators,
		/// There are too many validators in the system. Governance needs to adjust the staking
		/// settings to keep things safe for the runtime.
		TooManyValidators,
<<<<<<< HEAD
		/// CMIX ID already exists
		ValidatorCmixIdNotUnique,
		/// Validator must have a CMIX ID
		ValidatorMustHaveCmixId,
		/// Validator commission is too low
		ValidatorCommissionTooLow,
		/// Stash account already has a CMIX ID
		StashAlreadyHasCmixId,
		/// Stash account doesn't have a CMIX ID
		StashNoCmixId,
		/// Stash is validating
		StashValidating,
		/// Stash is active validator
		StashActiveValidator,
		/// Stash is elected validator for next era
		StashElectedValidator,
		/// Election ongoing, can't transfer CMIX ID
		ElectionOngoing,
=======
		/// Commission is too low. Must be at least `MinCommission`.
		CommissionTooLow,
		/// Some bound is not met.
		BoundNotMet,
>>>>>>> b324e511
	}

	#[pallet::hooks]
	impl<T: Config> Hooks<BlockNumberFor<T>> for Pallet<T> {
		fn on_initialize(_now: BlockNumberFor<T>) -> Weight {
			// just return the weight of the on_finalize.
			T::DbWeight::get().reads(1)
		}

		fn on_finalize(_n: BlockNumberFor<T>) {
			// Set the start of the first era.
			if let Some(mut active_era) = Self::active_era() {
				if active_era.start.is_none() {
					let now_as_millis_u64 = T::UnixTime::now().as_millis().saturated_into::<u64>();
					active_era.start = Some(now_as_millis_u64);
					// This write only ever happens once, we don't include it in the weight in
					// general
					ActiveEra::<T>::put(active_era);
				}
			}
			// `on_finalize` weight is tracked in `on_initialize`
		}

		fn integrity_test() {
			// ensure that we funnel the correct value to the `DataProvider::MaxVotesPerVoter`;
			assert_eq!(
				T::MaxNominations::get(),
				<Self as ElectionDataProvider>::MaxVotesPerVoter::get()
			);
			// and that MaxNominations is always greater than 1, since we count on this.
			assert!(!T::MaxNominations::get().is_zero());

			sp_std::if_std! {
				sp_io::TestExternalities::new_empty().execute_with(||
					assert!(
						T::SlashDeferDuration::get() < T::BondingDuration::get() || T::BondingDuration::get() == 0,
						"As per documentation, slash defer duration ({}) should be less than bonding duration ({}).",
						T::SlashDeferDuration::get(),
						T::BondingDuration::get(),
					)
				);
			}
		}

		#[cfg(feature = "try-runtime")]
		fn try_state(n: BlockNumberFor<T>) -> Result<(), &'static str> {
			Self::do_try_state(n)
		}
	}

	#[pallet::call]
	impl<T: Config> Pallet<T> {
		/// Take the origin account as a stash and lock up `value` of its balance. `controller` will
		/// be the account that controls it.
		///
		/// `value` must be more than the `minimum_balance` specified by `T::Currency`.
		///
		/// The dispatch origin for this call must be _Signed_ by the stash account.
		///
		/// Emits `Bonded`.
		/// # <weight>
		/// - Independent of the arguments. Moderate complexity.
		/// - O(1).
		/// - Three extra DB entries.
		///
		/// NOTE: One of the storage writes (`Self::bonded`) is _never_ cleaned
		/// unless the `origin` falls below _existential deposit_ and gets removed as dust.
		/// ------------------
		/// # </weight>
		#[pallet::weight(T::WeightInfo::bond())]
		pub fn bond(
			origin: OriginFor<T>,
			controller: AccountIdLookupOf<T>,
			#[pallet::compact] value: BalanceOf<T>,
			cmix_id: Option<T::Hash>,
		) -> DispatchResult {
			let stash = ensure_signed(origin)?;

			if <Bonded<T>>::contains_key(&stash) {
				return Err(Error::<T>::AlreadyBonded.into())
			}

			let controller = T::Lookup::lookup(controller)?;

			if <Ledger<T>>::contains_key(&controller) {
				return Err(Error::<T>::AlreadyPaired.into())
			}

			// Reject a bond which is considered to be _dust_.
			if value < T::Currency::minimum_balance() {
				return Err(Error::<T>::InsufficientBond.into())
			}

			// Ensure validator cmix id is unique
			if let Some(id) = cmix_id.clone() {
				if <CmixIds<T>>::contains_key(&id) {
					Err(Error::<T>::ValidatorCmixIdNotUnique)?
				}
			}

			frame_system::Pallet::<T>::inc_consumers(&stash).map_err(|_| Error::<T>::BadState)?;

			// You're auto-bonded forever, here. We might improve this by only bonding when
			// you actually validate/nominate and remove once you unbond __everything__.
			<Bonded<T>>::insert(&stash, &controller);
			if let Some(id) = cmix_id.clone() {
				<CmixIds<T>>::insert(&id, ())
			}

			let current_era = CurrentEra::<T>::get().unwrap_or(0);
			let history_depth = T::HistoryDepth::get();
			let last_reward_era = current_era.saturating_sub(history_depth);

			let stash_balance = T::Currency::free_balance(&stash);
			let value = value.min(stash_balance);
			Self::deposit_event(Event::<T>::Bonded { stash: stash.clone(), amount: value });
			let item = StakingLedger {
				stash,
				total: value,
				active: value,
				unlocking: Default::default(),
<<<<<<< HEAD
				claimed_rewards: (last_reward_era..current_era).collect(),
				cmix_id,
=======
				claimed_rewards: (last_reward_era..current_era)
					.try_collect()
					// Since last_reward_era is calculated as `current_era -
					// HistoryDepth`, following bound is always expected to be
					// satisfied.
					.defensive_map_err(|_| Error::<T>::BoundNotMet)?,
>>>>>>> b324e511
			};
			Self::update_ledger(&controller, &item);
			Ok(())
		}

		/// Add some extra amount that have appeared in the stash `free_balance` into the balance up
		/// for staking.
		///
		/// The dispatch origin for this call must be _Signed_ by the stash, not the controller.
		///
		/// Use this if there are additional funds in your stash account that you wish to bond.
		/// Unlike [`bond`](Self::bond) or [`unbond`](Self::unbond) this function does not impose
		/// any limitation on the amount that can be added.
		///
		/// Emits `Bonded`.
		///
		/// # <weight>
		/// - Independent of the arguments. Insignificant complexity.
		/// - O(1).
		/// # </weight>
		#[pallet::weight(T::WeightInfo::bond_extra())]
		pub fn bond_extra(
			origin: OriginFor<T>,
			#[pallet::compact] max_additional: BalanceOf<T>,
		) -> DispatchResult {
			let stash = ensure_signed(origin)?;

			let controller = Self::bonded(&stash).ok_or(Error::<T>::NotStash)?;
			let mut ledger = Self::ledger(&controller).ok_or(Error::<T>::NotController)?;

			let stash_balance = T::Currency::free_balance(&stash);
			if let Some(extra) = stash_balance.checked_sub(&ledger.total) {
				let extra = extra.min(max_additional);
				ledger.total += extra;
				ledger.active += extra;
				// Last check: the new active amount of ledger must be more than ED.
				ensure!(
					ledger.active >= T::Currency::minimum_balance(),
					Error::<T>::InsufficientBond
				);

				// NOTE: ledger must be updated prior to calling `Self::weight_of`.
				Self::update_ledger(&controller, &ledger);
				// update this staker in the sorted list, if they exist in it.
				if T::VoterList::contains(&stash) {
					let _ =
						T::VoterList::on_update(&stash, Self::weight_of(&ledger.stash)).defensive();
				}

				Self::deposit_event(Event::<T>::Bonded { stash, amount: extra });
			}
			Ok(())
		}

		/// Schedule a portion of the stash to be unlocked ready for transfer out after the bond
		/// period ends. If this leaves an amount actively bonded less than
		/// T::Currency::minimum_balance(), then it is increased to the full amount.
		///
		/// The dispatch origin for this call must be _Signed_ by the controller, not the stash.
		///
		/// Once the unlock period is done, you can call `withdraw_unbonded` to actually move
		/// the funds out of management ready for transfer.
		///
		/// No more than a limited number of unlocking chunks (see `MaxUnlockingChunks`)
		/// can co-exists at the same time. In that case, [`Call::withdraw_unbonded`] need
		/// to be called first to remove some of the chunks (if possible).
		///
		/// If a user encounters the `InsufficientBond` error when calling this extrinsic,
		/// they should call `chill` first in order to free up their bonded funds.
		///
		/// Emits `Unbonded`.
		///
		/// See also [`Call::withdraw_unbonded`].
		#[pallet::weight(T::WeightInfo::unbond())]
		pub fn unbond(
			origin: OriginFor<T>,
			#[pallet::compact] value: BalanceOf<T>,
		) -> DispatchResult {
			let controller = ensure_signed(origin)?;
			let mut ledger = Self::ledger(&controller).ok_or(Error::<T>::NotController)?;
			ensure!(
				ledger.unlocking.len() < T::MaxUnlockingChunks::get() as usize,
				Error::<T>::NoMoreChunks,
			);

			let mut value = value.min(ledger.active);

			if !value.is_zero() {
				ledger.active -= value;

				// Avoid there being a dust balance left in the staking system.
				if ledger.active < T::Currency::minimum_balance() {
					value += ledger.active;
					ledger.active = Zero::zero();
				}

				let min_active_bond = if Nominators::<T>::contains_key(&ledger.stash) {
					MinNominatorBond::<T>::get()
				} else if Validators::<T>::contains_key(&ledger.stash) {
					MinValidatorBond::<T>::get()
				} else {
					Zero::zero()
				};

				// Make sure that the user maintains enough active bond for their role.
				// If a user runs into this error, they should chill first.
				ensure!(ledger.active >= min_active_bond, Error::<T>::InsufficientBond);

				// Note: in case there is no current era it is fine to bond one era more.
				let era = Self::current_era().unwrap_or(0) + T::BondingDuration::get();
				if let Some(mut chunk) =
					ledger.unlocking.last_mut().filter(|chunk| chunk.era == era)
				{
					// To keep the chunk count down, we only keep one chunk per era. Since
					// `unlocking` is a FiFo queue, if a chunk exists for `era` we know that it will
					// be the last one.
					chunk.value = chunk.value.defensive_saturating_add(value)
				} else {
					ledger
						.unlocking
						.try_push(UnlockChunk { value, era })
						.map_err(|_| Error::<T>::NoMoreChunks)?;
				};
				// NOTE: ledger must be updated prior to calling `Self::weight_of`.
				Self::update_ledger(&controller, &ledger);

				// update this staker in the sorted list, if they exist in it.
				if T::VoterList::contains(&ledger.stash) {
					let _ = T::VoterList::on_update(&ledger.stash, Self::weight_of(&ledger.stash))
						.defensive();
				}

				Self::deposit_event(Event::<T>::Unbonded { stash: ledger.stash, amount: value });
			}
			Ok(())
		}

		/// Remove any unlocked chunks from the `unlocking` queue from our management.
		///
		/// This essentially frees up that balance to be used by the stash account to do
		/// whatever it wants.
		///
		/// The dispatch origin for this call must be _Signed_ by the controller.
		///
		/// Emits `Withdrawn`.
		///
		/// See also [`Call::unbond`].
		///
		/// # <weight>
		/// Complexity O(S) where S is the number of slashing spans to remove
		/// NOTE: Weight annotation is the kill scenario, we refund otherwise.
		/// # </weight>
		#[pallet::weight(T::WeightInfo::withdraw_unbonded_kill(*num_slashing_spans))]
		pub fn withdraw_unbonded(
			origin: OriginFor<T>,
			num_slashing_spans: u32,
		) -> DispatchResultWithPostInfo {
			let controller = ensure_signed(origin)?;
			let mut ledger = Self::ledger(&controller).ok_or(Error::<T>::NotController)?;
			let (stash, old_total) = (ledger.stash.clone(), ledger.total);
			if let Some(current_era) = Self::current_era() {
				ledger = ledger.consolidate_unlocked(current_era)
			}

			let post_info_weight = if ledger.unlocking.is_empty() &&
				ledger.active < T::Currency::minimum_balance()
			{
				// This account must have called `unbond()` with some value that caused the active
				// portion to fall below existential deposit + will have no more unlocking chunks
				// left. We can now safely remove all staking-related information.
				Self::kill_stash(&stash, num_slashing_spans)?;
				// Remove the lock.
				T::Currency::remove_lock(STAKING_ID, &stash);
				// This is worst case scenario, so we use the full weight and return None
				None
			} else {
				// This was the consequence of a partial unbond. just update the ledger and move on.
				Self::update_ledger(&controller, &ledger);

				// This is only an update, so we use less overall weight.
				Some(T::WeightInfo::withdraw_unbonded_update(num_slashing_spans))
			};

			// `old_total` should never be less than the new total because
			// `consolidate_unlocked` strictly subtracts balance.
			if ledger.total < old_total {
				// Already checked that this won't overflow by entry condition.
				let value = old_total - ledger.total;
				Self::deposit_event(Event::<T>::Withdrawn { stash, amount: value });
			}

			Ok(post_info_weight.into())
		}

		/// Declare the desire to validate for the origin controller.
		///
		/// Effects will be felt at the beginning of the next era.
		///
		/// The dispatch origin for this call must be _Signed_ by the controller, not the stash.
		#[pallet::weight(T::WeightInfo::validate())]
		pub fn validate(origin: OriginFor<T>, prefs: ValidatorPrefs) -> DispatchResult {
			let controller = ensure_signed(origin)?;

			let ledger = Self::ledger(&controller).ok_or(Error::<T>::NotController)?;

			ensure!(ledger.active >= MinValidatorBond::<T>::get(), Error::<T>::InsufficientBond);
			// Require validators to have set a cmix ID
			ensure!(ledger.cmix_id.is_some(), Error::<T>::ValidatorMustHaveCmixId);
			// Require validators commission to be at least the minimum
			ensure!(prefs.commission >= MinValidatorCommission::<T>::get(), Error::<T>::ValidatorCommissionTooLow);
			let stash = &ledger.stash;

			// Only check limits if they are not already a validator.
			if !Validators::<T>::contains_key(stash) {
				// If this error is reached, we need to adjust the `MinValidatorBond` and start
				// calling `chill_other`. Until then, we explicitly block new validators to protect
				// the runtime.
				if let Some(max_validators) = MaxValidatorsCount::<T>::get() {
					ensure!(
						Validators::<T>::count() < max_validators,
						Error::<T>::TooManyValidators
					);
				}
			}

			Self::do_remove_nominator(stash);
			Self::do_add_validator(stash, prefs.clone());
			Self::deposit_event(Event::<T>::ValidatorPrefsSet { stash: ledger.stash, prefs });

			Ok(())
		}

		/// Declare the desire to nominate `targets` for the origin controller.
		///
		/// Effects will be felt at the beginning of the next era.
		///
		/// The dispatch origin for this call must be _Signed_ by the controller, not the stash.
		///
		/// # <weight>
		/// - The transaction's complexity is proportional to the size of `targets` (N)
		/// which is capped at CompactAssignments::LIMIT (T::MaxNominations).
		/// - Both the reads and writes follow a similar pattern.
		/// # </weight>
		#[pallet::weight(T::WeightInfo::nominate(targets.len() as u32))]
		pub fn nominate(
			origin: OriginFor<T>,
			targets: Vec<AccountIdLookupOf<T>>,
		) -> DispatchResult {
			let controller = ensure_signed(origin)?;

			let ledger = Self::ledger(&controller).ok_or(Error::<T>::NotController)?;
			ensure!(ledger.active >= MinNominatorBond::<T>::get(), Error::<T>::InsufficientBond);
			let stash = &ledger.stash;

			// Only check limits if they are not already a nominator.
			if !Nominators::<T>::contains_key(stash) {
				// If this error is reached, we need to adjust the `MinNominatorBond` and start
				// calling `chill_other`. Until then, we explicitly block new nominators to protect
				// the runtime.
				if let Some(max_nominators) = MaxNominatorsCount::<T>::get() {
					ensure!(
						Nominators::<T>::count() < max_nominators,
						Error::<T>::TooManyNominators
					);
				}
			}

			ensure!(!targets.is_empty(), Error::<T>::EmptyTargets);
			ensure!(targets.len() <= T::MaxNominations::get() as usize, Error::<T>::TooManyTargets);

			let old = Nominators::<T>::get(stash).map_or_else(Vec::new, |x| x.targets.into_inner());

			let targets: BoundedVec<_, _> = targets
				.into_iter()
				.map(|t| T::Lookup::lookup(t).map_err(DispatchError::from))
				.map(|n| {
					n.and_then(|n| {
						if old.contains(&n) || !Validators::<T>::get(&n).blocked {
							Ok(n)
						} else {
							Err(Error::<T>::BadTarget.into())
						}
					})
				})
				.collect::<Result<Vec<_>, _>>()?
				.try_into()
				.map_err(|_| Error::<T>::TooManyNominators)?;

			let nominations = Nominations {
				targets,
				// Initial nominations are considered submitted at era 0. See `Nominations` doc.
				submitted_in: Self::current_era().unwrap_or(0),
				suppressed: false,
			};

			Self::do_remove_validator(stash);
			Self::do_add_nominator(stash, nominations);
			Ok(())
		}

		/// Declare no desire to either validate or nominate.
		///
		/// Effects will be felt at the beginning of the next era.
		///
		/// The dispatch origin for this call must be _Signed_ by the controller, not the stash.
		///
		/// # <weight>
		/// - Independent of the arguments. Insignificant complexity.
		/// - Contains one read.
		/// - Writes are limited to the `origin` account key.
		/// # </weight>
		#[pallet::weight(T::WeightInfo::chill())]
		pub fn chill(origin: OriginFor<T>) -> DispatchResult {
			let controller = ensure_signed(origin)?;
			let ledger = Self::ledger(&controller).ok_or(Error::<T>::NotController)?;
			Self::chill_stash(&ledger.stash);
			Ok(())
		}

		/// (Re-)set the controller of a stash.
		///
		/// Effects will be felt instantly (as soon as this function is completed successfully).
		///
		/// The dispatch origin for this call must be _Signed_ by the stash, not the controller.
		///
		/// # <weight>
		/// - Independent of the arguments. Insignificant complexity.
		/// - Contains a limited number of reads.
		/// - Writes are limited to the `origin` account key.
		/// ----------
		/// Weight: O(1)
		/// DB Weight:
		/// - Read: Bonded, Ledger New Controller, Ledger Old Controller
		/// - Write: Bonded, Ledger New Controller, Ledger Old Controller
		/// # </weight>
		#[pallet::weight(T::WeightInfo::set_controller())]
		pub fn set_controller(
			origin: OriginFor<T>,
			controller: AccountIdLookupOf<T>,
		) -> DispatchResult {
			let stash = ensure_signed(origin)?;
			let old_controller = Self::bonded(&stash).ok_or(Error::<T>::NotStash)?;
			let controller = T::Lookup::lookup(controller)?;
			if <Ledger<T>>::contains_key(&controller) {
				return Err(Error::<T>::AlreadyPaired.into())
			}
			if controller != old_controller {
				<Bonded<T>>::insert(&stash, &controller);
				if let Some(l) = <Ledger<T>>::take(&old_controller) {
					<Ledger<T>>::insert(&controller, l);
				}
			}
			Ok(())
		}

		/// Sets the ideal number of validators.
		///
		/// The dispatch origin must be AdminOrigin.
		///
		/// # <weight>
		/// Weight: O(1)
		/// Write: Validator Count
		/// # </weight>
		#[pallet::weight(T::WeightInfo::set_validator_count())]
		pub fn set_validator_count(
			origin: OriginFor<T>,
			#[pallet::compact] new: u32,
		) -> DispatchResult {
			Self::ensure_admin(origin)?;
			ValidatorCount::<T>::put(new);
			Ok(())
		}

		/// Increments the ideal number of validators.
		///
		/// The dispatch origin must be Root.
		///
		/// # <weight>
		/// Same as [`Self::set_validator_count`].
		/// # </weight>
		#[pallet::weight(T::WeightInfo::set_validator_count())]
		pub fn increase_validator_count(
			origin: OriginFor<T>,
			#[pallet::compact] additional: u32,
		) -> DispatchResult {
			ensure_root(origin)?;
			ValidatorCount::<T>::mutate(|n| *n += additional);
			Ok(())
		}

		/// Scale up the ideal number of validators by a factor.
		///
		/// The dispatch origin must be Root.
		///
		/// # <weight>
		/// Same as [`Self::set_validator_count`].
		/// # </weight>
		#[pallet::weight(T::WeightInfo::set_validator_count())]
		pub fn scale_validator_count(origin: OriginFor<T>, factor: Percent) -> DispatchResult {
			ensure_root(origin)?;
			ValidatorCount::<T>::mutate(|n| *n += factor * *n);
			Ok(())
		}

		/// Force there to be no new eras indefinitely.
		///
		/// The dispatch origin must be Root.
		///
		/// # Warning
		///
		/// The election process starts multiple blocks before the end of the era.
		/// Thus the election process may be ongoing when this is called. In this case the
		/// election will continue until the next era is triggered.
		///
		/// # <weight>
		/// - No arguments.
		/// - Weight: O(1)
		/// - Write: ForceEra
		/// # </weight>
		#[pallet::weight(T::WeightInfo::force_no_eras())]
		pub fn force_no_eras(origin: OriginFor<T>) -> DispatchResult {
			ensure_root(origin)?;
			ForceEra::<T>::put(Forcing::ForceNone);
			Ok(())
		}

		/// Force there to be a new era at the end of the next session. After this, it will be
		/// reset to normal (non-forced) behaviour.
		///
		/// The dispatch origin must be Root.
		///
		/// # Warning
		///
		/// The election process starts multiple blocks before the end of the era.
		/// If this is called just before a new era is triggered, the election process may not
		/// have enough blocks to get a result.
		///
		/// # <weight>
		/// - No arguments.
		/// - Weight: O(1)
		/// - Write ForceEra
		/// # </weight>
		#[pallet::weight(T::WeightInfo::force_new_era())]
		pub fn force_new_era(origin: OriginFor<T>) -> DispatchResult {
			ensure_root(origin)?;
			ForceEra::<T>::put(Forcing::ForceNew);
			Ok(())
		}

		/// Set the validators who cannot be slashed (if any).
		///
		/// The dispatch origin must be Root.
		#[pallet::weight(T::WeightInfo::set_invulnerables(invulnerables.len() as u32))]
		pub fn set_invulnerables(
			origin: OriginFor<T>,
			invulnerables: Vec<T::AccountId>,
		) -> DispatchResult {
			ensure_root(origin)?;
			<Invulnerables<T>>::put(invulnerables);
			Ok(())
		}

		/// Force a current staker to become completely unstaked, immediately.
		///
		/// The dispatch origin must be Root.
		#[pallet::weight(T::WeightInfo::force_unstake(*num_slashing_spans))]
		pub fn force_unstake(
			origin: OriginFor<T>,
			stash: T::AccountId,
			num_slashing_spans: u32,
		) -> DispatchResult {
			ensure_root(origin)?;

			// Remove all staking-related information.
			Self::kill_stash(&stash, num_slashing_spans)?;

			// Remove the lock.
			T::Currency::remove_lock(STAKING_ID, &stash);
			Ok(())
		}

		/// Force there to be a new era at the end of sessions indefinitely.
		///
		/// The dispatch origin must be Root.
		///
		/// # Warning
		///
		/// The election process starts multiple blocks before the end of the era.
		/// If this is called just before a new era is triggered, the election process may not
		/// have enough blocks to get a result.
		#[pallet::weight(T::WeightInfo::force_new_era_always())]
		pub fn force_new_era_always(origin: OriginFor<T>) -> DispatchResult {
			ensure_root(origin)?;
			ForceEra::<T>::put(Forcing::ForceAlways);
			Ok(())
		}

		/// Cancel enactment of a deferred slash.
		///
		/// Can be called by the `T::SlashCancelOrigin`.
		///
		/// Parameters: era and indices of the slashes for that era to kill.
		#[pallet::weight(T::WeightInfo::cancel_deferred_slash(slash_indices.len() as u32))]
		pub fn cancel_deferred_slash(
			origin: OriginFor<T>,
			era: EraIndex,
			slash_indices: Vec<u32>,
		) -> DispatchResult {
			T::SlashCancelOrigin::ensure_origin(origin)?;

			ensure!(!slash_indices.is_empty(), Error::<T>::EmptyTargets);
			ensure!(is_sorted_and_unique(&slash_indices), Error::<T>::NotSortedAndUnique);

			let mut unapplied = <Self as Store>::UnappliedSlashes::get(&era);
			let last_item = slash_indices[slash_indices.len() - 1];
			ensure!((last_item as usize) < unapplied.len(), Error::<T>::InvalidSlashIndex);

			for (removed, index) in slash_indices.into_iter().enumerate() {
				let index = (index as usize) - removed;
				unapplied.remove(index);
			}

			<Self as Store>::UnappliedSlashes::insert(&era, &unapplied);
			Ok(())
		}

		/// Pay out all the stakers behind a single validator for a single era.
		///
		/// - `validator_stash` is the stash account of the validator. Their nominators, up to
		///   `T::MaxNominatorRewardedPerValidator`, will also receive their rewards.
		/// - `era` may be any era between `[current_era - history_depth; current_era]`.
		///
		/// The origin of this call must be _Signed_. Any account can call this function, even if
		/// it is not one of the stakers.
		///
		/// # <weight>
		/// - Time complexity: at most O(MaxNominatorRewardedPerValidator).
		/// - Contains a limited number of reads and writes.
		/// -----------
		/// N is the Number of payouts for the validator (including the validator)
		/// Weight: O(N)
		/// # </weight>
		#[pallet::weight(T::WeightInfo::payout_stakers_alive_staked(
			T::MaxNominatorRewardedPerValidator::get()
		))]
		pub fn payout_stakers(
			origin: OriginFor<T>,
			validator_stash: T::AccountId,
			era: EraIndex,
		) -> DispatchResultWithPostInfo {
			ensure_signed(origin)?;
			Self::do_payout_stakers(validator_stash, era)
		}

		/// Rebond a portion of the stash scheduled to be unlocked.
		///
		/// The dispatch origin must be signed by the controller.
		///
		/// # <weight>
		/// - Time complexity: O(L), where L is unlocking chunks
		/// - Bounded by `MaxUnlockingChunks`.
		/// - Storage changes: Can't increase storage, only decrease it.
		/// # </weight>
		#[pallet::weight(T::WeightInfo::rebond(T::MaxUnlockingChunks::get() as u32))]
		pub fn rebond(
			origin: OriginFor<T>,
			#[pallet::compact] value: BalanceOf<T>,
		) -> DispatchResultWithPostInfo {
			let controller = ensure_signed(origin)?;
			let ledger = Self::ledger(&controller).ok_or(Error::<T>::NotController)?;
			ensure!(!ledger.unlocking.is_empty(), Error::<T>::NoUnlockChunk);

			let initial_unlocking = ledger.unlocking.len() as u32;
			let (ledger, rebonded_value) = ledger.rebond(value);
			// Last check: the new active amount of ledger must be more than ED.
			ensure!(ledger.active >= T::Currency::minimum_balance(), Error::<T>::InsufficientBond);

			Self::deposit_event(Event::<T>::Bonded {
				stash: ledger.stash.clone(),
				amount: rebonded_value,
			});

			// NOTE: ledger must be updated prior to calling `Self::weight_of`.
			Self::update_ledger(&controller, &ledger);
			if T::VoterList::contains(&ledger.stash) {
				let _ = T::VoterList::on_update(&ledger.stash, Self::weight_of(&ledger.stash))
					.defensive();
			}

			let removed_chunks = 1u32 // for the case where the last iterated chunk is not removed
				.saturating_add(initial_unlocking)
				.saturating_sub(ledger.unlocking.len() as u32);
			Ok(Some(T::WeightInfo::rebond(removed_chunks)).into())
		}

		/// Remove all data structures concerning a staker/stash once it is at a state where it can
		/// be considered `dust` in the staking system. The requirements are:
		///
		/// 1. the `total_balance` of the stash is below existential deposit.
		/// 2. or, the `ledger.total` of the stash is below existential deposit.
		///
		/// The former can happen in cases like a slash; the latter when a fully unbonded account
		/// is still receiving staking rewards in `RewardDestination::Staked`.
		///
		/// It can be called by anyone, as long as `stash` meets the above requirements.
		///
		/// Refunds the transaction fees upon successful execution.
		#[pallet::weight(T::WeightInfo::reap_stash(*num_slashing_spans))]
		pub fn reap_stash(
			origin: OriginFor<T>,
			stash: T::AccountId,
			num_slashing_spans: u32,
		) -> DispatchResultWithPostInfo {
			let _ = ensure_signed(origin)?;

			let ed = T::Currency::minimum_balance();
			let reapable = T::Currency::total_balance(&stash) < ed ||
				Self::ledger(Self::bonded(stash.clone()).ok_or(Error::<T>::NotStash)?)
					.map(|l| l.total)
					.unwrap_or_default() < ed;
			ensure!(reapable, Error::<T>::FundedTarget);

			Self::kill_stash(&stash, num_slashing_spans)?;
			T::Currency::remove_lock(STAKING_ID, &stash);

			Ok(Pays::No.into())
		}

		/// Remove the given nominations from the calling validator.
		///
		/// Effects will be felt at the beginning of the next era.
		///
		/// The dispatch origin for this call must be _Signed_ by the controller, not the stash.
		///
		/// - `who`: A list of nominator stash accounts who are nominating this validator which
		///   should no longer be nominating this validator.
		///
		/// Note: Making this call only makes sense if you first set the validator preferences to
		/// block any further nominations.
		#[pallet::weight(T::WeightInfo::kick(who.len() as u32))]
		pub fn kick(origin: OriginFor<T>, who: Vec<AccountIdLookupOf<T>>) -> DispatchResult {
			let controller = ensure_signed(origin)?;
			let ledger = Self::ledger(&controller).ok_or(Error::<T>::NotController)?;
			let stash = &ledger.stash;

			for nom_stash in who
				.into_iter()
				.map(T::Lookup::lookup)
				.collect::<Result<Vec<T::AccountId>, _>>()?
				.into_iter()
			{
				Nominators::<T>::mutate(&nom_stash, |maybe_nom| {
					if let Some(ref mut nom) = maybe_nom {
						if let Some(pos) = nom.targets.iter().position(|v| v == stash) {
							nom.targets.swap_remove(pos);
							Self::deposit_event(Event::<T>::Kicked {
								nominator: nom_stash.clone(),
								stash: stash.clone(),
							});
						}
					}
				});
			}

			Ok(())
		}

		/// Update the various staking configurations .
		///
		/// * `min_nominator_bond`: The minimum active bond needed to be a nominator.
		/// * `min_validator_bond`: The minimum active bond needed to be a validator.
		/// * `max_nominator_count`: The max number of users who can be a nominator at once. When
		///   set to `None`, no limit is enforced.
		/// * `max_validator_count`: The max number of users who can be a validator at once. When
		///   set to `None`, no limit is enforced.
		/// * `chill_threshold`: The ratio of `max_nominator_count` or `max_validator_count` which
		///   should be filled in order for the `chill_other` transaction to work.
		/// * `min_commission`: The minimum amount of commission that each validators must maintain.
		///   This is checked only upon calling `validate`. Existing validators are not affected.
		///
<<<<<<< HEAD
		/// Origin must be AdminOrigin to call this function.
=======
		/// RuntimeOrigin must be Root to call this function.
>>>>>>> b324e511
		///
		/// NOTE: Existing nominators and validators will not be affected by this update.
		/// to kick people under the new limits, `chill_other` should be called.
		// We assume the worst case for this call is either: all items are set or all items are
		// removed.
		#[pallet::weight(
			T::WeightInfo::set_staking_configs_all_set()
				.max(T::WeightInfo::set_staking_configs_all_remove())
		)]
		pub fn set_staking_configs(
			origin: OriginFor<T>,
			min_nominator_bond: ConfigOp<BalanceOf<T>>,
			min_validator_bond: ConfigOp<BalanceOf<T>>,
			max_nominator_count: ConfigOp<u32>,
			max_validator_count: ConfigOp<u32>,
			chill_threshold: ConfigOp<Percent>,
			min_commission: ConfigOp<Perbill>,
		) -> DispatchResult {
			Self::ensure_admin(origin)?;

			macro_rules! config_op_exp {
				($storage:ty, $op:ident) => {
					match $op {
						ConfigOp::Noop => (),
						ConfigOp::Set(v) => <$storage>::put(v),
						ConfigOp::Remove => <$storage>::kill(),
					}
				};
			}

			config_op_exp!(MinNominatorBond<T>, min_nominator_bond);
			config_op_exp!(MinValidatorBond<T>, min_validator_bond);
			config_op_exp!(MaxNominatorsCount<T>, max_nominator_count);
			config_op_exp!(MaxValidatorsCount<T>, max_validator_count);
			config_op_exp!(ChillThreshold<T>, chill_threshold);
			config_op_exp!(MinValidatorCommission<T>, min_commission);
			Ok(())
		}

		/// Declare a `controller` to stop participating as either a validator or nominator.
		///
		/// Effects will be felt at the beginning of the next era.
		///
		/// The dispatch origin for this call must be _Signed_, but can be called by anyone.
		///
		/// If the caller is the same as the controller being targeted, then no further checks are
		/// enforced, and this function behaves just like `chill`.
		///
		/// If the caller is different than the controller being targeted, the following conditions
		/// must be met:
		///
		/// * `controller` must belong to a nominator who has become non-decodable,
		///
		/// Or:
		///
		/// * A `ChillThreshold` must be set and checked which defines how close to the max
		///   nominators or validators we must reach before users can start chilling one-another.
		/// * A `MaxNominatorCount` and `MaxValidatorCount` must be set which is used to determine
		///   how close we are to the threshold.
		/// * A `MinNominatorBond` and `MinValidatorBond` must be set and checked, which determines
		///   if this is a person that should be chilled because they have not met the threshold
		///   bond required.
		///
		/// This can be helpful if bond requirements are updated, and we need to remove old users
		/// who do not satisfy these requirements.
		#[pallet::weight(T::WeightInfo::chill_other())]
		pub fn chill_other(origin: OriginFor<T>, controller: T::AccountId) -> DispatchResult {
			// Anyone can call this function.
			let caller = ensure_signed(origin)?;
			let ledger = Self::ledger(&controller).ok_or(Error::<T>::NotController)?;
			let stash = ledger.stash;

			// In order for one user to chill another user, the following conditions must be met:
			//
			// * `controller` belongs to a nominator who has become non-decodable,
			//
			// Or
			//
			// * A `ChillThreshold` is set which defines how close to the max nominators or
			//   validators we must reach before users can start chilling one-another.
			// * A `MaxNominatorCount` and `MaxValidatorCount` which is used to determine how close
			//   we are to the threshold.
			// * A `MinNominatorBond` and `MinValidatorBond` which is the final condition checked to
			//   determine this is a person that should be chilled because they have not met the
			//   threshold bond required.
			//
			// Otherwise, if caller is the same as the controller, this is just like `chill`.

			if Nominators::<T>::contains_key(&stash) && Nominators::<T>::get(&stash).is_none() {
				Self::chill_stash(&stash);
				return Ok(())
			}

			if caller != controller {
				let threshold = ChillThreshold::<T>::get().ok_or(Error::<T>::CannotChillOther)?;
				let min_active_bond = if Nominators::<T>::contains_key(&stash) {
					let max_nominator_count =
						MaxNominatorsCount::<T>::get().ok_or(Error::<T>::CannotChillOther)?;
					let current_nominator_count = Nominators::<T>::count();
					ensure!(
						threshold * max_nominator_count < current_nominator_count,
						Error::<T>::CannotChillOther
					);
					MinNominatorBond::<T>::get()
				} else if Validators::<T>::contains_key(&stash) {
					let max_validator_count =
						MaxValidatorsCount::<T>::get().ok_or(Error::<T>::CannotChillOther)?;
					let current_validator_count = Validators::<T>::count();
					ensure!(
						threshold * max_validator_count < current_validator_count,
						Error::<T>::CannotChillOther
					);
					MinValidatorBond::<T>::get()
				} else {
					Zero::zero()
				};

				ensure!(ledger.active < min_active_bond, Error::<T>::CannotChillOther);
			}

			Self::chill_stash(&stash);
			Ok(())
		}

		/// Set the CMIX ID of a stash, if it doesn't have one already.
		///
		/// The dispatch origin for this call must be _Signed_ by the stash, not the controller.
		///
		/// # <weight>
		/// - Independent of the arguments. Insignificant complexity.
		/// ----------
		/// Weight: O(1)
		/// DB Weight:
		/// - Read: Bonded, Ledger
		/// - Write: Ledger
		/// # </weight>
		#[pallet::weight(T::WeightInfo::set_cmix_id())]
		pub fn set_cmix_id(
			origin: OriginFor<T>,
			cmix_id: T::Hash,
		) -> DispatchResult {
			let stash = ensure_signed(origin)?;
			let controller = Self::bonded(&stash).ok_or(Error::<T>::NotStash)?;

			let mut ledger = <Ledger<T>>::get(&controller).ok_or(Error::<T>::NotController)?;

			// Ensure cmix id is not set
			if ledger.cmix_id.is_some() {
				Err(Error::<T>::StashAlreadyHasCmixId)?
			}

			// Ensure cmix id is unique
			if <CmixIds<T>>::contains_key(&cmix_id) {
				Err(Error::<T>::ValidatorCmixIdNotUnique)?
			}

			// Set cmix id and write ledger
			<CmixIds<T>>::insert(&cmix_id, ());
			ledger.cmix_id = Some(cmix_id);
			<Ledger<T>>::insert(&controller, &ledger);
			Ok(())
		}

		/// Transfer the CMIX ID of a stash to a destination account.
		///
		/// Function is only callable if the Election is NOT active.
		///
		/// The origin account must be a stash and cannot be validating.
		/// Furthermore, it cannot be an validator in the current era, neither
		/// elected for the next era.
		/// The destination account must be a stash, without a CMIX ID.
		///
		/// The dispatch origin for this call must be _Signed_ by the stash, not the controller.
		///
		/// # <weight>
		/// - Independent of the arguments. Insignificant complexity.
		/// ----------
		/// Weight: O(1)
		/// DB Weight:
		/// - Read: Bonded, Ledger, ElectionActive, Validators,
		///         SessionInterface::validators, ActiveEra, ErasValidatorPrefs
		/// - Write: Ledger
		/// # </weight>
		#[pallet::weight(T::WeightInfo::transfer_cmix_id())]
		pub fn transfer_cmix_id(
			origin: OriginFor<T>,
			dest: T::AccountId,
		) -> DispatchResult {
			let stash = ensure_signed(origin)?;

			// Ensure both accounts are stashes
			let controller = Self::bonded(&stash).ok_or(Error::<T>::NotStash)?;
			let dest_controller = Self::bonded(&dest).ok_or(Error::<T>::NotStash)?;
			// Get both ledgers
			let mut ledger = <Ledger<T>>::get(&controller).ok_or(Error::<T>::NotController)?;
			let mut dest_ledger = <Ledger<T>>::get(&dest_controller).ok_or(Error::<T>::NotController)?;

			// Exit early if election is ongoing
			if ElectionActive::<T>::get() {
				Err(Error::<T>::ElectionOngoing)?
			}

			// Ensure origin ledger has a cmix id
			if ledger.cmix_id.is_none() {
				Err(Error::<T>::StashNoCmixId)?
			}
			// Ensure destination doesn't have a cmid id
			if dest_ledger.cmix_id.is_some() {
				Err(Error::<T>::StashAlreadyHasCmixId)?
			}

			// Ensure origin stash is not validating
			if Validators::<T>::contains_key(&ledger.stash) {
				Err(Error::<T>::StashValidating)?
			}
			// Ensure origin stash is not an active validator in the current era
			let validators = T::SessionInterface::validators();
			if validators.contains(&ledger.stash) {
				Err(Error::<T>::StashActiveValidator)?
			}
			// Ensure origin stash is not an elected validator for the next era
			if let Some(active_era) = Self::active_era() {
				let next_era = active_era.index + 1;
				if ErasValidatorPrefs::<T>::contains_key(&next_era, &ledger.stash) {
					Err(Error::<T>::StashElectedValidator)?
				}
			}

			// Execute cmix id transfer
			let cmix_id = ledger.cmix_id.take();
			dest_ledger.cmix_id = cmix_id;
			<Ledger<T>>::insert(&controller, &ledger);
			<Ledger<T>>::insert(&dest_controller, &dest_ledger);
			Ok(())
		}

		/// Force a validator to have at least the minimum commission. This will not affect a
		/// validator who already has a commission greater than or equal to the minimum. Any account
		/// can call this.
		#[pallet::weight(T::WeightInfo::force_apply_min_commission())]
		pub fn force_apply_min_commission(
			origin: OriginFor<T>,
			validator_stash: T::AccountId,
		) -> DispatchResult {
			ensure_signed(origin)?;
			let min_commission = MinValidatorCommission::<T>::get();
			Validators::<T>::try_mutate_exists(validator_stash, |maybe_prefs| {
				maybe_prefs
					.as_mut()
					.map(|prefs| {
						(prefs.commission < min_commission)
							.then(|| prefs.commission = min_commission)
					})
					.ok_or(Error::<T>::NotStash)
			})?;
			Ok(())
		}
	}
}

/// Check that list is sorted and has no duplicates.
fn is_sorted_and_unique(list: &[u32]) -> bool {
	list.windows(2).all(|w| w[0] < w[1])
}<|MERGE_RESOLUTION|>--- conflicted
+++ resolved
@@ -42,16 +42,9 @@
 pub use impls::*;
 
 use crate::{
-<<<<<<< HEAD
 	slashing, weights::WeightInfo, AccountIdLookupOf, ActiveEraInfo, BalanceOf, CmixHandler, CustodyHandler,
-	EraPayout, EraRewardPoints, Exposure, Forcing, MaxUnlockingChunks, NegativeImbalanceOf, Nominations,
+	EraPayout, EraRewardPoints, Exposure, Forcing, NegativeImbalanceOf, Nominations,
 	PositiveImbalanceOf, Releases, SessionInterface, StakingLedger, UnappliedSlash, UnlockChunk, ValidatorPrefs,
-=======
-	slashing, weights::WeightInfo, AccountIdLookupOf, ActiveEraInfo, BalanceOf, EraPayout,
-	EraRewardPoints, Exposure, Forcing, NegativeImbalanceOf, Nominations, PositiveImbalanceOf,
-	Releases, RewardDestination, SessionInterface, StakingLedger, UnappliedSlash, UnlockChunk,
-	ValidatorPrefs,
->>>>>>> b324e511
 };
 
 const STAKING_ID: LockIdentifier = *b"staking ";
@@ -137,7 +130,7 @@
 
 		/// Origin used to change important staking parameters
 		/// expected to be replaced by democracy
-		type AdminOrigin: EnsureOrigin<Self::Origin>;
+		type AdminOrigin: EnsureOrigin<Self::RuntimeOrigin>;
 
 		/// Maximum number of nominations per nominator.
 		#[pallet::constant]
@@ -665,15 +658,9 @@
 				));
 				// Genesis validators have the minimum commission
 				frame_support::assert_ok!(match status {
-<<<<<<< HEAD
 					crate::StakerStatus::Validator(_) => <Pallet<T>>::validate(
-						T::Origin::from(Some(controller.clone()).into()),
+						T::RuntimeOrigin::from(Some(controller.clone()).into()),
 						ValidatorPrefs { commission: self.min_validator_commission, blocked: false },
-=======
-					crate::StakerStatus::Validator => <Pallet<T>>::validate(
-						T::RuntimeOrigin::from(Some(controller.clone()).into()),
-						Default::default(),
->>>>>>> b324e511
 					),
 					crate::StakerStatus::Nominator(votes) => <Pallet<T>>::nominate(
 						T::RuntimeOrigin::from(Some(controller.clone()).into()),
@@ -781,7 +768,6 @@
 		/// There are too many validators in the system. Governance needs to adjust the staking
 		/// settings to keep things safe for the runtime.
 		TooManyValidators,
-<<<<<<< HEAD
 		/// CMIX ID already exists
 		ValidatorCmixIdNotUnique,
 		/// Validator must have a CMIX ID
@@ -800,12 +786,8 @@
 		StashElectedValidator,
 		/// Election ongoing, can't transfer CMIX ID
 		ElectionOngoing,
-=======
-		/// Commission is too low. Must be at least `MinCommission`.
-		CommissionTooLow,
 		/// Some bound is not met.
 		BoundNotMet,
->>>>>>> b324e511
 	}
 
 	#[pallet::hooks]
@@ -927,17 +909,13 @@
 				total: value,
 				active: value,
 				unlocking: Default::default(),
-<<<<<<< HEAD
-				claimed_rewards: (last_reward_era..current_era).collect(),
-				cmix_id,
-=======
 				claimed_rewards: (last_reward_era..current_era)
 					.try_collect()
 					// Since last_reward_era is calculated as `current_era -
 					// HistoryDepth`, following bound is always expected to be
 					// satisfied.
 					.defensive_map_err(|_| Error::<T>::BoundNotMet)?,
->>>>>>> b324e511
+				cmix_id,
 			};
 			Self::update_ledger(&controller, &item);
 			Ok(())
@@ -1618,11 +1596,7 @@
 		/// * `min_commission`: The minimum amount of commission that each validators must maintain.
 		///   This is checked only upon calling `validate`. Existing validators are not affected.
 		///
-<<<<<<< HEAD
-		/// Origin must be AdminOrigin to call this function.
-=======
-		/// RuntimeOrigin must be Root to call this function.
->>>>>>> b324e511
+		/// RuntimeOrigin must be AdminOrigin to call this function.
 		///
 		/// NOTE: Existing nominators and validators will not be affected by this update.
 		/// to kick people under the new limits, `chill_other` should be called.
