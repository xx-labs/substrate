--- conflicted
+++ resolved
@@ -146,12 +146,7 @@
 		nominator_stashes.push(nominator_stash.clone());
 	}
 
-<<<<<<< HEAD
-	let exposure = Exposure { total: amount * n.into(), own: amount, others: individual_exposures };
-=======
-	let exposure =
-		Exposure { total: amount.clone() * n.into(), custody: Default::default(), own: amount, others: individual_exposures };
->>>>>>> 0ba345b0
+	let exposure = Exposure { total: amount.clone() * n.into(), custody: Default::default(), own: amount, others: individual_exposures };
 	let current_era = 0u32;
 	Staking::<T>::add_era_stakers(current_era, stash.clone(), exposure);
 
