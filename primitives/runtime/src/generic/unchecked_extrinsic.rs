--- conflicted
+++ resolved
@@ -157,7 +157,6 @@
 		})
 	}
 
-<<<<<<< HEAD
 	#[cfg(feature = "quantum-secure")]
 	fn check(self, lookup: &Lookup) -> Result<Self::Checked, TransactionValidityError> {
 		Ok(match self.signature {
@@ -170,8 +169,12 @@
 
 				let (function, extra, _) = raw_payload.deconstruct();
 				CheckedExtrinsic { signed: Some((signed.0, extra)), function }
-=======
-	#[cfg(feature = "try-runtime")]
+			},
+			None => CheckedExtrinsic { signed: None, function: self.function },
+		})
+	}
+
+	#[cfg(all(feature = "try-runtime", not(feature = "quantum-secure")))]
 	fn unchecked_into_checked_i_know_what_i_am_doing(
 		self,
 		lookup: &Lookup,
@@ -182,7 +185,22 @@
 				let raw_payload = SignedPayload::new(self.function, extra)?;
 				let (function, extra, _) = raw_payload.deconstruct();
 				CheckedExtrinsic { signed: Some((signed, extra)), function }
->>>>>>> e8862a5e
+			},
+			None => CheckedExtrinsic { signed: None, function: self.function },
+		})
+	}
+
+	#[cfg(all(feature = "try-runtime", feature = "quantum-secure"))]
+	fn unchecked_into_checked_i_know_what_i_am_doing(
+		self,
+		lookup: &Lookup,
+	) -> Result<Self::Checked, TransactionValidityError> {
+		Ok(match self.signature {
+			Some((signed, _, extra)) => {
+				let signed = lookup.lookup(signed)?;
+				let raw_payload = SignedPayload::new(self.function, extra)?;
+				let (function, extra, _) = raw_payload.deconstruct();
+				CheckedExtrinsic { signed: Some((signed.0, extra)), function }
 			},
 			None => CheckedExtrinsic { signed: None, function: self.function },
 		})
