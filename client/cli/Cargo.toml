--- conflicted
+++ resolved
@@ -53,14 +53,8 @@
 sp-tracing = { version = "6.0.0", path = "../../primitives/tracing" }
 
 [features]
-<<<<<<< HEAD
-default = ["rocksdb", "wasmtime"]
+default = ["rocksdb"]
 rocksdb = ["sc-client-db/rocksdb"]
-wasmtime = ["sc-service/wasmtime"]
 quantum-secure = [
 	"sp-runtime/quantum-secure",
-]
-=======
-default = ["rocksdb"]
-rocksdb = ["sc-client-db/rocksdb"]
->>>>>>> e8862a5e
+]