// This file is part of Substrate.

// Copyright (C) 2019-2022 Parity Technologies (UK) Ltd.
// SPDX-License-Identifier: Apache-2.0

// Licensed under the Apache License, Version 2.0 (the "License");
// you may not use this file except in compliance with the License.
// You may obtain a copy of the License at
//
// 	http://www.apache.org/licenses/LICENSE-2.0
//
// Unless required by applicable law or agreed to in writing, software
// distributed under the License is distributed on an "AS IS" BASIS,
// WITHOUT WARRANTIES OR CONDITIONS OF ANY KIND, either express or implied.
// See the License for the specific language governing permissions and
// limitations under the License.

use crate::{write_file_if_changed, CargoCommandVersioned};

use build_helper::rerun_if_changed;
use cargo_metadata::{CargoOpt, Metadata, MetadataCommand};
use std::{
	borrow::ToOwned,
	collections::HashSet,
	env, fs,
	hash::{Hash, Hasher},
	ops::Deref,
	path::{Path, PathBuf},
	process,
};
use strum::{EnumIter, IntoEnumIterator};
use toml::value::Table;
<<<<<<< HEAD

use build_helper::rerun_if_changed;

use cargo_metadata::{CargoOpt, Metadata, MetadataCommand};

=======
>>>>>>> 292c66c0
use walkdir::WalkDir;

/// Colorize an info message.
///
/// Returns the colorized message.
fn colorize_info_message(message: &str) -> String {
	if super::color_output_enabled() {
		ansi_term::Color::Yellow.bold().paint(message).to_string()
	} else {
		message.into()
	}
}

/// Holds the path to the bloaty WASM binary.
pub struct WasmBinaryBloaty(PathBuf);

impl WasmBinaryBloaty {
	/// Returns the escaped path to the bloaty wasm binary.
	pub fn wasm_binary_bloaty_path_escaped(&self) -> String {
		self.0.display().to_string().escape_default().to_string()
	}

	/// Returns the path to the wasm binary.
	pub fn wasm_binary_bloaty_path(&self) -> &Path {
		&self.0
	}
}

/// Holds the path to the WASM binary.
pub struct WasmBinary(PathBuf);

impl WasmBinary {
	/// Returns the path to the wasm binary.
	pub fn wasm_binary_path(&self) -> &Path {
		&self.0
	}

	/// Returns the escaped path to the wasm binary.
	pub fn wasm_binary_path_escaped(&self) -> String {
		self.0.display().to_string().escape_default().to_string()
	}
}

fn crate_metadata(cargo_manifest: &Path) -> Metadata {
	let mut cargo_lock = cargo_manifest.to_path_buf();
	cargo_lock.set_file_name("Cargo.lock");

	let cargo_lock_existed = cargo_lock.exists();

	// If we can find a `Cargo.lock`, we assume that this is the workspace root and there exists a
	// `Cargo.toml` that we can use for getting the metadata.
	let cargo_manifest = if let Some(mut cargo_lock) = find_cargo_lock(cargo_manifest) {
		cargo_lock.set_file_name("Cargo.toml");
		cargo_lock
	} else {
		cargo_manifest.to_path_buf()
	};

	let crate_metadata = MetadataCommand::new()
		.manifest_path(cargo_manifest)
		.features(CargoOpt::AllFeatures)
		.exec()
		.expect("`cargo metadata` can not fail on project `Cargo.toml`; qed");

	// If the `Cargo.lock` didn't exist, we need to remove it after
	// calling `cargo metadata`. This is required to ensure that we don't change
	// the build directory outside of the `target` folder. Commands like
	// `cargo publish` require this.
	if !cargo_lock_existed {
		let _ = fs::remove_file(&cargo_lock);
	}

	crate_metadata
}

/// Creates the WASM project, compiles the WASM binary and compacts the WASM binary.
///
/// # Returns
///
/// The path to the compact WASM binary and the bloaty WASM binary.
pub(crate) fn create_and_compile(
	project_cargo_toml: &Path,
	default_rustflags: &str,
	cargo_cmd: CargoCommandVersioned,
	features_to_enable: Vec<String>,
	wasm_binary_name: Option<String>,
) -> (Option<WasmBinary>, WasmBinaryBloaty) {
	let wasm_workspace_root = get_wasm_workspace_root();
	let wasm_workspace = wasm_workspace_root.join("wbuild");

	let crate_metadata = crate_metadata(project_cargo_toml);

	let project = create_project(
		project_cargo_toml,
		&wasm_workspace,
		&crate_metadata,
		crate_metadata.workspace_root.as_ref(),
		features_to_enable,
	);

	let profile = build_project(&project, default_rustflags, cargo_cmd);
	let (wasm_binary, wasm_binary_compressed, bloaty) =
		compact_wasm_file(&project, profile, project_cargo_toml, wasm_binary_name);

	wasm_binary
		.as_ref()
		.map(|wasm_binary| copy_wasm_to_target_directory(project_cargo_toml, wasm_binary));

	wasm_binary_compressed.as_ref().map(|wasm_binary_compressed| {
		copy_wasm_to_target_directory(project_cargo_toml, wasm_binary_compressed)
	});

	let final_wasm_binary = wasm_binary_compressed.or(wasm_binary);

	generate_rerun_if_changed_instructions(
		project_cargo_toml,
		&project,
		&wasm_workspace,
		final_wasm_binary.as_ref(),
		&bloaty,
	);

	if let Err(err) = adjust_mtime(&bloaty, final_wasm_binary.as_ref()) {
		build_helper::warning!("Error while adjusting the mtime of the wasm binaries: {}", err)
	}

	(final_wasm_binary, bloaty)
}

/// Adjust the mtime of the bloaty and compressed/compact wasm files.
///
/// We add the bloaty and the compressed/compact wasm file to the `rerun-if-changed` files.
/// Cargo/Rustc determines based on the timestamp of the `invoked.timestamp` file that can be found
/// in the `OUT_DIR/..`, if it needs to rerun a `build.rs` script. The problem is that this
/// `invoked.timestamp` is created when the `build.rs` is executed and the wasm binaries are created
/// later. This leads to them having a later mtime than the `invoked.timestamp` file and thus,
/// cargo/rustc always re-executes the `build.rs` script. To hack around this, we copy the mtime of
/// the `invoked.timestamp` to the wasm binaries.
fn adjust_mtime(
	bloaty_wasm: &WasmBinaryBloaty,
	compressed_or_compact_wasm: Option<&WasmBinary>,
) -> std::io::Result<()> {
	let out_dir = build_helper::out_dir();
	let invoked_timestamp = out_dir.join("../invoked.timestamp");

	// Get the mtime of the `invoked.timestamp`
	let metadata = fs::metadata(invoked_timestamp)?;
	let mtime = filetime::FileTime::from_last_modification_time(&metadata);

	filetime::set_file_mtime(bloaty_wasm.wasm_binary_bloaty_path(), mtime)?;
	if let Some(binary) = compressed_or_compact_wasm.as_ref() {
		filetime::set_file_mtime(binary.wasm_binary_path(), mtime)?;
	}

	Ok(())
}

/// Find the `Cargo.lock` relative to the `OUT_DIR` environment variable.
///
/// If the `Cargo.lock` cannot be found, we emit a warning and return `None`.
fn find_cargo_lock(cargo_manifest: &Path) -> Option<PathBuf> {
	fn find_impl(mut path: PathBuf) -> Option<PathBuf> {
		loop {
			if path.join("Cargo.lock").exists() {
				return Some(path.join("Cargo.lock"))
			}

			if !path.pop() {
				return None
			}
		}
	}

	if let Ok(workspace) = env::var(crate::WASM_BUILD_WORKSPACE_HINT) {
		let path = PathBuf::from(workspace);

		if path.join("Cargo.lock").exists() {
			return Some(path.join("Cargo.lock"))
		} else {
			build_helper::warning!(
				"`{}` env variable doesn't point to a directory that contains a `Cargo.lock`.",
				crate::WASM_BUILD_WORKSPACE_HINT,
			);
		}
	}

	if let Some(path) = find_impl(build_helper::out_dir()) {
		return Some(path)
	}

	build_helper::warning!(
		"Could not find `Cargo.lock` for `{}`, while searching from `{}`. \
		 To fix this, point the `{}` env variable to the directory of the workspace being compiled.",
		cargo_manifest.display(),
		build_helper::out_dir().display(),
		crate::WASM_BUILD_WORKSPACE_HINT,
	);

	None
}

/// Extract the crate name from the given `Cargo.toml`.
fn get_crate_name(cargo_manifest: &Path) -> String {
	let cargo_toml: Table = toml::from_str(
		&fs::read_to_string(cargo_manifest).expect("File exists as checked before; qed"),
	)
	.expect("Cargo manifest is a valid toml file; qed");

	let package = cargo_toml
		.get("package")
		.and_then(|t| t.as_table())
		.expect("`package` key exists in valid `Cargo.toml`; qed");

	package
		.get("name")
		.and_then(|p| p.as_str())
		.map(ToOwned::to_owned)
		.expect("Package name exists; qed")
}

/// Returns the name for the wasm binary.
fn get_wasm_binary_name(cargo_manifest: &Path) -> String {
	get_crate_name(cargo_manifest).replace('-', "_")
}

/// Returns the root path of the wasm workspace.
fn get_wasm_workspace_root() -> PathBuf {
	let mut out_dir = build_helper::out_dir();

	loop {
		match out_dir.parent() {
			Some(parent) if out_dir.ends_with("build") => return parent.to_path_buf(),
			_ =>
				if !out_dir.pop() {
					break
				},
		}
	}

	panic!("Could not find target dir in: {}", build_helper::out_dir().display())
}

fn create_project_cargo_toml(
	wasm_workspace: &Path,
	workspace_root_path: &Path,
	crate_name: &str,
	crate_path: &Path,
	wasm_binary: &str,
	enabled_features: impl Iterator<Item = String>,
) {
	let mut workspace_toml: Table = toml::from_str(
		&fs::read_to_string(workspace_root_path.join("Cargo.toml"))
			.expect("Workspace root `Cargo.toml` exists; qed"),
	)
	.expect("Workspace root `Cargo.toml` is a valid toml file; qed");

	let mut wasm_workspace_toml = Table::new();

	// Add different profiles which are selected by setting `WASM_BUILD_TYPE`.
	let mut release_profile = Table::new();
	release_profile.insert("panic".into(), "abort".into());
	release_profile.insert("lto".into(), "thin".into());

	let mut production_profile = Table::new();
	production_profile.insert("inherits".into(), "release".into());
	production_profile.insert("lto".into(), "fat".into());
	production_profile.insert("codegen-units".into(), 1.into());

	let mut dev_profile = Table::new();
	dev_profile.insert("panic".into(), "abort".into());

	let mut profile = Table::new();
	profile.insert("release".into(), release_profile.into());
	profile.insert("production".into(), production_profile.into());
	profile.insert("dev".into(), dev_profile.into());

	wasm_workspace_toml.insert("profile".into(), profile.into());

	// Add patch section from the project root `Cargo.toml`
	while let Some(mut patch) =
		workspace_toml.remove("patch").and_then(|p| p.try_into::<Table>().ok())
	{
		// Iterate over all patches and make the patch path absolute from the workspace root path.
		patch
			.iter_mut()
			.filter_map(|p| {
				p.1.as_table_mut().map(|t| t.iter_mut().filter_map(|t| t.1.as_table_mut()))
			})
			.flatten()
			.for_each(|p| {
				p.iter_mut().filter(|(k, _)| k == &"path").for_each(|(_, v)| {
					if let Some(path) = v.as_str().map(PathBuf::from) {
						if path.is_relative() {
							*v = workspace_root_path.join(path).display().to_string().into();
						}
					}
				})
			});

		wasm_workspace_toml.insert("patch".into(), patch.into());
	}

	let mut package = Table::new();
	package.insert("name".into(), format!("{}-wasm", crate_name).into());
	package.insert("version".into(), "1.0.0".into());
	package.insert("edition".into(), "2021".into());

	wasm_workspace_toml.insert("package".into(), package.into());

	let mut lib = Table::new();
	lib.insert("name".into(), wasm_binary.into());
	lib.insert("crate-type".into(), vec!["cdylib".to_string()].into());

	wasm_workspace_toml.insert("lib".into(), lib.into());

	let mut dependencies = Table::new();

	let mut wasm_project = Table::new();
	wasm_project.insert("package".into(), crate_name.into());
	wasm_project.insert("path".into(), crate_path.display().to_string().into());
	wasm_project.insert("default-features".into(), false.into());
	wasm_project.insert("features".into(), enabled_features.collect::<Vec<_>>().into());

	dependencies.insert("wasm-project".into(), wasm_project.into());

	wasm_workspace_toml.insert("dependencies".into(), dependencies.into());

	wasm_workspace_toml.insert("workspace".into(), Table::new().into());

	write_file_if_changed(
		wasm_workspace.join("Cargo.toml"),
		toml::to_string_pretty(&wasm_workspace_toml).expect("Wasm workspace toml is valid; qed"),
	);
}

/// Find a package by the given `manifest_path` in the metadata.
///
/// Panics if the package could not be found.
fn find_package_by_manifest_path<'a>(
	manifest_path: &Path,
	crate_metadata: &'a cargo_metadata::Metadata,
) -> &'a cargo_metadata::Package {
	crate_metadata
		.packages
		.iter()
		.find(|p| p.manifest_path == manifest_path)
		.expect("Wasm project exists in its own metadata; qed")
}

/// Get a list of enabled features for the project.
fn project_enabled_features(
	cargo_manifest: &Path,
	crate_metadata: &cargo_metadata::Metadata,
) -> Vec<String> {
	let package = find_package_by_manifest_path(cargo_manifest, crate_metadata);

	let std_enabled = package.features.get("std");

	let mut enabled_features = package
		.features
		.iter()
		.filter(|(f, v)| {
			let mut feature_env = f.replace("-", "_");
			feature_env.make_ascii_uppercase();

			// If this is a feature that corresponds only to an optional dependency
			// and this feature is enabled by the `std` feature, we assume that this
			// is only done through the `std` feature. This is a bad heuristic and should
			// be removed after namespaced features are landed:
			// https://doc.rust-lang.org/cargo/reference/unstable.html#namespaced-features
			// Then we can just express this directly in the `Cargo.toml` and do not require
			// this heuristic anymore. However, for the transition phase between now and namespaced
			// features already being present in nightly, we need this code to make
			// runtimes compile with all the possible rustc versions.
<<<<<<< HEAD
			if v.len() == 1 && v.get(0).map_or(false, |v| *v == format!("dep:{}", f)) {
				if std_enabled.as_ref().map(|e| e.iter().any(|ef| ef == *f)).unwrap_or(false) {
					return false
				}
=======
			if v.len() == 1 &&
				v.get(0).map_or(false, |v| *v == format!("dep:{}", f)) &&
				std_enabled.as_ref().map(|e| e.iter().any(|ef| ef == *f)).unwrap_or(false)
			{
				return false
>>>>>>> 292c66c0
			}

			// We don't want to enable the `std`/`default` feature for the wasm build and
			// we need to check if the feature is enabled by checking the env variable.
			*f != "std" &&
				*f != "default" && env::var(format!("CARGO_FEATURE_{}", feature_env))
				.map(|v| v == "1")
				.unwrap_or_default()
		})
		.map(|d| d.0.clone())
		.collect::<Vec<_>>();

	enabled_features.sort();
	enabled_features
}

/// Returns if the project has the `runtime-wasm` feature
fn has_runtime_wasm_feature_declared(
	cargo_manifest: &Path,
	crate_metadata: &cargo_metadata::Metadata,
) -> bool {
	let package = find_package_by_manifest_path(cargo_manifest, crate_metadata);

	package.features.keys().any(|k| k == "runtime-wasm")
}

/// Create the project used to build the wasm binary.
///
/// # Returns
///
/// The path to the created wasm project.
fn create_project(
	project_cargo_toml: &Path,
	wasm_workspace: &Path,
	crate_metadata: &Metadata,
	workspace_root_path: &Path,
	features_to_enable: Vec<String>,
) -> PathBuf {
	let crate_name = get_crate_name(project_cargo_toml);
	let crate_path = project_cargo_toml.parent().expect("Parent path exists; qed");
	let wasm_binary = get_wasm_binary_name(project_cargo_toml);
	let wasm_project_folder = wasm_workspace.join(&crate_name);

	fs::create_dir_all(wasm_project_folder.join("src"))
		.expect("Wasm project dir create can not fail; qed");

	let mut enabled_features = project_enabled_features(project_cargo_toml, crate_metadata);

	if has_runtime_wasm_feature_declared(project_cargo_toml, crate_metadata) {
		enabled_features.push("runtime-wasm".into());
	}

	let mut enabled_features = enabled_features.into_iter().collect::<HashSet<_>>();
	enabled_features.extend(features_to_enable.into_iter());

	create_project_cargo_toml(
		&wasm_project_folder,
		workspace_root_path,
		&crate_name,
		crate_path,
		&wasm_binary,
		enabled_features.into_iter(),
	);

	write_file_if_changed(
		wasm_project_folder.join("src/lib.rs"),
		"#![no_std] pub use wasm_project::*;",
	);

	if let Some(crate_lock_file) = find_cargo_lock(project_cargo_toml) {
		// Use the `Cargo.lock` of the main project.
		crate::copy_file_if_changed(crate_lock_file, wasm_project_folder.join("Cargo.lock"));
	}

	wasm_project_folder
}

/// The cargo profile that is used to build the wasm project.
#[derive(Debug, EnumIter)]
enum Profile {
	/// The `--profile dev` profile.
	Debug,
	/// The `--profile release` profile.
	Release,
	/// The `--profile production` profile.
	Production,
}

impl Profile {
	/// Create a profile by detecting which profile is used for the main build.
	///
	/// We cannot easily determine the profile that is used by the main cargo invocation
	/// because the `PROFILE` environment variable won't contain any custom profiles like
	/// "production". It would only contain the builtin profile where the custom profile
	/// inherits from. This is why we inspect the build path to learn which profile is used.
	///
	/// # Note
	///
	/// Can be overriden by setting [`crate::WASM_BUILD_TYPE_ENV`].
	fn detect(wasm_project: &Path) -> Profile {
		let (name, overriden) = if let Ok(name) = env::var(crate::WASM_BUILD_TYPE_ENV) {
			(name, true)
		} else {
			// First go backwards to the beginning of the target directory.
			// Then go forwards to find the "wbuild" directory.
			// We need to go backwards first because when starting from the root there
			// might be a chance that someone has a "wbuild" directory somewhere in the path.
			let name = wasm_project
				.components()
				.rev()
				.take_while(|c| c.as_os_str() != "target")
				.collect::<Vec<_>>()
				.iter()
				.rev()
				.take_while(|c| c.as_os_str() != "wbuild")
				.last()
				.expect("We put the wasm project within a `target/.../wbuild` path; qed")
				.as_os_str()
				.to_str()
				.expect("All our profile directory names are ascii; qed")
				.to_string();
			(name, false)
		};
		match (Profile::iter().find(|p| p.directory() == name), overriden) {
			// When not overriden by a env variable we default to using the `Release` profile
			// for the wasm build even when the main build uses the debug build. This
			// is because the `Debug` profile is too slow for normal development activities.
			(Some(Profile::Debug), false) => Profile::Release,
			// For any other profile or when overriden we take it at face value.
			(Some(profile), _) => profile,
			// For non overriden unknown profiles we fall back to `Release`.
			// This allows us to continue building when a custom profile is used for the
			// main builds cargo. When explicitly passing a profile via env variable we are
			// not doing a fallback.
			(None, false) => {
				let profile = Profile::Release;
				build_helper::warning!(
					"Unknown cargo profile `{}`. Defaulted to `{:?}` for the runtime build.",
					name,
					profile,
				);
				profile
			},
			// Invalid profile specified.
			(None, true) => {
				// We use println! + exit instead of a panic in order to have a cleaner output.
				println!(
					"Unexpected profile name: `{}`. One of the following is expected: {:?}",
					name,
					Profile::iter().map(|p| p.directory()).collect::<Vec<_>>(),
				);
				process::exit(1);
			},
		}
	}

	/// The name of the profile as supplied to the cargo `--profile` cli option.
	fn name(&self) -> &'static str {
		match self {
			Self::Debug => "dev",
			Self::Release => "release",
			Self::Production => "production",
		}
	}

	/// The sub directory within `target` where cargo places the build output.
	///
	/// # Note
	///
	/// Usually this is the same as [`Self::name`] with the exception of the debug
	/// profile which is called `dev`.
	fn directory(&self) -> &'static str {
		match self {
			Self::Debug => "debug",
			_ => self.name(),
		}
	}

	/// Whether the resulting binary should be compacted and compressed.
	fn wants_compact(&self) -> bool {
		!matches!(self, Self::Debug)
	}
}

/// Build the project to create the WASM binary.
fn build_project(
	project: &Path,
	default_rustflags: &str,
	cargo_cmd: CargoCommandVersioned,
) -> Profile {
	let manifest_path = project.join("Cargo.toml");
	let mut build_cmd = cargo_cmd.command();

	let rustflags = format!(
		"-C link-arg=--export-table {} {}",
		default_rustflags,
		env::var(crate::WASM_BUILD_RUSTFLAGS_ENV).unwrap_or_default(),
	);

	build_cmd
		.args(&["rustc", "--target=wasm32-unknown-unknown"])
		.arg(format!("--manifest-path={}", manifest_path.display()))
		.env("RUSTFLAGS", rustflags)
		// Unset the `CARGO_TARGET_DIR` to prevent a cargo deadlock (cargo locks a target dir
		// exclusive). The runner project is created in `CARGO_TARGET_DIR` and executing it will
		// create a sub target directory inside of `CARGO_TARGET_DIR`.
		.env_remove("CARGO_TARGET_DIR")
		// As we are being called inside a build-script, this env variable is set. However, we set
		// our own `RUSTFLAGS` and thus, we need to remove this. Otherwise cargo favors this
		// env variable.
		.env_remove("CARGO_ENCODED_RUSTFLAGS")
		// We don't want to call ourselves recursively
		.env(crate::SKIP_BUILD_ENV, "");

	if super::color_output_enabled() {
		build_cmd.arg("--color=always");
	}

	let profile = Profile::detect(project);
	build_cmd.arg("--profile");
	build_cmd.arg(profile.name());

	println!("{}", colorize_info_message("Information that should be included in a bug report."));
	println!("{} {:?}", colorize_info_message("Executing build command:"), build_cmd);
	println!("{} {}", colorize_info_message("Using rustc version:"), cargo_cmd.rustc_version());

	match build_cmd.status().map(|s| s.success()) {
		Ok(true) => profile,
		// Use `process.exit(1)` to have a clean error output.
		_ => process::exit(1),
	}
}

/// Compact the WASM binary using `wasm-gc` and compress it using zstd.
fn compact_wasm_file(
	project: &Path,
	profile: Profile,
	cargo_manifest: &Path,
	wasm_binary_name: Option<String>,
) -> (Option<WasmBinary>, Option<WasmBinary>, WasmBinaryBloaty) {
	let default_wasm_binary_name = get_wasm_binary_name(cargo_manifest);
	let wasm_file = project
		.join("target/wasm32-unknown-unknown")
		.join(profile.directory())
		.join(format!("{}.wasm", default_wasm_binary_name));

	let wasm_compact_file = if profile.wants_compact() {
		let wasm_compact_file = project.join(format!(
			"{}.compact.wasm",
			wasm_binary_name.clone().unwrap_or_else(|| default_wasm_binary_name.clone()),
		));
		wasm_gc::garbage_collect_file(&wasm_file, &wasm_compact_file)
			.expect("Failed to compact generated WASM binary.");
		Some(WasmBinary(wasm_compact_file))
	} else {
		None
	};

	let wasm_compact_compressed_file = wasm_compact_file.as_ref().and_then(|compact_binary| {
		let file_name =
			wasm_binary_name.clone().unwrap_or_else(|| default_wasm_binary_name.clone());

		let wasm_compact_compressed_file =
			project.join(format!("{}.compact.compressed.wasm", file_name));

		if compress_wasm(&compact_binary.0, &wasm_compact_compressed_file) {
			Some(WasmBinary(wasm_compact_compressed_file))
		} else {
			None
		}
	});

	let bloaty_file_name = if let Some(name) = wasm_binary_name {
		format!("{}.wasm", name)
	} else {
		format!("{}.wasm", default_wasm_binary_name)
	};

	let bloaty_file = project.join(bloaty_file_name);
	fs::copy(wasm_file, &bloaty_file).expect("Copying the bloaty file to the project dir.");

	(wasm_compact_file, wasm_compact_compressed_file, WasmBinaryBloaty(bloaty_file))
}

fn compress_wasm(wasm_binary_path: &Path, compressed_binary_out_path: &Path) -> bool {
	use sp_maybe_compressed_blob::CODE_BLOB_BOMB_LIMIT;

	let data = fs::read(wasm_binary_path).expect("Failed to read WASM binary");
	if let Some(compressed) = sp_maybe_compressed_blob::compress(&data, CODE_BLOB_BOMB_LIMIT) {
		fs::write(compressed_binary_out_path, &compressed[..])
			.expect("Failed to write WASM binary");

		true
	} else {
		build_helper::warning!(
			"Writing uncompressed wasm. Exceeded maximum size {}",
			CODE_BLOB_BOMB_LIMIT,
		);

		false
	}
}

/// Custom wrapper for a [`cargo_metadata::Package`] to store it in
/// a `HashSet`.
#[derive(Debug)]
struct DeduplicatePackage<'a> {
	package: &'a cargo_metadata::Package,
	identifier: String,
}

impl<'a> From<&'a cargo_metadata::Package> for DeduplicatePackage<'a> {
	fn from(package: &'a cargo_metadata::Package) -> Self {
		Self {
			package,
			identifier: format!("{}{}{:?}", package.name, package.version, package.source),
		}
	}
}

impl<'a> Hash for DeduplicatePackage<'a> {
	fn hash<H: Hasher>(&self, state: &mut H) {
		self.identifier.hash(state);
	}
}

impl<'a> PartialEq for DeduplicatePackage<'a> {
	fn eq(&self, other: &Self) -> bool {
		self.identifier == other.identifier
	}
}

impl<'a> Eq for DeduplicatePackage<'a> {}

impl<'a> Deref for DeduplicatePackage<'a> {
	type Target = cargo_metadata::Package;

	fn deref(&self) -> &Self::Target {
		self.package
	}
}

/// Generate the `rerun-if-changed` instructions for cargo to make sure that the WASM binary is
/// rebuilt when needed.
fn generate_rerun_if_changed_instructions(
	cargo_manifest: &Path,
	project_folder: &Path,
	wasm_workspace: &Path,
	compressed_or_compact_wasm: Option<&WasmBinary>,
	bloaty_wasm: &WasmBinaryBloaty,
) {
	// Rerun `build.rs` if the `Cargo.lock` changes
	if let Some(cargo_lock) = find_cargo_lock(cargo_manifest) {
		rerun_if_changed(cargo_lock);
	}

	let metadata = MetadataCommand::new()
		.manifest_path(project_folder.join("Cargo.toml"))
		.exec()
		.expect("`cargo metadata` can not fail!");

	let package = metadata
		.packages
		.iter()
		.find(|p| p.manifest_path == cargo_manifest)
		.expect("The crate package is contained in its own metadata; qed");

	// Start with the dependencies of the crate we want to compile for wasm.
	let mut dependencies = package.dependencies.iter().collect::<Vec<_>>();

	// Collect all packages by follow the dependencies of all packages we find.
	let mut packages = HashSet::new();
	packages.insert(DeduplicatePackage::from(package));

	while let Some(dependency) = dependencies.pop() {
		let path_or_git_dep =
			dependency.source.as_ref().map(|s| s.starts_with("git+")).unwrap_or(true);

		let package = metadata
			.packages
			.iter()
			.filter(|p| !p.manifest_path.starts_with(wasm_workspace))
			.find(|p| {
				// Check that the name matches and that the version matches or this is
				// a git or path dep. A git or path dependency can only occur once, so we don't
				// need to check the version.
				(path_or_git_dep || dependency.req.matches(&p.version)) && dependency.name == p.name
			});

		if let Some(package) = package {
			if packages.insert(DeduplicatePackage::from(package)) {
				dependencies.extend(package.dependencies.iter());
			}
		}
	}

	// Make sure that if any file/folder of a dependency change, we need to rerun the `build.rs`
	packages.iter().for_each(package_rerun_if_changed);

	compressed_or_compact_wasm.map(|w| rerun_if_changed(w.wasm_binary_path()));
	rerun_if_changed(bloaty_wasm.wasm_binary_bloaty_path());

	// Register our env variables
	println!("cargo:rerun-if-env-changed={}", crate::SKIP_BUILD_ENV);
	println!("cargo:rerun-if-env-changed={}", crate::WASM_BUILD_TYPE_ENV);
	println!("cargo:rerun-if-env-changed={}", crate::WASM_BUILD_RUSTFLAGS_ENV);
	println!("cargo:rerun-if-env-changed={}", crate::WASM_TARGET_DIRECTORY);
	println!("cargo:rerun-if-env-changed={}", crate::WASM_BUILD_TOOLCHAIN);
}

/// Track files and paths related to the given package to rerun `build.rs` on any relevant change.
fn package_rerun_if_changed(package: &DeduplicatePackage) {
	let mut manifest_path = package.manifest_path.clone();
	if manifest_path.ends_with("Cargo.toml") {
		manifest_path.pop();
	}

	WalkDir::new(&manifest_path)
		.into_iter()
		.filter_entry(|p| {
			// Ignore this entry if it is a directory that contains a `Cargo.toml` that is not the
			// `Cargo.toml` related to the current package. This is done to ignore sub-crates of a
			// crate. If such a sub-crate is a dependency, it will be processed independently
			// anyway.
			p.path() == manifest_path || !p.path().is_dir() || !p.path().join("Cargo.toml").exists()
		})
		.filter_map(|p| p.ok().map(|p| p.into_path()))
		.filter(|p| {
			p.is_dir() || p.extension().map(|e| e == "rs" || e == "toml").unwrap_or_default()
		})
		.for_each(rerun_if_changed);
}

/// Copy the WASM binary to the target directory set in `WASM_TARGET_DIRECTORY` environment
/// variable. If the variable is not set, this is a no-op.
fn copy_wasm_to_target_directory(cargo_manifest: &Path, wasm_binary: &WasmBinary) {
	let target_dir = match env::var(crate::WASM_TARGET_DIRECTORY) {
		Ok(path) => PathBuf::from(path),
		Err(_) => return,
	};

	if !target_dir.is_absolute() {
		// We use println! + exit instead of a panic in order to have a cleaner output.
		println!(
			"Environment variable `{}` with `{}` is not an absolute path!",
			crate::WASM_TARGET_DIRECTORY,
			target_dir.display(),
		);
		process::exit(1);
	}

	fs::create_dir_all(&target_dir).expect("Creates `WASM_TARGET_DIRECTORY`.");

	fs::copy(
		wasm_binary.wasm_binary_path(),
		target_dir.join(format!("{}.wasm", get_wasm_binary_name(cargo_manifest))),
	)
	.expect("Copies WASM binary to `WASM_TARGET_DIRECTORY`.");
}<|MERGE_RESOLUTION|>--- conflicted
+++ resolved
@@ -30,14 +30,6 @@
 };
 use strum::{EnumIter, IntoEnumIterator};
 use toml::value::Table;
-<<<<<<< HEAD
-
-use build_helper::rerun_if_changed;
-
-use cargo_metadata::{CargoOpt, Metadata, MetadataCommand};
-
-=======
->>>>>>> 292c66c0
 use walkdir::WalkDir;
 
 /// Colorize an info message.
@@ -412,18 +404,11 @@
 			// this heuristic anymore. However, for the transition phase between now and namespaced
 			// features already being present in nightly, we need this code to make
 			// runtimes compile with all the possible rustc versions.
-<<<<<<< HEAD
-			if v.len() == 1 && v.get(0).map_or(false, |v| *v == format!("dep:{}", f)) {
-				if std_enabled.as_ref().map(|e| e.iter().any(|ef| ef == *f)).unwrap_or(false) {
-					return false
-				}
-=======
 			if v.len() == 1 &&
 				v.get(0).map_or(false, |v| *v == format!("dep:{}", f)) &&
 				std_enabled.as_ref().map(|e| e.iter().any(|ef| ef == *f)).unwrap_or(false)
 			{
 				return false
->>>>>>> 292c66c0
 			}
 
 			// We don't want to enable the `std`/`default` feature for the wasm build and
